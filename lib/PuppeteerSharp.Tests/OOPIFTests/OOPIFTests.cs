using System.Collections.Generic;
using System.Linq;
using System.Threading.Tasks;
using PuppeteerSharp.Tests.Attributes;
using PuppeteerSharp.Xunit;
using Xunit;
using Xunit.Abstractions;
using PuppeteerSharp.Helpers;

namespace PuppeteerSharp.Tests.OOPIFTests
{
    [Collection(TestConstants.TestFixtureCollectionName)]
    public class OOPIFTests : PuppeteerPageBaseTest
    {
        static int _port = 21221;

        public OOPIFTests(ITestOutputHelper output) : base(output)
        {
            DefaultOptions = TestConstants.DefaultBrowserOptions();
            DefaultOptions.Args = new[]
            {
                "--site-per-process",
                $"--remote-debugging-port={++_port}",
                "--host-rules=\"MAP * 127.0.0.1\"",
            };
        }

        [PuppeteerTest("oopif.spec.ts", "OOPIF", "should treat OOP iframes and normal iframes the same")]
        [SkipBrowserFact(skipFirefox: true)]
        public async Task ShouldTreatOopIframesAndNormalIframesTheSame()
        {
            await Page.GoToAsync(TestConstants.EmptyPage);
            var frameTask = Page.WaitForFrameAsync((frame) => frame.Url?.EndsWith("/empty.html") == true);
            await FrameUtils.AttachFrameAsync(Page, "frame1", TestConstants.EmptyPage);
            await FrameUtils.AttachFrameAsync(
              Page,
              "frame2",
              TestConstants.CrossProcessHttpPrefix + "/empty.html"
            );
            await frameTask.WithTimeout();
            Assert.Equal(2, Page.MainFrame.ChildFrames.Count);
        }

        [PuppeteerTest("oopif.spec.ts", "OOPIF", "should track navigations within OOP iframes")]
        [PuppeteerFact(Skip = "See why this is so brittle")]
        public async Task ShouldTrackNavigationsWithinOopIframes()
        {
            await Page.GoToAsync(TestConstants.EmptyPage);
            var frameTask = Page.WaitForFrameAsync((frame) => frame != Page.MainFrame);
            await FrameUtils.AttachFrameAsync(
              Page,
              "frame1",
              TestConstants.CrossProcessHttpPrefix + "/empty.html"
            );
            var frame = await frameTask.WithTimeout();
            Assert.Contains("/empty.html", frame.Url);
            var nav = frame.WaitForNavigationAsync();
            await FrameUtils.NavigateFrameAsync(
              Page,
              "frame1",
              TestConstants.CrossProcessHttpPrefix + "/assets/frame.html"
            );
            await nav.WithTimeout();
            Assert.Contains("/assets/frame.html", frame.Url);
        }

        [PuppeteerTest("oopif.spec.ts", "OOPIF", "should support OOP iframes becoming normal iframes again")]
        [PuppeteerFact(Skip = "See why this is so brittle")]
        public async Task ShouldSupportOopIframesBecomingNormalIframesAgain()
        {
            await Page.GoToAsync(TestConstants.EmptyPage).WithTimeout();
            var frameTask = Page.WaitForFrameAsync((frame) => frame != Page.MainFrame);
            await FrameUtils.AttachFrameAsync(Page, "frame1", TestConstants.EmptyPage).WithTimeout();
            var frame = await frameTask.WithTimeout();
            Assert.False(frame.IsOopFrame);
            var nav = frame.WaitForNavigationAsync();
            await FrameUtils.NavigateFrameAsync(
              Page,
              "frame1",
              TestConstants.CrossProcessHttpPrefix + "/empty.html"
            ).WithTimeout();
            Assert.True(frame.IsOopFrame);
            await nav.WithTimeout();
            nav = frame.WaitForNavigationAsync();
            await FrameUtils.NavigateFrameAsync(Page, "frame1", TestConstants.EmptyPage).WithTimeout();
            await nav.WithTimeout();
            Assert.False(frame.IsOopFrame);
            Assert.Equal(2, Page.Frames.Length);
        }

        [PuppeteerTest("oopif.spec.ts", "OOPIF", "should support frames within OOP frames")]
        [PuppeteerFact(Skip = "See why this is so brittle")]
        public async Task ShouldSupportFramesWithinOopframes()
        {
            await Page.GoToAsync(TestConstants.EmptyPage);
            var frame1Task = Page.WaitForFrameAsync((frame) => frame != Page.MainFrame && frame.ParentFrame == Page.MainFrame);
            var frame2Task = Page.WaitForFrameAsync((frame) => frame != Page.MainFrame && frame.ParentFrame != Page.MainFrame);

            await FrameUtils.AttachFrameAsync(
              Page,
              "frame1",
              TestConstants.CrossProcessHttpPrefix + "/frames/one-frame.html"
            );

            var frame1 = await frame1Task;
            var frame2 = await frame2Task;

            Assert.Contains("one-frame", await frame1.EvaluateExpressionAsync<string>("document.location.href"));
            Assert.Contains("frame.html", await frame2.EvaluateExpressionAsync<string>("document.location.href"));
        }

        [PuppeteerTest("oopif.spec.ts", "OOPIF", "should support OOP iframes getting detached")]
        [PuppeteerFact(Skip = "See why this is so brittle")]
        public async Task ShouldSupportOopIframesGettingDetached()
        {
            await Page.GoToAsync(TestConstants.EmptyPage);
            var frameTask = Page.WaitForFrameAsync((frame) => frame != Page.MainFrame);
            await FrameUtils.AttachFrameAsync(Page, "frame1", TestConstants.EmptyPage).WithTimeout();
            var frame = await frameTask.WithTimeout();
            Assert.False(frame.IsOopFrame);
            await FrameUtils.NavigateFrameAsync(
              Page,
              "frame1",
              TestConstants.CrossProcessHttpPrefix + "/empty.html"
            ).WithTimeout();
            Assert.True(frame.IsOopFrame);
            var detachedTcs = new TaskCompletionSource<bool>();
            Page.FrameManager.FrameDetached += (sender, e) => detachedTcs.TrySetResult(true);
            await FrameUtils.DetachFrameAsync(Page, "frame1").WithTimeout();
            await detachedTcs.Task.WithTimeout();
            Assert.Single(Page.Frames);
        }

        [PuppeteerTest("oopif.spec.ts", "OOPIF", "should support wait for navigation for transitions from local to OOPIF")]
        [PuppeteerFact(Skip = "See why this is so brittle")]
        public async Task ShouldSupportWaitForNavigationForTransitionsFromLocalToOopif()
        {
            await Page.GoToAsync(TestConstants.EmptyPage).WithTimeout();
            var frameTask = Page.WaitForFrameAsync((frame) => frame != Page.MainFrame);
            await FrameUtils.AttachFrameAsync(Page, "frame1", TestConstants.EmptyPage).WithTimeout();
            var frame = await frameTask.WithTimeout();
            Assert.False(frame.IsOopFrame);
            var nav = frame.WaitForNavigationAsync();
            await FrameUtils.NavigateFrameAsync(
              Page,
              "frame1",
              TestConstants.CrossProcessHttpPrefix + "/empty.html"
            ).WithTimeout();
            await nav.WithTimeout();
            Assert.True(frame.IsOopFrame);
            var detachedTcs = new TaskCompletionSource<bool>();
            Page.FrameManager.FrameDetached += (sender, e) => detachedTcs.TrySetResult(true);
            await FrameUtils.DetachFrameAsync(Page, "frame1").WithTimeout();
            await detachedTcs.Task.WithTimeout();
            Assert.Single(Page.Frames);
        }

        [PuppeteerTest("oopif.spec.ts", "OOPIF", "should keep track of a frames OOP state")]
        [PuppeteerFact(Skip = "See why this is so brittle")]
        public async Task ShouldKeepTrackOfAFramesOopState()
        {
            await Page.GoToAsync(TestConstants.EmptyPage);
            var frameTask = Page.WaitForFrameAsync((frame) => frame != Page.MainFrame);
            await FrameUtils.AttachFrameAsync(
              Page,
              "frame1",
              TestConstants.CrossProcessHttpPrefix + "/empty.html"
            );
            var frame = await frameTask.WithTimeout();
            Assert.Contains("/empty.html", frame.Url);
            await FrameUtils.NavigateFrameAsync(Page, "frame1", TestConstants.EmptyPage);
            Assert.Equal(TestConstants.EmptyPage, frame.Url);
        }

        [PuppeteerTest("oopif.spec.ts", "OOPIF", "should support evaluating in oop iframes")]
        [SkipBrowserFact(skipFirefox: true)]
        public async Task ShouldSupportEvaluatingInOopIframes()
        {
            await Page.GoToAsync(TestConstants.EmptyPage);
            var frameTask = Page.WaitForFrameAsync((frame) => frame != Page.MainFrame);
            await FrameUtils.AttachFrameAsync(
              Page,
              "frame1",
              TestConstants.CrossProcessHttpPrefix + "/empty.html"
            );
            var frame = await frameTask.WithTimeout();
            await frame.EvaluateFunctionAsync("() => _test = 'Test 123!'");
            var result = await frame.EvaluateFunctionAsync<string>("() => window._test");
            Assert.Equal("Test 123!", result);
        }

        [PuppeteerTest("oopif.spec.ts", "OOPIF", "should provide access to elements")]
        [SkipBrowserFact(skipFirefox: true)]
        public async Task ShouldProvideAccessToElements()
        {
            await Page.GoToAsync(TestConstants.EmptyPage);
            var frameTask = Page.WaitForFrameAsync((frame) => frame != Page.MainFrame);
            await FrameUtils.AttachFrameAsync(
              Page,
              "frame1",
              TestConstants.CrossProcessHttpPrefix + "/empty.html"
            );
            var frame = await frameTask.WithTimeout();
            await frame.EvaluateFunctionAsync(@"() => {
                const button = document.createElement('button');
                button.id = 'test-button';
                button.innerText = 'click';
                button.onclick = () => {
                    button.id = 'clicked';
                };
                document.body.appendChild(button);
            }");

            await Page.EvaluateFunctionAsync(@"() => {
                document.body.style.border = '150px solid black';
                document.body.style.margin = '250px';
                document.body.style.padding = '50px';
            }");
            await frame.WaitForSelectorAsync("#test-button", new WaitForSelectorOptions{ Visible = true });
            await frame.ClickAsync("#test-button");
            await frame.WaitForSelectorAsync("#clicked");
        }

        [PuppeteerTest("oopif.spec.ts", "OOPIF", "should report oopif frames")]
        [PuppeteerFact(Skip = "See why this is so brittle")]
        public async Task ShouldReportOopifFrames()
        {
            var frameTask = Page.WaitForFrameAsync((frame) => frame.Url.EndsWith("inner-frame2.html"));
            await Page.GoToAsync($"http://mainframe:{TestConstants.Port}/main-frame.html");
            var frame = await frameTask.WithTimeout();
            Assert.Equal(2, Oopifs.Count());
            Assert.Equal(2, Page.Frames.Count(frame => frame.IsOopFrame));
            Assert.Equal(1, await frame.EvaluateFunctionAsync<int>("() => document.querySelectorAll('button').length"));
        }

        [PuppeteerTest("oopif.spec.ts", "OOPIF", "should load oopif iframes with subresources and request interception")]
        [SkipBrowserFact(skipFirefox: true)]
        public async Task ShouldLoadOopifIframesWithSubresourcesAndRequestInterception()
        {
            var frameTask = Page.WaitForFrameAsync((frame) => frame.Url.EndsWith("/oopif.html"));
            await Page.SetRequestInterceptionAsync(true);
            Page.Request += (sender, e) => _ = e.Request.ContinueAsync();

            await Page.GoToAsync(TestConstants.ServerUrl + "/dynamic-oopif.html");
            await frameTask.WithTimeout();
            Assert.Single(Oopifs);
        }

<<<<<<< HEAD
        private IEnumerable<ITarget> Oopifs => Context.Targets().Where(target => target.Type == TargetType.iFrame);
=======
        [PuppeteerTest("oopif.spec.ts", "OOPIF", "should support frames within OOP iframes")]
        [SkipBrowserFact(skipFirefox: true)]
        public async Task ShouldSupportFramesWithinOopIframes()
        {
            var oopifFrameTask = Page.WaitForFrameAsync((frame) => frame.Url.EndsWith("/oopif.html"));
            await Page.GoToAsync(TestConstants.ServerUrl + "/dynamic-oopif.html");
            var oopIframe = await oopifFrameTask.WithTimeout();
            await FrameUtils.AttachFrameAsync(
              oopIframe,
              "frame1",
              TestConstants.CrossProcessHttpPrefix + "/empty.html"
            ).WithTimeout();
            var frame1 = oopIframe.ChildFrames[0];
            Assert.Contains("empty.html", frame1.Url);
            await FrameUtils.NavigateFrameAsync(
              oopIframe,
              "frame1",
              TestConstants.CrossProcessHttpPrefix + "/oopif.html"
            ).WithTimeout();
            Assert.Contains("oopif.html", frame1.Url);
            await frame1.GoToAsync(
                TestConstants.CrossProcessHttpPrefix + "/oopif.html#navigate-within-document",
                new NavigationOptions { WaitUntil = new[] { WaitUntilNavigation.Load } }).WithTimeout();
            Assert.Contains("/oopif.html#navigate-within-document", frame1.Url);
            var detachedTcs = new TaskCompletionSource<bool>();
            Page.FrameManager.FrameDetached += (sender, e) => detachedTcs.TrySetResult(true);
            await FrameUtils.DetachFrameAsync(oopIframe, "frame1").WithTimeout();
            await detachedTcs.Task.WithTimeout();
            Assert.Empty(oopIframe.ChildFrames);
        }

        [PuppeteerTest("oopif.spec.ts", "OOPIF", "clickablePoint, boundingBox, boxModel should work for elements inside OOPIFs")]
        [SkipBrowserFact(skipFirefox: true)]
        public async Task ClickablePointBoundingBoxBoxModelShouldWorkForElementsInsideOopifs()
        {
            await Page.GoToAsync(TestConstants.EmptyPage);
            var frameTask = Page.WaitForFrameAsync((frame) => frame != Page.MainFrame);
            await FrameUtils.AttachFrameAsync(
              Page,
              "frame1",
              TestConstants.CrossProcessHttpPrefix + "/empty.html"
            ).WithTimeout();
            var frame = await frameTask.WithTimeout();
            await Page.EvaluateFunctionAsync(@"() => {
                document.body.style.border = '50px solid black';
                document.body.style.margin = '50px';
                document.body.style.padding = '50px';
            }");
            await frame.EvaluateFunctionAsync(@"() => {
                const button = document.createElement('button');
                button.id = 'test-button';
                button.innerText = 'click';
                document.body.appendChild(button);
            }");

            var button = await frame.WaitForSelectorAsync("#test-button", new WaitForSelectorOptions { Visible = true });
            var result = await button.ClickablePointAsync();
            Assert.True(result.X > 150); // padding + margin + border left
            Assert.True(result.Y > 150); // padding + margin + border top
            var resultBoxModel = await button.BoxModelAsync();
            foreach (var quad in new[] {
              resultBoxModel.Content,
              resultBoxModel.Border,
              resultBoxModel.Margin,
              resultBoxModel.Padding})
            {
                foreach (var part in quad)
                {
                    Assert.True(part.X > 150); // padding + margin + border left
                    Assert.True(part.Y > 150); // padding + margin + border top
                }
            }
            var resultBoundingBox = await button.BoundingBoxAsync();
            Assert.True(resultBoundingBox.X > 150); // padding + margin + border left
            Assert.True(resultBoundingBox.Y > 150); // padding + margin + border top
        }

        [PuppeteerTest("oopif.spec.ts", "OOPIF", "should detect existing OOPIFs when Puppeteer connects to an existing page")]
        [SkipBrowserFact(skipFirefox: true)]
        public async Task ShouldDetectExistingOopifsWhenPuppeteerConnectsToAnExistingPage()
        {
            var frameTask = Page.WaitForFrameAsync((frame) => frame.Url.EndsWith("/oopif.html"));
            await Page.GoToAsync(TestConstants.ServerUrl + "/dynamic-oopif.html");
            await frameTask.WithTimeout();
            Assert.Single(Oopifs);
            Assert.Equal(2, Page.Frames.Length);

            var browserURL = $"http://127.0.0.1:{_port}";
            using var browser1 = await Puppeteer.ConnectAsync(new (){ BrowserURL = browserURL });
            var target = await browser1.WaitForTargetAsync((target) =>
              target.Url.EndsWith("dynamic-oopif.html")
            ).WithTimeout();
            await target.PageAsync();
        }

        [PuppeteerTest("oopif.spec.ts", "OOPIF", "should support lazy OOP frames")]
        [SkipBrowserFact(skipFirefox: true)]
        public async Task ShouldSupportLazyOopframes()
        {
            await Page.GoToAsync(TestConstants.ServerUrl + "/lazy-oopif-frame.html");
            await Page.SetViewportAsync(new ViewPortOptions() { Width = 1000, Height = 1000 });
            Assert.Single(Page.Frames.Where(frame => !frame.HasStartedLoading));
        }

        private IEnumerable<Target> Oopifs => Context.Targets().Where(target => target.TargetInfo.Type == TargetType.IFrame);
>>>>>>> 866a8025
    }
}<|MERGE_RESOLUTION|>--- conflicted
+++ resolved
@@ -125,7 +125,7 @@
             ).WithTimeout();
             Assert.True(frame.IsOopFrame);
             var detachedTcs = new TaskCompletionSource<bool>();
-            Page.FrameManager.FrameDetached += (sender, e) => detachedTcs.TrySetResult(true);
+            Page.FrameDetached += (sender, e) => detachedTcs.TrySetResult(true);
             await FrameUtils.DetachFrameAsync(Page, "frame1").WithTimeout();
             await detachedTcs.Task.WithTimeout();
             Assert.Single(Page.Frames);
@@ -149,7 +149,7 @@
             await nav.WithTimeout();
             Assert.True(frame.IsOopFrame);
             var detachedTcs = new TaskCompletionSource<bool>();
-            Page.FrameManager.FrameDetached += (sender, e) => detachedTcs.TrySetResult(true);
+            Page.FrameDetached += (sender, e) => detachedTcs.TrySetResult(true);
             await FrameUtils.DetachFrameAsync(Page, "frame1").WithTimeout();
             await detachedTcs.Task.WithTimeout();
             Assert.Single(Page.Frames);
@@ -246,9 +246,6 @@
             Assert.Single(Oopifs);
         }
 
-<<<<<<< HEAD
-        private IEnumerable<ITarget> Oopifs => Context.Targets().Where(target => target.Type == TargetType.iFrame);
-=======
         [PuppeteerTest("oopif.spec.ts", "OOPIF", "should support frames within OOP iframes")]
         [SkipBrowserFact(skipFirefox: true)]
         public async Task ShouldSupportFramesWithinOopIframes()
@@ -274,7 +271,7 @@
                 new NavigationOptions { WaitUntil = new[] { WaitUntilNavigation.Load } }).WithTimeout();
             Assert.Contains("/oopif.html#navigate-within-document", frame1.Url);
             var detachedTcs = new TaskCompletionSource<bool>();
-            Page.FrameManager.FrameDetached += (sender, e) => detachedTcs.TrySetResult(true);
+            Page.FrameDetached += (sender, e) => detachedTcs.TrySetResult(true);
             await FrameUtils.DetachFrameAsync(oopIframe, "frame1").WithTimeout();
             await detachedTcs.Task.WithTimeout();
             Assert.Empty(oopIframe.ChildFrames);
@@ -350,10 +347,9 @@
         {
             await Page.GoToAsync(TestConstants.ServerUrl + "/lazy-oopif-frame.html");
             await Page.SetViewportAsync(new ViewPortOptions() { Width = 1000, Height = 1000 });
-            Assert.Single(Page.Frames.Where(frame => !frame.HasStartedLoading));
-        }
-
-        private IEnumerable<Target> Oopifs => Context.Targets().Where(target => target.TargetInfo.Type == TargetType.IFrame);
->>>>>>> 866a8025
+            Assert.Single(Page.Frames.Where(frame => !((Frame)frame).HasStartedLoading));
+        }
+
+        private IEnumerable<ITarget> Oopifs => Context.Targets().Where(target => ((Target)target).TargetInfo.Type == TargetType.IFrame);
     }
 }