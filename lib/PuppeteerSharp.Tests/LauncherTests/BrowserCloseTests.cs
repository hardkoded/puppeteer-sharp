--- conflicted
+++ resolved
@@ -10,27 +10,12 @@
         public async Task ShouldTerminateNetworkWaiters()
         {
             await using var browser = await Puppeteer.LaunchAsync(TestConstants.DefaultBrowserOptions());
-<<<<<<< HEAD
             await using var remote = await Puppeteer.ConnectAsync(new ConnectOptions
             {
                 BrowserWSEndpoint = browser.WebSocketEndpoint,
                 Protocol = ((Browser)browser).Protocol,
             });
-            var newPage = await remote.NewPageAsync();
-            var requestTask = newPage.WaitForRequestAsync(TestConstants.EmptyPage);
-            var responseTask = newPage.WaitForResponseAsync(TestConstants.EmptyPage);
 
-            await browser.CloseAsync();
-
-            var exception = Assert.ThrowsAsync<TargetClosedException>(() => requestTask);
-            StringAssert.Contains("Target closed", exception.Message);
-            StringAssert.DoesNotContain("Timeout", exception.Message);
-
-            exception = Assert.ThrowsAsync<TargetClosedException>(() => responseTask);
-            StringAssert.Contains("Target closed", exception.Message);
-            StringAssert.DoesNotContain("Timeout", exception.Message);
-=======
-            await using var remote = await Puppeteer.ConnectAsync(new ConnectOptions { BrowserWSEndpoint = browser.WebSocketEndpoint });
             var newPage = await remote.NewPageAsync();
             var requestTask = newPage.WaitForRequestAsync(TestConstants.EmptyPage);
             var responseTask = newPage.WaitForResponseAsync(TestConstants.EmptyPage);
@@ -58,7 +43,6 @@
 
             await browser.DisposeAsync();
             DirectoryAssert.DoesNotExist(tempUserDataDir.Path);
->>>>>>> 85aa4b07
         }
     }
 }