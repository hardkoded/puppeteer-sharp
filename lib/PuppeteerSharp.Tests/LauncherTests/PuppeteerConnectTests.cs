--- conflicted
+++ resolved
@@ -48,13 +48,8 @@
               remoteBrowser.CloseAsync());
         }
 
-<<<<<<< HEAD
-        [Test, Retry(2), PuppeteerTest("launcher.spec", "Launcher specs Puppeteer Puppeteer.connect", "should support acceptInsecureCerts option")]
+        [Test, PuppeteerTest("launcher.spec", "Launcher specs Puppeteer Puppeteer.connect", "should support acceptInsecureCerts option")]
         public async Task ShouldSupportAcceptInsecureCertsOption()
-=======
-        [Test, PuppeteerTest("launcher.spec", "Launcher specs Puppeteer Puppeteer.connect", "should support ignoreHTTPSErrors option")]
-        public async Task ShouldSupportIgnoreHTTPSErrorsOption()
->>>>>>> 24063105
         {
             await using var originalBrowser = await Puppeteer.LaunchAsync(TestConstants.DefaultBrowserOptions());
             await using var browser = await Puppeteer.ConnectAsync(new ConnectOptions
