
// * MIT License
//  *
//  * Copyright (c) Darío Kondratiuk
//  *
//  * Permission is hereby granted, free of charge, to any person obtaining a copy
//  * of this software and associated documentation files (the "Software"), to deal
//  * in the Software without restriction, including without limitation the rights
//  * to use, copy, modify, merge, publish, distribute, sublicense, and/or sell
//  * copies of the Software, and to permit persons to whom the Software is
//  * furnished to do so, subject to the following conditions:
//  *
//  * The above copyright notice and this permission notice shall be included in all
//  * copies or substantial portions of the Software.
//  *
//  * THE SOFTWARE IS PROVIDED "AS IS", WITHOUT WARRANTY OF ANY KIND, EXPRESS OR
//  * IMPLIED, INCLUDING BUT NOT LIMITED TO THE WARRANTIES OF MERCHANTABILITY,
//  * FITNESS FOR A PARTICULAR PURPOSE AND NONINFRINGEMENT. IN NO EVENT SHALL THE
//  * AUTHORS OR COPYRIGHT HOLDERS BE LIABLE FOR ANY CLAIM, DAMAGES OR OTHER
//  * LIABILITY, WHETHER IN AN ACTION OF CONTRACT, TORT OR OTHERWISE, ARISING FROM,
//  * OUT OF OR IN CONNECTION WITH THE SOFTWARE OR THE USE OR OTHER DEALINGS IN THE
//  * SOFTWARE.

using System;
using System.Text.Json;
using System.Threading.Tasks;
using NUnit.Framework;
using PuppeteerSharp.Nunit;

namespace PuppeteerSharp.Tests.TouchScreenTests;

public class TouchscreenPrototypeTouchMoveTests : PuppeteerPageBaseTest
{
    [Test, Retry(2), PuppeteerTest("touchscreen.spec", "Touchscreen Touchscreen.prototype.touchMove", "should work")]
    public async Task ShouldWork()
    {
        await Page.GoToAsync(TestConstants.ServerUrl + "/input/touchscreen.html");
        await Page.Touchscreen.TouchStartAsync(0, 0);
        await Page.Touchscreen.TouchMoveAsync(15, 15);
        await Page.Touchscreen.TouchMoveAsync(30.5m, 30);
        await Page.Touchscreen.TouchMoveAsync(50, 45.4m);
        await Page.Touchscreen.TouchMoveAsync(80, 50);
        await Page.Touchscreen.TouchEndAsync();

        var result = await Page.EvaluateExpressionAsync<TouchEvent[]>("allEvents");
<<<<<<< HEAD
        Assert.AreEqual(
            JsonSerializer.Serialize(new[]
=======
        Assert.That(
            JsonConvert.SerializeObject(result),
            Is.EqualTo(JsonConvert.SerializeObject(new[]
>>>>>>> 9fff3c0e
            {
                new TouchEvent()
                {
                    Type = "pointerdown",
                    X = 0,
                    Y= 0,
                    Width = 1,
                    Height = 1,
                    AltitudeAngle = Convert.ToDecimal(Math.PI / 2),
                    AzimuthAngle = 0,
                    Pressure = 0.5m,
                    PointerType = "touch",
                    TiltX = 0,
                    TiltY = 0,
                    Twist = 0,
                },
                new TouchEvent()
                {
                    Type ="touchstart",
                    ChangedTouches = new[]
                    {
                        new TouchEvent.Detail()
                        {
                            ClientX = 0,
                            ClientY = 0,
                            RadiusX = 0.5m,
                            RadiusY = 0.5m,
                            Force = 0.5m,
                        },
                    },
                    ActiveTouches = new[]
                    {
                        new TouchEvent.Detail()
                        {
                            ClientX = 0,
                            ClientY = 0,
                            RadiusX = 0.5m,
                            RadiusY = 0.5m,
                            Force = 0.5m,
                        },
                    }
                },
                new TouchEvent()
                {
                    Type = "pointermove",
                    X = 15,
                    Y = 15,
                    Width = 1,
                    Height = 1,
                    AltitudeAngle = Convert.ToDecimal(Math.PI / 2),
                    AzimuthAngle = 0,
                    Pressure = 0.5m,
                    PointerType = "touch",
                    TiltX = 0,
                    TiltY = 0,
                    Twist = 0,
                },
                new TouchEvent()
                {
                    Type ="touchmove",
                    ChangedTouches = new[]
                    {
                        new TouchEvent.Detail()
                        {
                            ClientX = 15,
                            ClientY = 15,
                            RadiusX = 0.5m,
                            RadiusY = 0.5m,
                            Force = 0.5m,
                        },
                    },
                    ActiveTouches = new[]
                    {
                        new TouchEvent.Detail()
                        {
                            ClientX = 15,
                            ClientY = 15,
                            RadiusX = 0.5m,
                            RadiusY = 0.5m,
                            Force = 0.5m,
                        },
                    }
                },
                new TouchEvent()
                {
                    Type = "pointermove",
                    X = 31,
                    Y = 30,
                    Width = 1,
                    Height = 1,
                    AltitudeAngle = Convert.ToDecimal(Math.PI / 2),
                    AzimuthAngle = 0,
                    Pressure = 0.5m,
                    PointerType = "touch",
                    TiltX = 0,
                    TiltY = 0,
                    Twist = 0,
                },
                new TouchEvent()
                {
                    Type ="touchmove",
                    ChangedTouches = new[]
                    {
                        new TouchEvent.Detail()
                        {
                            ClientX = 31,
                            ClientY = 30,
                            RadiusX = 0.5m,
                            RadiusY = 0.5m,
                            Force = 0.5m,
                        },
                    },
                    ActiveTouches = new[]
                    {
                        new TouchEvent.Detail()
                        {
                            ClientX = 31,
                            ClientY = 30,
                            RadiusX = 0.5m,
                            RadiusY = 0.5m,
                            Force = 0.5m,
                        },
                    }
                },
                new TouchEvent()
                {
                    Type = "pointermove",
                    X = 50,
                    Y = 45,
                    Width = 1,
                    Height = 1,
                    AltitudeAngle = Convert.ToDecimal(Math.PI / 2),
                    AzimuthAngle = 0,
                    Pressure = 0.5m,
                    PointerType = "touch",
                    TiltX = 0,
                    TiltY = 0,
                    Twist = 0,
                },
                new TouchEvent()
                {
                    Type ="touchmove",
                    ChangedTouches = new[]
                    {
                        new TouchEvent.Detail()
                        {
                            ClientX = 50,
                            ClientY = 45,
                            RadiusX = 0.5m,
                            RadiusY = 0.5m,
                            Force = 0.5m,
                        },
                    },
                    ActiveTouches = new[]
                    {
                        new TouchEvent.Detail()
                        {
                            ClientX = 50,
                            ClientY = 45,
                            RadiusX = 0.5m,
                            RadiusY = 0.5m,
                            Force = 0.5m,
                        },
                    }
                },
                new TouchEvent()
                {
                    Type = "pointermove",
                    X = 80,
                    Y = 50,
                    Width = 1,
                    Height = 1,
                    AltitudeAngle = Convert.ToDecimal(Math.PI / 2),
                    AzimuthAngle = 0,
                    Pressure = 0.5m,
                    PointerType = "touch",
                    TiltX = 0,
                    TiltY = 0,
                    Twist = 0,
                },
                new TouchEvent()
                {
                    Type ="touchmove",
                    ChangedTouches = new[]
                    {
                        new TouchEvent.Detail()
                        {
                            ClientX = 80,
                            ClientY = 50,
                            RadiusX = 0.5m,
                            RadiusY = 0.5m,
                            Force = 0.5m,
                        },
                    },
                    ActiveTouches = new[]
                    {
                        new TouchEvent.Detail()
                        {
                            ClientX = 80,
                            ClientY = 50,
                            RadiusX = 0.5m,
                            RadiusY = 0.5m,
                            Force = 0.5m,
                        },
                    }
                },
                new TouchEvent()
                {
                    Type = "pointerup",
                    X = 80,
                    Y = 50,
                    Width = 1,
                    Height = 1,
                    AltitudeAngle = Convert.ToDecimal(Math.PI / 2),
                    AzimuthAngle = 0,
                    Pressure = 0,
                    PointerType = "touch",
                    TiltX = 0,
                    TiltY = 0,
                    Twist = 0,
                },
                new TouchEvent()
                {
                    Type ="touchend",
                    ChangedTouches = new[]
                    {
                        new TouchEvent.Detail()
                        {
                            ClientX = 80,
                            ClientY = 50,
                            RadiusX = 0.5m,
                            RadiusY = 0.5m,
                            Force = 0.5m,
                        },
                    },
                },
<<<<<<< HEAD
            }), JsonSerializer.Serialize(result));
=======
            })));
>>>>>>> 9fff3c0e
    }
}<|MERGE_RESOLUTION|>--- conflicted
+++ resolved
@@ -22,8 +22,8 @@
 //  * SOFTWARE.
 
 using System;
-using System.Text.Json;
 using System.Threading.Tasks;
+using Newtonsoft.Json;
 using NUnit.Framework;
 using PuppeteerSharp.Nunit;
 
@@ -43,14 +43,9 @@
         await Page.Touchscreen.TouchEndAsync();
 
         var result = await Page.EvaluateExpressionAsync<TouchEvent[]>("allEvents");
-<<<<<<< HEAD
-        Assert.AreEqual(
-            JsonSerializer.Serialize(new[]
-=======
         Assert.That(
             JsonConvert.SerializeObject(result),
             Is.EqualTo(JsonConvert.SerializeObject(new[]
->>>>>>> 9fff3c0e
             {
                 new TouchEvent()
                 {
@@ -287,10 +282,6 @@
                         },
                     },
                 },
-<<<<<<< HEAD
-            }), JsonSerializer.Serialize(result));
-=======
             })));
->>>>>>> 9fff3c0e
     }
 }