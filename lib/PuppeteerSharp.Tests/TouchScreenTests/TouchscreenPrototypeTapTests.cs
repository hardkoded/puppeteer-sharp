// * MIT License
//  *
//  * Copyright (c) Darío Kondratiuk
//  *
//  * Permission is hereby granted, free of charge, to any person obtaining a copy
//  * of this software and associated documentation files (the "Software"), to deal
//  * in the Software without restriction, including without limitation the rights
//  * to use, copy, modify, merge, publish, distribute, sublicense, and/or sell
//  * copies of the Software, and to permit persons to whom the Software is
//  * furnished to do so, subject to the following conditions:
//  *
//  * The above copyright notice and this permission notice shall be included in all
//  * copies or substantial portions of the Software.
//  *
//  * THE SOFTWARE IS PROVIDED "AS IS", WITHOUT WARRANTY OF ANY KIND, EXPRESS OR
//  * IMPLIED, INCLUDING BUT NOT LIMITED TO THE WARRANTIES OF MERCHANTABILITY,
//  * FITNESS FOR A PARTICULAR PURPOSE AND NONINFRINGEMENT. IN NO EVENT SHALL THE
//  * AUTHORS OR COPYRIGHT HOLDERS BE LIABLE FOR ANY CLAIM, DAMAGES OR OTHER
//  * LIABILITY, WHETHER IN AN ACTION OF CONTRACT, TORT OR OTHERWISE, ARISING FROM,
//  * OUT OF OR IN CONNECTION WITH THE SOFTWARE OR THE USE OR OTHER DEALINGS IN THE
//  * SOFTWARE.

using System;
using System.Text.Json;
using System.Threading.Tasks;
using NUnit.Framework;
using PuppeteerSharp.Nunit;

namespace PuppeteerSharp.Tests.TouchScreenTests;

public class TouchscreenPrototypeTapTests : PuppeteerPageBaseTest
{
    [Test, Retry(2), PuppeteerTest("touchscreen.spec", "Touchscreen Touchscreen.prototype.tap", "should work")]
    public async Task ShouldWork()
    {
        await Page.GoToAsync(TestConstants.ServerUrl + "/input/touchscreen.html");
        await Page.TapAsync("button");

        var result = await Page.EvaluateExpressionAsync<TouchEvent[]>("allEvents");
<<<<<<< HEAD
        Assert.AreEqual(
            JsonSerializer.Serialize(new[]
=======
        Assert.That(
            JsonConvert.SerializeObject(result),
            Is.EqualTo(JsonConvert.SerializeObject(new[]
>>>>>>> 9fff3c0e
            {
                new TouchEvent()
                {
                    Type = "pointerdown",
                    X = 5,
                    Y= 5,
                    Width = 1,
                    Height = 1,
                    AltitudeAngle = Convert.ToDecimal(Math.PI / 2),
                    AzimuthAngle = 0,
                    Pressure = 0.5m,
                    PointerType = "touch",
                    TiltX = 0,
                    TiltY = 0,
                    Twist = 0,
                },
                new TouchEvent()
                {
                    Type ="touchstart",
                    ChangedTouches = new[]
                    {
                        new TouchEvent.Detail()
                        {
                            ClientX = 5,
                            ClientY = 5,
                            RadiusX = 0.5m,
                            RadiusY = 0.5m,
                            Force = 0.5m,
                        },
                    },
                    ActiveTouches = new[]
                    {
                        new TouchEvent.Detail()
                        {
                            ClientX = 5,
                            ClientY = 5,
                            RadiusX = 0.5m,
                            RadiusY = 0.5m,
                            Force = 0.5m,
                        },
                    }
                },
                new TouchEvent()
                {
                    Type = "pointerup",
                    X = 5,
                    Y = 5,
                    Width = 1,
                    Height = 1,
                    AltitudeAngle = Convert.ToDecimal(Math.PI / 2),
                    AzimuthAngle = 0,
                    Pressure = 0,
                    PointerType = "touch",
                    TiltX = 0,
                    TiltY = 0,
                    Twist = 0,
                },
                new TouchEvent()
                {
                    Type ="touchend",
                    ChangedTouches = new[]
                    {
                        new TouchEvent.Detail()
                        {
                            ClientX = 5,
                            ClientY = 5,
                            RadiusX = 0.5m,
                            RadiusY = 0.5m,
                            Force = 0.5m,
                        },
                    },
                },
                new TouchEvent()
                {
                    Type = "click",
                    X = 5,
                    Y = 5,
                    Width = 1,
                    Height = 1,
                    AltitudeAngle = Convert.ToDecimal(Math.PI / 2),
                    AzimuthAngle = 0,
                    Pressure = 0,
                    PointerType = "touch",
                    TiltX = 0,
                    TiltY = 0,
                    Twist = 0,
                },
<<<<<<< HEAD
            }), JsonSerializer.Serialize(result));
=======
            })));
>>>>>>> 9fff3c0e
    }
}<|MERGE_RESOLUTION|>--- conflicted
+++ resolved
@@ -21,8 +21,8 @@
 //  * SOFTWARE.
 
 using System;
-using System.Text.Json;
 using System.Threading.Tasks;
+using Newtonsoft.Json;
 using NUnit.Framework;
 using PuppeteerSharp.Nunit;
 
@@ -37,14 +37,9 @@
         await Page.TapAsync("button");
 
         var result = await Page.EvaluateExpressionAsync<TouchEvent[]>("allEvents");
-<<<<<<< HEAD
-        Assert.AreEqual(
-            JsonSerializer.Serialize(new[]
-=======
         Assert.That(
             JsonConvert.SerializeObject(result),
             Is.EqualTo(JsonConvert.SerializeObject(new[]
->>>>>>> 9fff3c0e
             {
                 new TouchEvent()
                 {
@@ -132,10 +127,6 @@
                     TiltY = 0,
                     Twist = 0,
                 },
-<<<<<<< HEAD
-            }), JsonSerializer.Serialize(result));
-=======
             })));
->>>>>>> 9fff3c0e
     }
 }