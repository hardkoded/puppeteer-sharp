<<<<<<< HEAD
﻿using Microsoft.AspNetCore.Hosting;
using PuppeteerSharp.TestServer;
=======
﻿using PuppeteerSharp.TestServer;
using System;
>>>>>>> 37e76f49
using System.Threading.Tasks;
using Xunit;

namespace PuppeteerSharp.Tests
{
    public class PuppeteerLoaderFixture : IAsyncLifetime
    {
<<<<<<< HEAD
        private IWebHost _host;
=======
        public static SimpleServer Server { get; private set; }
        public static SimpleServer HttpsServer { get; private set; }
>>>>>>> 37e76f49

        private async Task StartWebServerAsync()
        {
            var builder = Startup.GetWebHostBuilder();

<<<<<<< HEAD
            builder.UseContentRoot(TestUtils.FindParentDirectory("PuppeteerSharp.TestServer"));

            _host = builder.Build();

            await _host.StartAsync();
=======
        public void Dispose()
        {
            Task.WaitAll(Server.StopAsync(), HttpsServer.StopAsync());
>>>>>>> 37e76f49
        }

        public async Task InitializeAsync()
        {
            var downloaderTask = Downloader.CreateDefault().DownloadRevisionAsync(TestConstants.ChromiumRevision);

<<<<<<< HEAD
            await Task.WhenAll(downloaderTask, serverTask);
        }

        public async Task DisposeAsync()
        {
            await _host.StopAsync();
=======
            Server = SimpleServer.Create(TestConstants.Port, TestUtils.FindParentDirectory("PuppeteerSharp.TestServer"));
            HttpsServer = SimpleServer.CreateHttps(TestConstants.HttpsPort, TestUtils.FindParentDirectory("PuppeteerSharp.TestServer"));

            var serverStart = Server.StartAsync();
            var httpsServerStart = HttpsServer.StartAsync();

            await Task.WhenAll(downloaderTask, serverStart, httpsServerStart);
>>>>>>> 37e76f49
        }
    }
}<|MERGE_RESOLUTION|>--- conflicted
+++ resolved
@@ -1,10 +1,4 @@
-<<<<<<< HEAD
-﻿using Microsoft.AspNetCore.Hosting;
 using PuppeteerSharp.TestServer;
-=======
-﻿using PuppeteerSharp.TestServer;
-using System;
->>>>>>> 37e76f49
 using System.Threading.Tasks;
 using Xunit;
 
@@ -12,42 +6,13 @@
 {
     public class PuppeteerLoaderFixture : IAsyncLifetime
     {
-<<<<<<< HEAD
-        private IWebHost _host;
-=======
         public static SimpleServer Server { get; private set; }
         public static SimpleServer HttpsServer { get; private set; }
->>>>>>> 37e76f49
-
-        private async Task StartWebServerAsync()
-        {
-            var builder = Startup.GetWebHostBuilder();
-
-<<<<<<< HEAD
-            builder.UseContentRoot(TestUtils.FindParentDirectory("PuppeteerSharp.TestServer"));
-
-            _host = builder.Build();
-
-            await _host.StartAsync();
-=======
-        public void Dispose()
-        {
-            Task.WaitAll(Server.StopAsync(), HttpsServer.StopAsync());
->>>>>>> 37e76f49
-        }
 
         public async Task InitializeAsync()
         {
             var downloaderTask = Downloader.CreateDefault().DownloadRevisionAsync(TestConstants.ChromiumRevision);
 
-<<<<<<< HEAD
-            await Task.WhenAll(downloaderTask, serverTask);
-        }
-
-        public async Task DisposeAsync()
-        {
-            await _host.StopAsync();
-=======
             Server = SimpleServer.Create(TestConstants.Port, TestUtils.FindParentDirectory("PuppeteerSharp.TestServer"));
             HttpsServer = SimpleServer.CreateHttps(TestConstants.HttpsPort, TestUtils.FindParentDirectory("PuppeteerSharp.TestServer"));
 
@@ -55,7 +20,11 @@
             var httpsServerStart = HttpsServer.StartAsync();
 
             await Task.WhenAll(downloaderTask, serverStart, httpsServerStart);
->>>>>>> 37e76f49
+        }
+
+        public async Task DisposeAsync()
+        {
+            await Task.WhenAll(Server.StopAsync(), HttpsServer.StopAsync());
         }
     }
 }