--- conflicted
+++ resolved
@@ -1,8 +1,9 @@
 using System;
 using System.Collections.Generic;
 using System.IO;
-using System.Text.Json;
 using System.Threading.Tasks;
+using Newtonsoft.Json;
+using Newtonsoft.Json.Linq;
 using NUnit.Framework;
 using PuppeteerSharp.Nunit;
 
@@ -10,7 +11,12 @@
 {
     public sealed class TracingTests : PuppeteerPageBaseTest, IAsyncDisposable
     {
-        private readonly string _file = Path.Combine(Path.GetTempPath(), Path.GetRandomFileName());
+        private readonly string _file;
+
+        public TracingTests() : base()
+        {
+            _file = Path.Combine(Path.GetTempPath(), Path.GetRandomFileName());
+        }
 
         public async ValueTask DisposeAsync()
         {
@@ -69,24 +75,12 @@
 
             await Page.Tracing.StopAsync();
 
-<<<<<<< HEAD
-            var jsonString = await File.ReadAllTextAsync(_file);
-
-            using var document = JsonDocument.Parse(jsonString);
-            var root = document.RootElement;
-            var metadata = root.GetProperty("metadata");
-            var traceConfig = metadata.GetProperty("trace-config");
-
-            var traceConfigString = traceConfig.GetString();
-            StringAssert.Contains("disabled-by-default-v8.cpu_profiler.hires", traceConfigString);
-=======
             using (var file = File.OpenText(_file))
             using (var reader = new JsonTextReader(file))
             {
                 var traceJson = JToken.ReadFrom(reader);
                 Assert.That(traceJson["metadata"]["trace-config"].ToString(), Does.Contain("disabled-by-default-v8.cpu_profiler.hires"));
             }
->>>>>>> 9fff3c0e
         }
 
         [Test, Retry(2), PuppeteerTest("tracing.spec", "Tracing", "should run with default categories")]
@@ -98,22 +92,13 @@
             });
 
             await Page.Tracing.StopAsync();
-            var jsonString = await File.ReadAllTextAsync(_file);
 
-<<<<<<< HEAD
-            using var document = JsonDocument.Parse(jsonString);
-            var root = document.RootElement;
-            var traceEvents = root.GetProperty("traceEvents");
-            var traceConfigString = traceEvents.ToString();
-            StringAssert.Contains("toplevel", traceConfigString);
-=======
             using (var file = File.OpenText(_file))
             using (var reader = new JsonTextReader(file))
             {
                 var traceJson = JToken.ReadFrom(reader);
                 Assert.That(traceJson["traceEvents"].ToString(), Does.Contain("toplevel"));
             }
->>>>>>> 9fff3c0e
         }
 
         [Test, Retry(2), PuppeteerTest("tracing.spec", "Tracing", "should throw if tracing on two pages")]
