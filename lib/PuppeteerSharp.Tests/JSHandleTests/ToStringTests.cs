using System.Threading.Tasks;
using NUnit.Framework;
using PuppeteerSharp.Nunit;

namespace PuppeteerSharp.Tests.JSHandleTests
{
    public class ToStringTests : PuppeteerPageBaseTest
    {
<<<<<<< HEAD
        [Test, Retry(2), PuppeteerTest("jshandle.spec", "JSHandle JSHandle.toString", "should work for primitives")]
=======
        public ToStringTests() : base()
        {
        }

        [Test, PuppeteerTest("jshandle.spec", "JSHandle JSHandle.toString", "should work for primitives")]
>>>>>>> 24063105
        public async Task ShouldWorkForPrimitives()
        {
            var numberHandle = await Page.EvaluateExpressionHandleAsync("2");
            Assert.That(numberHandle.ToString(), Is.EqualTo("JSHandle:2"));
            var stringHandle = await Page.EvaluateExpressionHandleAsync("'a'");
            Assert.That(stringHandle.ToString(), Is.EqualTo("JSHandle:a"));
        }

        [Test, PuppeteerTest("jshandle.spec", "JSHandle JSHandle.toString", "should work for complicated objects")]
        public async Task ShouldWorkForComplicatedObjects()
        {
            var aHandle = await Page.EvaluateExpressionHandleAsync("window");

            if (PuppeteerTestAttribute.IsCdp)
            {
                Assert.That(aHandle.ToString(), Is.EqualTo("JSHandle@object"));
            }
            else
            {
                Assert.That(aHandle.ToString(), Is.EqualTo("JSHandle@window"));
            }
        }

        [Test, PuppeteerTest("jshandle.spec", "JSHandle JSHandle.toString", "should work with different subtypes")]
        public async Task ShouldWorkWithDifferentSubtypes()
        {
            Assert.That((await Page.EvaluateExpressionHandleAsync("(function(){})")).ToString(), Is.EqualTo("JSHandle@function"));
            Assert.That((await Page.EvaluateExpressionHandleAsync("12")).ToString(), Is.EqualTo("JSHandle:12"));
            Assert.That((await Page.EvaluateExpressionHandleAsync("true")).ToString(), Is.EqualTo("JSHandle:True"));
            Assert.That((await Page.EvaluateExpressionHandleAsync("undefined")).ToString(), Is.EqualTo("JSHandle:undefined"));
            Assert.That((await Page.EvaluateExpressionHandleAsync("'foo'")).ToString(), Is.EqualTo("JSHandle:foo"));
            Assert.That((await Page.EvaluateExpressionHandleAsync("Symbol()")).ToString(), Is.EqualTo("JSHandle@symbol"));
            Assert.That((await Page.EvaluateExpressionHandleAsync("new Map()")).ToString(), Is.EqualTo("JSHandle@map"));
            Assert.That((await Page.EvaluateExpressionHandleAsync("new Set()")).ToString(), Is.EqualTo("JSHandle@set"));
            Assert.That((await Page.EvaluateExpressionHandleAsync("[]")).ToString(), Is.EqualTo("JSHandle@array"));
            Assert.That((await Page.EvaluateExpressionHandleAsync("null")).ToString(), Is.EqualTo("JSHandle:null"));
            Assert.That((await Page.EvaluateExpressionHandleAsync("/foo/")).ToString(), Is.EqualTo("JSHandle@regexp"));
            Assert.That((await Page.EvaluateExpressionHandleAsync("document.body")).ToString(), Is.EqualTo("JSHandle@node"));
            Assert.That((await Page.EvaluateExpressionHandleAsync("new Date()")).ToString(), Is.EqualTo("JSHandle@date"));
            Assert.That((await Page.EvaluateExpressionHandleAsync("new WeakMap()")).ToString(), Is.EqualTo("JSHandle@weakmap"));
            Assert.That((await Page.EvaluateExpressionHandleAsync("new WeakSet()")).ToString(), Is.EqualTo("JSHandle@weakset"));
            Assert.That((await Page.EvaluateExpressionHandleAsync("new Error()")).ToString(), Is.EqualTo("JSHandle@error"));
            Assert.That((await Page.EvaluateExpressionHandleAsync("new Int32Array()")).ToString(), Is.EqualTo("JSHandle@typedarray"));
            Assert.That((await Page.EvaluateExpressionHandleAsync("new Proxy({}, {})")).ToString(), Is.EqualTo("JSHandle@proxy"));
        }
    }
}<|MERGE_RESOLUTION|>--- conflicted
+++ resolved
@@ -6,15 +6,7 @@
 {
     public class ToStringTests : PuppeteerPageBaseTest
     {
-<<<<<<< HEAD
-        [Test, Retry(2), PuppeteerTest("jshandle.spec", "JSHandle JSHandle.toString", "should work for primitives")]
-=======
-        public ToStringTests() : base()
-        {
-        }
-
         [Test, PuppeteerTest("jshandle.spec", "JSHandle JSHandle.toString", "should work for primitives")]
->>>>>>> 24063105
         public async Task ShouldWorkForPrimitives()
         {
             var numberHandle = await Page.EvaluateExpressionHandleAsync("2");
