using System;
using System.Text.Json;
using System.Threading.Tasks;
using NUnit.Framework;
using PuppeteerSharp.Nunit;

namespace PuppeteerSharp.Tests.JSHandleTests
{
    public class JsonValueTests : PuppeteerPageBaseTest
    {
        [Test, Retry(2), PuppeteerTest("jshandle.spec", "JSHandle JSHandle.jsonValue", "should work")]
        public async Task ShouldWork()
        {
            var aHandle = await Page.EvaluateExpressionHandleAsync("({ foo: 'bar'})");
<<<<<<< HEAD
            var json = await aHandle.JsonValueAsync<JsonElement>();
            Assert.AreEqual("bar", json.GetProperty("foo").GetString());
=======
            var json = await aHandle.JsonValueAsync();
            Assert.That(json, Is.EqualTo(JObject.Parse("{ foo: 'bar' }")));
>>>>>>> 9fff3c0e
        }

        [Test, Retry(2),
         PuppeteerTest("jshandle.spec", "JSHandle JSHandle.jsonValue", "works with jsonValues that are not objects")]
        public async Task WorksWithJsonValuesThatAreNotObjects()
        {
            var aHandle = await Page.EvaluateFunctionHandleAsync("() => ['a', 'b']");
            var json = await aHandle.JsonValueAsync<string[]>();
            Assert.That(json, Is.EqualTo(new[] { "a", "b" }));
        }

        [Test, Retry(2),
         PuppeteerTest("jshandle.spec", "JSHandle JSHandle.jsonValue", "works with jsonValues that are primitives")]
        public async Task WorksWithJsonValuesThatArePrimitives()
        {
            var aHandle = await Page.EvaluateFunctionHandleAsync("() => 'foo'");
            var json = await aHandle.JsonValueAsync<string>();
            Assert.That(json, Is.EqualTo("foo"));
        }

        [Test, Retry(2), PuppeteerTest("jshandle.spec", "JSHandle JSHandle.jsonValue", "should work with dates")]
        public async Task ShouldWorkWithDates()
        {
            var dateHandle = await Page.EvaluateExpressionHandleAsync("new Date('2017-09-26T00:00:00.000Z')");
            var date = await dateHandle.JsonValueAsync<DateTime>();
            Assert.That(date, Is.EqualTo(new DateTime(2017, 9, 26)));
        }

        [Test, Retry(2), PuppeteerTest("jshandle.spec", "JSHandle JSHandle.jsonValue", "should not throw for circular objects")]
        public async Task ShouldNotThrowForCircularObjects()
        {
            var windowHandle = await Page.EvaluateFunctionHandleAsync(@"() => {
                const t = {g: 1};
                t.t = t;
                return t;
              }");
            await windowHandle.JsonValueAsync();
        }
    }
}<|MERGE_RESOLUTION|>--- conflicted
+++ resolved
@@ -1,6 +1,6 @@
 using System;
-using System.Text.Json;
 using System.Threading.Tasks;
+using Newtonsoft.Json.Linq;
 using NUnit.Framework;
 using PuppeteerSharp.Nunit;
 
@@ -8,17 +8,16 @@
 {
     public class JsonValueTests : PuppeteerPageBaseTest
     {
+        public JsonValueTests() : base()
+        {
+        }
+
         [Test, Retry(2), PuppeteerTest("jshandle.spec", "JSHandle JSHandle.jsonValue", "should work")]
         public async Task ShouldWork()
         {
             var aHandle = await Page.EvaluateExpressionHandleAsync("({ foo: 'bar'})");
-<<<<<<< HEAD
-            var json = await aHandle.JsonValueAsync<JsonElement>();
-            Assert.AreEqual("bar", json.GetProperty("foo").GetString());
-=======
             var json = await aHandle.JsonValueAsync();
             Assert.That(json, Is.EqualTo(JObject.Parse("{ foo: 'bar' }")));
->>>>>>> 9fff3c0e
         }
 
         [Test, Retry(2),
