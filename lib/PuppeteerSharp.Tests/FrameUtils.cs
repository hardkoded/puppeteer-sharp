--- conflicted
+++ resolved
@@ -6,18 +6,12 @@
 {
     public static class FrameUtils
     {
-<<<<<<< HEAD
-        public static async Task<IFrame> AttachFrameAsync(IPage page, string frameId, string url)
-        {
-            var handle = (IElementHandle)await page.EvaluateFunctionHandleAsync(@" async (frameId, url) => {
-=======
-        public static Task<Frame> AttachFrameAsync(Page page, string frameId, string url)
+        public static Task<IFrame> AttachFrameAsync(IPage page, string frameId, string url)
             => AttachFrameAsync(page.MainFrame, frameId, url);
 
-        public static async Task<Frame> AttachFrameAsync(Frame frame, string frameId, string url)
+        public static async Task<IFrame> AttachFrameAsync(IFrame frame, string frameId, string url)
         {
-            var handle = (ElementHandle)await frame.EvaluateFunctionHandleAsync(@" async (frameId, url) => {
->>>>>>> 866a8025
+            var handle = (IElementHandle)await frame.EvaluateFunctionHandleAsync(@" async (frameId, url) => {
               const frame = document.createElement('iframe');
               frame.src = url;
               frame.id = frameId;
@@ -28,24 +22,14 @@
             return await handle.ContentFrameAsync();
         }
 
-<<<<<<< HEAD
-        public static async Task DetachFrameAsync(IPage page, string frameId)
-        {
-            await page.EvaluateFunctionAsync(@"function detachFrame(frameId) {
-              const frame = document.getElementById(frameId);
-              frame.remove();
-            }", frameId);
-        }
-=======
-        public static Task DetachFrameAsync(Page page, string frameId)
+        public static Task DetachFrameAsync(IPage page, string frameId)
             => DetachFrameAsync(page.MainFrame, frameId);
 
-        public static Task DetachFrameAsync(Frame frame, string frameId)
+        public static Task DetachFrameAsync(IFrame frame, string frameId)
             => frame.EvaluateFunctionAsync(@"function detachFrame(frameId) {
                   const frame = document.getElementById(frameId);
                   frame.remove();
                 }", frameId);
->>>>>>> 866a8025
 
         public static IEnumerable<string> DumpFrames(IFrame frame, string indentation = "")
         {
@@ -55,7 +39,7 @@
                 description += $" ({frame.Name})";
             }
             var result = new List<string>() { description };
-            foreach (var child in frame.ChildFrames)
+            foreach (Frame child in frame.ChildFrames)
             {
                 result.AddRange(DumpFrames(child, "    " + indentation));
             }
@@ -63,14 +47,10 @@
             return result;
         }
 
-<<<<<<< HEAD
-        internal static async Task NavigateFrameAsync(IPage page, string frameId, string url)
-=======
-        internal static Task NavigateFrameAsync(Page page, string frameId, string url)
+        internal static Task NavigateFrameAsync(IPage page, string frameId, string url)
             => NavigateFrameAsync(page.MainFrame, frameId, url);
 
-        internal static async Task NavigateFrameAsync(Frame frame, string frameId, string url)
->>>>>>> 866a8025
+        internal static async Task NavigateFrameAsync(IFrame frame, string frameId, string url)
         {
             await frame.EvaluateFunctionAsync(@"function navigateFrame(frameId, url) {
               const frame = document.getElementById(frameId);
