--- conflicted
+++ resolved
@@ -50,9 +50,7 @@
             var startTime = DateTime.UtcNow;
             var polling = 100;
             var startedPolling = _pollerInterceptor.WaitForStartPollingAsync();
-            var watchdog = Page.WaitForFunctionAsync(
-                "() => {console.log(window.__FOO); return window.__FOO === 'hit';}",
-                new WaitForFunctionOptions { PollingInterval = polling });
+            var watchdog = Page.WaitForFunctionAsync("() => window.__FOO === 'hit'", new WaitForFunctionOptions { PollingInterval = polling });
             await startedPolling;
             await Page.EvaluateFunctionAsync("() => setTimeout(window.__FOO = 'hit', 50)");
             await watchdog;
@@ -144,13 +142,8 @@
         }
 
         [Test, Retry(2), PuppeteerTest("waittask.spec", "waittask specs Frame.waitForFunction", "should return the success value as a JSHandle")]
-<<<<<<< HEAD
-        public async Task ShouldReturnTheSuccessValueAsAJsHandle()
-            => Assert.AreEqual(5, await (await Page.WaitForFunctionAsync("() => 5")).JsonValueAsync<int>());
-=======
         public async Task ShouldReturnTheSuccessValueAsAJSHandle()
             => Assert.That(await (await Page.WaitForFunctionAsync("() => 5")).JsonValueAsync<int>(), Is.EqualTo(5));
->>>>>>> 9fff3c0e
 
         [Test, Retry(2), PuppeteerTest("waittask.spec", "waittask specs Frame.waitForFunction", "should return the window as a success value")]
         public async Task ShouldReturnTheWindowAsASuccessValue()
