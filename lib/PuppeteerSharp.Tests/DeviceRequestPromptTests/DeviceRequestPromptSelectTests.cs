--- conflicted
+++ resolved
@@ -34,11 +34,7 @@
         client.OnMessage(new ConnectionResponse()
         {
             Method = "DeviceAccess.deviceRequestPrompted",
-<<<<<<< HEAD
-            Params = WaitForDevicePromptTests.ToJsonElement(promptData),
-=======
             Params = promptData.ToJToken(),
->>>>>>> 9fff3c0e
         });
 
         var device = await deviceTask;
@@ -88,11 +84,7 @@
         client.OnMessage(new ConnectionResponse()
         {
             Method = "DeviceAccess.deviceRequestPrompted",
-<<<<<<< HEAD
-            Params = WaitForDevicePromptTests.ToJsonElement(promptData),
-=======
             Params = promptData.ToJToken(),
->>>>>>> 9fff3c0e
         });
 
         var device = await deviceTask;
