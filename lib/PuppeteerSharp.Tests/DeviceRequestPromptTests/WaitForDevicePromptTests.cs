--- conflicted
+++ resolved
@@ -1,9 +1,7 @@
 using System;
-using System.Text.Json;
 using System.Threading.Tasks;
 using NUnit.Framework;
 using PuppeteerSharp.Cdp.Messaging;
-using PuppeteerSharp.Helpers.Json;
 using PuppeteerSharp.Nunit;
 
 namespace PuppeteerSharp.Tests.DeviceRequestPromptTests
@@ -71,11 +69,7 @@
             client.OnMessage(new ConnectionResponse()
             {
                 Method = "DeviceAccess.deviceRequestPrompted",
-<<<<<<< HEAD
-                Params = ToJsonElement(promptData),
-=======
                 Params = promptData.ToJToken(),
->>>>>>> 9fff3c0e
             });
 
             await promptTask;
@@ -125,11 +119,7 @@
             client.OnMessage(new ConnectionResponse()
             {
                 Method = "DeviceAccess.deviceRequestPrompted",
-<<<<<<< HEAD
-                Params = ToJsonElement(promptData),
-=======
                 Params = promptData.ToJToken(),
->>>>>>> 9fff3c0e
             });
 
             await promptTask;
@@ -151,23 +141,11 @@
             client.OnMessage(new ConnectionResponse()
             {
                 Method = "DeviceAccess.deviceRequestPrompted",
-<<<<<<< HEAD
-                Params = ToJsonElement(promptData),
-            });
-
-            await Task.WhenAll(promptTask, promptTask2);
-            Assert.AreEqual(promptTask.Result, promptTask2.Result);
-        }
-
-        internal static JsonElement ToJsonElement(DeviceAccessDeviceRequestPromptedResponse promptData)
-            => JsonSerializer.SerializeToElement(promptData, JsonHelper.DefaultJsonSerializerSettings.Value);
-=======
                 Params = promptData.ToJToken(),
             });
 
             await Task.WhenAll(promptTask, promptTask2);
             Assert.That(promptTask2.Result, Is.EqualTo(promptTask.Result));
         }
->>>>>>> 9fff3c0e
     }
 }