using System;
using System.Threading.Tasks;
using NUnit.Framework;
using PuppeteerSharp.Cdp.Messaging;
using PuppeteerSharp.Nunit;

namespace PuppeteerSharp.Tests.DeviceRequestPromptTests;

public class DeviceRequestPromptWaitForDeviceTests : PuppeteerPageBaseTest
{
    [Test, Retry(2), PuppeteerTest("DeviceRequestPrompt.test.ts", "DeviceRequestPrompt.waitForDevice", "should return first matching device")]
    public async Task ShouldReturnFirstMatchingDevice()
    {
        var client = new MockCDPSession();
        var timeoutSettings = new TimeoutSettings();
        var prompt = new DeviceRequestPrompt(
            client,
            timeoutSettings,
            new DeviceAccessDeviceRequestPromptedResponse() { Id = "00000000000000000000000000000000" });
        var promptTask = prompt.WaitForDeviceAsync(device => device.Name == "My Device 1");

        var promptData = new DeviceAccessDeviceRequestPromptedResponse()
        {
            Id = "00000000000000000000000000000000",
            Devices =
            [
                new DeviceAccessDeviceRequestPromptedResponse.DeviceAccessDevice()
                {
                    Name = "My Device 0",
                    Id = "0000",
                }
            ]
        };

        client.OnMessage(new ConnectionResponse()
        {
            Method = "DeviceAccess.deviceRequestPrompted",
<<<<<<< HEAD
            Params = WaitForDevicePromptTests.ToJsonElement(promptData),
=======
            Params = promptData.ToJToken(),
>>>>>>> 9fff3c0e
        });

        promptData = new DeviceAccessDeviceRequestPromptedResponse()
        {
            Id = "00000000000000000000000000000000",
            Devices =
            [
                new DeviceAccessDeviceRequestPromptedResponse.DeviceAccessDevice()
                {
                    Name = "My Device 0",
                    Id = "0000",
                },
                new DeviceAccessDeviceRequestPromptedResponse.DeviceAccessDevice()
                {
                    Name = "My Device 1",
                    Id = "0001",
                }
            ]
        };

        client.OnMessage(new ConnectionResponse()
        {
            Method = "DeviceAccess.deviceRequestPrompted",
<<<<<<< HEAD
            Params = WaitForDevicePromptTests.ToJsonElement(promptData),
=======
            Params = promptData.ToJToken(),
>>>>>>> 9fff3c0e
        });

        var device = await promptTask;
        Assert.That(device.Name, Is.EqualTo("My Device 1"));
    }

    [Test, Retry(2), PuppeteerTest("DeviceRequestPrompt.test.ts", "DeviceRequestPrompt.waitForDevice", "should return first matching device from already known devices")]
    public async Task ShouldReturnFirstMatchingDeviceFromAlreadyKnownDevices()
    {
        var client = new MockCDPSession();
        var timeoutSettings = new TimeoutSettings();
        var prompt = new DeviceRequestPrompt(
            client,
            timeoutSettings,
            new DeviceAccessDeviceRequestPromptedResponse()
            {
                Id = "000",
                Devices =
                [
                    new DeviceAccessDeviceRequestPromptedResponse.DeviceAccessDevice() { Name = "My Device 0", Id = "0000", },
                    new DeviceAccessDeviceRequestPromptedResponse.DeviceAccessDevice() { Name = "My Device 1", Id = "0001", }
                ]
            });
        await prompt.WaitForDeviceAsync(device => device.Name == "My Device 1");
    }

    [Test, Retry(2), PuppeteerTest("DeviceRequestPrompt.test.ts", "DeviceRequestPrompt.waitForDevice", "should return device in the devices list")]
    public async Task ShouldReturnDeviceInTheDevicesList()
    {
        var client = new MockCDPSession();
        var timeoutSettings = new TimeoutSettings();
        var prompt = new DeviceRequestPrompt(
            client,
            timeoutSettings,
            new DeviceAccessDeviceRequestPromptedResponse()
            {
                Id = "000",
            });

        var promptTask = prompt.WaitForDeviceAsync(device => device.Name == "My Device 1");

        var promptData = new DeviceAccessDeviceRequestPromptedResponse()
        {
            Id = "000",
            Devices = new[]
            {
                new DeviceAccessDeviceRequestPromptedResponse.DeviceAccessDevice()
                {
                    Name = "My Device 0", Id = "0000",
                },
                new DeviceAccessDeviceRequestPromptedResponse.DeviceAccessDevice()
                {
                    Name = "My Device 1", Id = "0001",
                }
            }
        };

        client.OnMessage(new ConnectionResponse()
        {
            Method = "DeviceAccess.deviceRequestPrompted",
<<<<<<< HEAD
            Params = WaitForDevicePromptTests.ToJsonElement(promptData),
=======
            Params = promptData.ToJToken(),
>>>>>>> 9fff3c0e
        });

        var device = await promptTask;
        Assert.That(prompt.Devices.ToArray(), Does.Contain(device));
    }

    [Test, Retry(2), PuppeteerTest("DeviceRequestPrompt.test.ts", "DeviceRequestPrompt.waitForDevice", "should respect timeout")]
    public void ShouldRespectTimeout()
    {
        var client = new MockCDPSession();
        var timeoutSettings = new TimeoutSettings();
        var prompt = new DeviceRequestPrompt(
            client,
            timeoutSettings,
            new DeviceAccessDeviceRequestPromptedResponse()
            {
                Id = "000",
            });
        Assert.ThrowsAsync<TimeoutException>(() => prompt.WaitForDeviceAsync(device => device.Name == "My Device 1", new WaitForOptions(1)));
    }

    [Test, Retry(2), PuppeteerTest("DeviceRequestPrompt.test.ts", "DeviceRequestPrompt.waitForDevice", "should respect default timeout when there is no custom timeout")]
    public void ShouldRespectDefaultTimeoutWhenThereIsNoCustomTimeout()
    {
        var client = new MockCDPSession();
        var timeoutSettings = new TimeoutSettings();
        var prompt = new DeviceRequestPrompt(
            client,
            timeoutSettings,
            new DeviceAccessDeviceRequestPromptedResponse()
            {
                Id = "000",
            });
        timeoutSettings.Timeout = 1;
        Assert.ThrowsAsync<TimeoutException>(() => prompt.WaitForDeviceAsync(device => device.Name == "My Device 1"));
    }

    [Test, Retry(2), PuppeteerTest("DeviceRequestPrompt.test.ts", "DeviceRequestPrompt.waitForDevice", "should prioritize exact timeout over default timeout")]
    public void ShouldPrioritizeExactTimeoutOverDefaultTimeout()
    {
        var client = new MockCDPSession();
        var timeoutSettings = new TimeoutSettings();
        var prompt = new DeviceRequestPrompt(
            client,
            timeoutSettings,
            new DeviceAccessDeviceRequestPromptedResponse()
            {
                Id = "000",
            });
        timeoutSettings.Timeout = 0;
        Assert.ThrowsAsync<TimeoutException>(() => prompt.WaitForDeviceAsync(device => device.Name == "My Device 1", new WaitForOptions(1)));
    }

    [Test, Retry(2), PuppeteerTest("DeviceRequestPrompt.test.ts", "DeviceRequestPrompt.waitForDevice", "should work with no timeout")]
    public async Task ShouldWorkWithNoTimeout()
    {
        var client = new MockCDPSession();
        var timeoutSettings = new TimeoutSettings();
        var prompt = new DeviceRequestPrompt(
            client,
            timeoutSettings,
            new DeviceAccessDeviceRequestPromptedResponse()
            {
                Id = "000",
            });
        var deviceTask = prompt.WaitForDeviceAsync(device => device.Name == "My Device 1", new WaitForOptions(0));

        var promptData = new DeviceAccessDeviceRequestPromptedResponse()
        {
            Id = "000",
            Devices =
            [
                new DeviceAccessDeviceRequestPromptedResponse.DeviceAccessDevice()
                {
                    Name = "My Device 0",
                    Id = "0000",
                },
            ]
        };

        client.OnMessage(new ConnectionResponse()
        {
            Method = "DeviceAccess.deviceRequestPrompted",
<<<<<<< HEAD
            Params = WaitForDevicePromptTests.ToJsonElement(promptData),
=======
            Params = promptData.ToJToken(),
>>>>>>> 9fff3c0e
        });

        promptData = new DeviceAccessDeviceRequestPromptedResponse()
        {
            Id = "000",
            Devices = new[]
            {
                new DeviceAccessDeviceRequestPromptedResponse.DeviceAccessDevice()
                {
                    Name = "My Device 1", Id = "0001",
                }
            }
        };

        client.OnMessage(new ConnectionResponse()
        {
            Method = "DeviceAccess.deviceRequestPrompted",
<<<<<<< HEAD
            Params = WaitForDevicePromptTests.ToJsonElement(promptData),
=======
            Params = promptData.ToJToken(),
>>>>>>> 9fff3c0e
        });

        await deviceTask;
    }
}<|MERGE_RESOLUTION|>--- conflicted
+++ resolved
@@ -35,11 +35,7 @@
         client.OnMessage(new ConnectionResponse()
         {
             Method = "DeviceAccess.deviceRequestPrompted",
-<<<<<<< HEAD
-            Params = WaitForDevicePromptTests.ToJsonElement(promptData),
-=======
-            Params = promptData.ToJToken(),
->>>>>>> 9fff3c0e
+            Params = promptData.ToJToken(),
         });
 
         promptData = new DeviceAccessDeviceRequestPromptedResponse()
@@ -63,11 +59,7 @@
         client.OnMessage(new ConnectionResponse()
         {
             Method = "DeviceAccess.deviceRequestPrompted",
-<<<<<<< HEAD
-            Params = WaitForDevicePromptTests.ToJsonElement(promptData),
-=======
-            Params = promptData.ToJToken(),
->>>>>>> 9fff3c0e
+            Params = promptData.ToJToken(),
         });
 
         var device = await promptTask;
@@ -128,11 +120,7 @@
         client.OnMessage(new ConnectionResponse()
         {
             Method = "DeviceAccess.deviceRequestPrompted",
-<<<<<<< HEAD
-            Params = WaitForDevicePromptTests.ToJsonElement(promptData),
-=======
-            Params = promptData.ToJToken(),
->>>>>>> 9fff3c0e
+            Params = promptData.ToJToken(),
         });
 
         var device = await promptTask;
@@ -216,11 +204,7 @@
         client.OnMessage(new ConnectionResponse()
         {
             Method = "DeviceAccess.deviceRequestPrompted",
-<<<<<<< HEAD
-            Params = WaitForDevicePromptTests.ToJsonElement(promptData),
-=======
-            Params = promptData.ToJToken(),
->>>>>>> 9fff3c0e
+            Params = promptData.ToJToken(),
         });
 
         promptData = new DeviceAccessDeviceRequestPromptedResponse()
@@ -238,11 +222,7 @@
         client.OnMessage(new ConnectionResponse()
         {
             Method = "DeviceAccess.deviceRequestPrompted",
-<<<<<<< HEAD
-            Params = WaitForDevicePromptTests.ToJsonElement(promptData),
-=======
-            Params = promptData.ToJToken(),
->>>>>>> 9fff3c0e
+            Params = promptData.ToJToken(),
         });
 
         await deviceTask;
