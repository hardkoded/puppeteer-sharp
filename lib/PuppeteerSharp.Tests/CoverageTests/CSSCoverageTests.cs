using System.Linq;
using System.Text.Encodings.Web;
using System.Text.Json;
using System.Text.RegularExpressions;
using System.Threading.Tasks;
using NUnit.Framework;
using PuppeteerSharp.Nunit;
using PuppeteerSharp.PageCoverage;

namespace PuppeteerSharp.Tests.CoverageTests
{
    public class CSSCoverageTests : PuppeteerPageBaseTest
    {
        public CSSCoverageTests() : base()
        {
        }

        [Test, Retry(2), PuppeteerTest("coverage.spec", "Coverage specs CSSCoverage", "should work")]
        public async Task ShouldWork()
        {
            await Page.Coverage.StartCSSCoverageAsync();
            await Page.GoToAsync(TestConstants.ServerUrl + "/csscoverage/simple.html");
            var coverage = await Page.Coverage.StopCSSCoverageAsync();
            Assert.That(coverage, Has.Exactly(1).Items);
            Assert.That(coverage[0].Url, Does.Contain("/csscoverage/simple.html"));
            Assert.That(coverage[0].Ranges, Is.EqualTo(new CoverageEntryRange[]
            {
                new CoverageEntryRange
                {
                    Start = 1,
                    End = 22
                }
            }));
            var range = coverage[0].Ranges[0];
            Assert.That(coverage[0].Text.Substring(range.Start, range.End - range.Start), Is.EqualTo("div { color: green; }"));
        }

        [Test, Retry(2), PuppeteerTest("coverage.spec", "Coverage specs CSSCoverage", "should report sourceURLs")]
        public async Task ShouldReportSourceUrls()
        {
            await Page.Coverage.StartCSSCoverageAsync();
            await Page.GoToAsync(TestConstants.ServerUrl + "/csscoverage/sourceurl.html");
            // Prevent flaky tests.
            await Task.Delay(1000);
            var coverage = await Page.Coverage.StopCSSCoverageAsync();
            Assert.That(coverage, Has.Exactly(1).Items);
            Assert.That(coverage[0].Url, Is.EqualTo("nicename.css"));
        }

        [Test, Retry(2), PuppeteerTest("coverage.spec", "Coverage specs CSSCoverage", "should report multiple stylesheets")]
        public async Task ShouldReportMultipleStylesheets()
        {
            await Page.Coverage.StartCSSCoverageAsync();
            await Page.GoToAsync(TestConstants.ServerUrl + "/csscoverage/multiple.html");
            var coverage = await Page.Coverage.StopCSSCoverageAsync();
            Assert.That(coverage, Has.Length.EqualTo(2));
            var orderedList = coverage.OrderBy(c => c.Url);
            Assert.That(orderedList.ElementAt(0).Url, Does.Contain("/csscoverage/stylesheet1.css"));
            Assert.That(orderedList.ElementAt(1).Url, Does.Contain("/csscoverage/stylesheet2.css"));
        }

        [Test, Retry(2), PuppeteerTest("coverage.spec", "Coverage specs CSSCoverage", "should report stylesheets that have no coverage")]
        public async Task ShouldReportStylesheetsThatHaveNoCoverage()
        {
            await Page.Coverage.StartCSSCoverageAsync();
            await Page.GoToAsync(TestConstants.ServerUrl + "/csscoverage/unused.html");
            var coverage = await Page.Coverage.StopCSSCoverageAsync();
            Assert.That(coverage, Has.Exactly(1).Items);
            var entry = coverage[0];
            Assert.That(entry.Url, Does.Contain("unused.css"));
            Assert.That(entry.Ranges, Is.Empty);
        }

        [Test, Retry(2), PuppeteerTest("coverage.spec", "Coverage specs CSSCoverage", "should work with media queries")]
        public async Task ShouldWorkWithMediaQueries()
        {
            await Page.Coverage.StartCSSCoverageAsync();
            await Page.GoToAsync(TestConstants.ServerUrl + "/csscoverage/media.html");
            var coverage = await Page.Coverage.StopCSSCoverageAsync();
            Assert.That(coverage, Has.Exactly(1).Items);
            var entry = coverage[0];
            Assert.That(entry.Url, Does.Contain("/csscoverage/media.html"));
            Assert.That(coverage[0].Ranges, Is.EqualTo(new CoverageEntryRange[]
            {
                new CoverageEntryRange
                {
                    Start = 8,
                    End = 15
                },
                new CoverageEntryRange
                {
                    Start = 17,
                    End = 38
                }
            }));
        }

        [Test, Retry(2), PuppeteerTest("coverage.spec", "Coverage specs CSSCoverage", "should work with complicated usecases")]
        public async Task ShouldWorkWithComplicatedUsecases()
        {
            const string involved = @"[
              {
                ""Url"": ""http://localhost:<PORT>/csscoverage/involved.html"",
                ""Ranges"": [
                  {
                    ""Start"": 149,
                    ""End"": 297
                  },
                  {
                    ""Start"": 306,
                    ""End"": 323
                  },
                  {
                    ""Start"": 327,
                    ""End"": 433
                  }
                ],
                ""Text"": ""\n @charset \""utf - 8\"";\n@namespace svg url(http://www.w3.org/2000/svg);\n@font-face {\n  font-family: \""Example Font\"";\n src: url(\""./Dosis-Regular.ttf\"");\n}\n\n#fluffy {\n  border: 1px solid black;\n  z-index: 1;\n  /* -webkit-disabled-property: rgb(1, 2, 3) */\n  -lol-cats: \""dogs\"" /* non-existing property */\n}\n\n@media (min-width: 1px) {\n  span {\n    -webkit-border-radius: 10px;\n    font-family: \""Example Font\"";\n    animation: 1s identifier;\n  }\n}\n""
              }
            ]";
            await Page.Coverage.StartCSSCoverageAsync();
            await Page.GoToAsync(TestConstants.ServerUrl + "/csscoverage/involved.html");
            var coverage = await Page.Coverage.StopCSSCoverageAsync();
<<<<<<< HEAD
            var coverageAsJsonString = JsonSerializer.Serialize(
                coverage,
                new JsonSerializerOptions()
                {
                    Encoder = JavaScriptEncoder.UnsafeRelaxedJsonEscaping,
                    WriteIndented = true
                });
            Assert.AreEqual(
                TestUtils.CompressText(involved),
                Regex.Replace(TestUtils.CompressText(coverageAsJsonString), @":\d{4}\/", ":<PORT>/"));
=======
            Assert.That(Regex.Replace(TestUtils.CompressText(JsonConvert.SerializeObject(coverage)), @":\d{4}\/", ":<PORT>/"),
                Is.EqualTo(TestUtils.CompressText(involved)));
>>>>>>> 9fff3c0e
        }

        [Test, Retry(2), PuppeteerTest("coverage.spec", "Coverage specs CSSCoverage", "should ignore injected stylesheets")]
        public async Task ShouldIgnoreInjectedStylesheets()
        {
            await Page.Coverage.StartCSSCoverageAsync();
            await Page.AddStyleTagAsync(new AddTagOptions
            {
                Content = "body { margin: 10px;}"
            });
            // trigger style recalc
            var margin = await Page.EvaluateExpressionAsync<string>("window.getComputedStyle(document.body).margin");
            Assert.That(margin, Is.EqualTo("10px"));
            var coverage = await Page.Coverage.StopCSSCoverageAsync();
            Assert.That(coverage, Is.Empty);
        }

        [Test, Retry(2), PuppeteerTest("coverage.spec", "Coverage specs CSSCoverage", "should work with a recently loaded stylesheet")]
        public async Task ShouldWorkWithArRecentlyLoadedStylesheet()
        {
            await Page.Coverage.StartCSSCoverageAsync();
            await Page.EvaluateFunctionAsync(@"async url => {
                document.body.textContent = 'hello, world';

                const link = document.createElement('link');
                link.rel = 'stylesheet';
                link.href = url;
                document.head.appendChild(link);
                await new Promise(x => link.onload = x);
            }", TestConstants.ServerUrl + "/csscoverage/stylesheet1.css");
            var coverage = await Page.Coverage.StopCSSCoverageAsync();
            Assert.That(coverage, Has.Exactly(1).Items);
        }
    }
}<|MERGE_RESOLUTION|>--- conflicted
+++ resolved
@@ -1,8 +1,8 @@
+using System;
 using System.Linq;
-using System.Text.Encodings.Web;
-using System.Text.Json;
 using System.Text.RegularExpressions;
 using System.Threading.Tasks;
+using Newtonsoft.Json;
 using NUnit.Framework;
 using PuppeteerSharp.Nunit;
 using PuppeteerSharp.PageCoverage;
@@ -121,21 +121,8 @@
             await Page.Coverage.StartCSSCoverageAsync();
             await Page.GoToAsync(TestConstants.ServerUrl + "/csscoverage/involved.html");
             var coverage = await Page.Coverage.StopCSSCoverageAsync();
-<<<<<<< HEAD
-            var coverageAsJsonString = JsonSerializer.Serialize(
-                coverage,
-                new JsonSerializerOptions()
-                {
-                    Encoder = JavaScriptEncoder.UnsafeRelaxedJsonEscaping,
-                    WriteIndented = true
-                });
-            Assert.AreEqual(
-                TestUtils.CompressText(involved),
-                Regex.Replace(TestUtils.CompressText(coverageAsJsonString), @":\d{4}\/", ":<PORT>/"));
-=======
             Assert.That(Regex.Replace(TestUtils.CompressText(JsonConvert.SerializeObject(coverage)), @":\d{4}\/", ":<PORT>/"),
                 Is.EqualTo(TestUtils.CompressText(involved)));
->>>>>>> 9fff3c0e
         }
 
         [Test, Retry(2), PuppeteerTest("coverage.spec", "Coverage specs CSSCoverage", "should ignore injected stylesheets")]
