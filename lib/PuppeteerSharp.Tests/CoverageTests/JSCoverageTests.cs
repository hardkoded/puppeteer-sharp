using System.Linq;
using System.Text.Encodings.Web;
using System.Text.Json;
using System.Text.RegularExpressions;
using System.Threading.Tasks;
using NUnit.Framework;
using PuppeteerSharp.Nunit;
using PuppeteerSharp.PageCoverage;

namespace PuppeteerSharp.Tests.CoverageTests
{
    public class JSCoverageTests : PuppeteerPageBaseTest
    {
        [Test, Retry(2), PuppeteerTest("coverage.spec", "Coverage specs JSCoverage", "should work")]
        public async Task ShouldWork()
        {
            await Page.Coverage.StartJSCoverageAsync();
            await Page.GoToAsync(TestConstants.ServerUrl + "/jscoverage/simple.html", WaitUntilNavigation.Networkidle0);
            var coverage = await Page.Coverage.StopJSCoverageAsync();
            Assert.That(coverage, Has.Exactly(1).Items);
<<<<<<< HEAD
            StringAssert.Contains("/jscoverage/simple.html", coverage[0].Url);
            Assert.AreEqual(new[]
=======
            Assert.That(coverage[0].Url, Does.Contain("/jscoverage/simple.html"));
            Assert.That(coverage[0].Ranges, Is.EqualTo(new CoverageEntryRange[]
>>>>>>> 9fff3c0e
            {
                new CoverageEntryRange
                {
                    Start = 0,
                    End = 17
                },
                new CoverageEntryRange
                {
                    Start = 35,
                    End = 61
                },
            }));
        }

        [Test, Retry(2), PuppeteerTest("coverage.spec", "Coverage specs JSCoverage", "should report sourceURLs")]
        public async Task ShouldReportSourceUrls()
        {
            await Page.Coverage.StartJSCoverageAsync();
            await Page.GoToAsync(TestConstants.ServerUrl + "/jscoverage/sourceurl.html");
            // Prevent flaky tests.
            await Task.Delay(1000);
            var coverage = await Page.Coverage.StopJSCoverageAsync();
            Assert.That(coverage, Has.Exactly(1).Items);
            Assert.That(coverage[0].Url, Is.EqualTo("nicename.js"));
        }

        [Test, Retry(2), PuppeteerTest("coverage.spec", "Coverage specs JSCoverage", "should ignore eval() scripts by default")]
        public async Task ShouldIgnoreEvalScriptsByDefault()
        {
            await Page.Coverage.StartJSCoverageAsync();
            await Page.GoToAsync(TestConstants.ServerUrl + "/jscoverage/eval.html");
            // Prevent flaky tests.
            await Task.Delay(1000);
            var coverage = await Page.Coverage.StopJSCoverageAsync();
            Assert.That(coverage, Has.Exactly(1).Items);
        }

        [Test, Retry(2), PuppeteerTest("coverage.spec", "Coverage specs JSCoverage", "should not ignore eval() scripts if reportAnonymousScripts is true")]
        public async Task ShouldNotIgnoreEvalScriptsIfReportAnonymousScriptsIsTrue()
        {
            await Page.Coverage.StartJSCoverageAsync(new CoverageStartOptions
            {
                ReportAnonymousScripts = true
            });
            await Page.GoToAsync(TestConstants.ServerUrl + "/jscoverage/eval.html");
            // Prevent flaky tests.
            await Task.Delay(1000);
            var coverage = await Page.Coverage.StopJSCoverageAsync();
            var filtered = coverage.Where(entry => !entry.Url.StartsWith("debugger://"));
            Assert.That(filtered.Count(), Is.EqualTo(1));
        }

        [Test, Retry(2), PuppeteerTest("coverage.spec", "Coverage specs JSCoverage", "should ignore pptr internal scripts if reportAnonymousScripts is true")]
        public async Task ShouldIgnorePptrInternalScriptsIfReportAnonymousScriptsIsTrue()
        {
            await Page.Coverage.StartJSCoverageAsync(new CoverageStartOptions
            {
                ReportAnonymousScripts = true
            });
            await Page.GoToAsync(TestConstants.EmptyPage);
            await Page.EvaluateExpressionAsync("console.log('foo')");
            await Page.EvaluateFunctionAsync("() => console.log('bar')");
            var coverage = await Page.Coverage.StopJSCoverageAsync();
            Assert.That(coverage, Is.Empty);
        }

        [Test, Retry(2), PuppeteerTest("coverage.spec", "Coverage specs JSCoverage", "should report multiple scripts")]
        public async Task ShouldReportMultipleScripts()
        {
            await Page.Coverage.StartJSCoverageAsync();
            await Page.GoToAsync(TestConstants.ServerUrl + "/jscoverage/multiple.html");
            // Prevent flaky tests.
            await Task.Delay(1000);
            var coverage = await Page.Coverage.StopJSCoverageAsync();
<<<<<<< HEAD
            Assert.AreEqual(2, coverage.Length);
            var orderedList = coverage.OrderBy(c => c.Url).ToArray();
            StringAssert.Contains("/jscoverage/script1.js", orderedList[0].Url);
            StringAssert.Contains("/jscoverage/script2.js", orderedList[1].Url);
=======
            Assert.That(coverage, Has.Length.EqualTo(2));
            var orderedList = coverage.OrderBy(c => c.Url);
            Assert.That(orderedList.ElementAt(0).Url, Does.Contain("/jscoverage/script1.js"));
            Assert.That(orderedList.ElementAt(1).Url, Does.Contain("/jscoverage/script2.js"));
>>>>>>> 9fff3c0e
        }

        [Test, Retry(2), PuppeteerTest("coverage.spec", "Coverage specs JSCoverage", "should report right ranges")]
        public async Task ShouldReportRightRanges()
        {
            await Page.Coverage.StartJSCoverageAsync();
            await Page.GoToAsync(TestConstants.ServerUrl + "/jscoverage/ranges.html");
            // Prevent flaky tests.
            await Task.Delay(1000);
            var coverage = await Page.Coverage.StopJSCoverageAsync();
            Assert.That(coverage, Has.Exactly(1).Items);
            var entry = coverage[0];
            Assert.That(entry.Ranges, Has.Exactly(1).Items);
            var range = entry.Ranges[0];
            Assert.That(entry.Text.Substring(range.Start, range.End - range.Start), Is.EqualTo("console.log('used!');"));
        }

        [Test, Retry(2), PuppeteerTest("coverage.spec", "Coverage specs JSCoverage", "should report scripts that have no coverage")]
        public async Task ShouldReportScriptsThatHaveNoCoverage()
        {
            await Page.Coverage.StartJSCoverageAsync();
            await Page.GoToAsync(TestConstants.ServerUrl + "/jscoverage/unused.html");
            // Prevent flaky tests.
            await Task.Delay(1000);
            var coverage = await Page.Coverage.StopJSCoverageAsync();
            Assert.That(coverage, Has.Exactly(1).Items);
            var entry = coverage[0];
            Assert.That(entry.Url, Does.Contain("unused.html"));
            Assert.That(entry.Ranges, Is.Empty);
        }

        [Test, Retry(2), PuppeteerTest("coverage.spec", "Coverage specs JSCoverage", "should work with conditionals")]
        public async Task ShouldWorkWithConditionals()
        {
            const string involved = @"[
              {
                ""RawScriptCoverage"": null,
                ""Url"": ""http://localhost:<PORT>/jscoverage/involved.html"",
                ""Ranges"": [
                  {
                    ""Start"": 0,
                    ""End"": 35
                  },
                  {
                    ""Start"": 50,
                    ""End"": 100
                  },
                  {
                    ""Start"": 107,
                    ""End"": 141
                  },
                  {
                    ""Start"": 148,
                    ""End"": 160
                  },
                  {
                    ""Start"": 168,
                    ""End"": 207
                  }
                ],
                ""Text"": ""\nfunction foo() {\n  if (1 > 2)\n    console.log(1);\n  if (1 < 2)\n    console.log(2);\n  let x = 1 > 2 ? 'foo' : 'bar';\n  let y = 1 < 2 ? 'foo' : 'bar';\n  let z = () => {};\n  let q = () => {};\n  q();\n}\n\nfoo();\n""
              }
            ]";
            await Page.Coverage.StartJSCoverageAsync();
            await Page.GoToAsync(TestConstants.ServerUrl + "/jscoverage/involved.html");
            // Give the coverage some time.
            await Task.Delay(1000);
            var coverage = await Page.Coverage.StopJSCoverageAsync();
<<<<<<< HEAD
            var coverageAsJsonString = JsonSerializer.Serialize(
                coverage, new JsonSerializerOptions()
                {
                    Encoder = JavaScriptEncoder.UnsafeRelaxedJsonEscaping,
                });
            Assert.AreEqual(
                TestUtils.CompressText(involved),
                Regex.Replace(TestUtils.CompressText(coverageAsJsonString), @"\d{4}\/", "<PORT>/"));
=======
            Assert.That(Regex.Replace(TestUtils.CompressText(JsonConvert.SerializeObject(coverage)), @"\d{4}\/", "<PORT>/"),
                Is.EqualTo(TestUtils.CompressText(involved)));
>>>>>>> 9fff3c0e
        }

        [Test, Retry(2), PuppeteerTest("coverage.spec", "Coverage specs JSCoverage", "should not hang when there is a debugger statement")]
        [Ignore("Skipped in puppeteer")]
        public async Task ShouldNotHangWhenThereIsADebuggerStatement()
        {
            await Page.Coverage.StartJSCoverageAsync();
            await Page.GoToAsync(TestConstants.EmptyPage);
            await Page.EvaluateFunctionAsync(@"() => {
                debugger;
            }");
            await Page.Coverage.StopJSCoverageAsync();
        }
    }
}<|MERGE_RESOLUTION|>--- conflicted
+++ resolved
@@ -1,8 +1,8 @@
+using System;
 using System.Linq;
-using System.Text.Encodings.Web;
-using System.Text.Json;
 using System.Text.RegularExpressions;
 using System.Threading.Tasks;
+using Newtonsoft.Json;
 using NUnit.Framework;
 using PuppeteerSharp.Nunit;
 using PuppeteerSharp.PageCoverage;
@@ -18,13 +18,8 @@
             await Page.GoToAsync(TestConstants.ServerUrl + "/jscoverage/simple.html", WaitUntilNavigation.Networkidle0);
             var coverage = await Page.Coverage.StopJSCoverageAsync();
             Assert.That(coverage, Has.Exactly(1).Items);
-<<<<<<< HEAD
-            StringAssert.Contains("/jscoverage/simple.html", coverage[0].Url);
-            Assert.AreEqual(new[]
-=======
             Assert.That(coverage[0].Url, Does.Contain("/jscoverage/simple.html"));
             Assert.That(coverage[0].Ranges, Is.EqualTo(new CoverageEntryRange[]
->>>>>>> 9fff3c0e
             {
                 new CoverageEntryRange
                 {
@@ -99,17 +94,10 @@
             // Prevent flaky tests.
             await Task.Delay(1000);
             var coverage = await Page.Coverage.StopJSCoverageAsync();
-<<<<<<< HEAD
-            Assert.AreEqual(2, coverage.Length);
-            var orderedList = coverage.OrderBy(c => c.Url).ToArray();
-            StringAssert.Contains("/jscoverage/script1.js", orderedList[0].Url);
-            StringAssert.Contains("/jscoverage/script2.js", orderedList[1].Url);
-=======
             Assert.That(coverage, Has.Length.EqualTo(2));
             var orderedList = coverage.OrderBy(c => c.Url);
             Assert.That(orderedList.ElementAt(0).Url, Does.Contain("/jscoverage/script1.js"));
             Assert.That(orderedList.ElementAt(1).Url, Does.Contain("/jscoverage/script2.js"));
->>>>>>> 9fff3c0e
         }
 
         [Test, Retry(2), PuppeteerTest("coverage.spec", "Coverage specs JSCoverage", "should report right ranges")]
@@ -178,19 +166,8 @@
             // Give the coverage some time.
             await Task.Delay(1000);
             var coverage = await Page.Coverage.StopJSCoverageAsync();
-<<<<<<< HEAD
-            var coverageAsJsonString = JsonSerializer.Serialize(
-                coverage, new JsonSerializerOptions()
-                {
-                    Encoder = JavaScriptEncoder.UnsafeRelaxedJsonEscaping,
-                });
-            Assert.AreEqual(
-                TestUtils.CompressText(involved),
-                Regex.Replace(TestUtils.CompressText(coverageAsJsonString), @"\d{4}\/", "<PORT>/"));
-=======
             Assert.That(Regex.Replace(TestUtils.CompressText(JsonConvert.SerializeObject(coverage)), @"\d{4}\/", "<PORT>/"),
                 Is.EqualTo(TestUtils.CompressText(involved)));
->>>>>>> 9fff3c0e
         }
 
         [Test, Retry(2), PuppeteerTest("coverage.spec", "Coverage specs JSCoverage", "should not hang when there is a debugger statement")]
