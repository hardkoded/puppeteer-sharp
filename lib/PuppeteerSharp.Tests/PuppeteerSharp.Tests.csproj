--- conflicted
+++ resolved
@@ -1,34 +1,29 @@
-﻿<Project Sdk="Microsoft.NET.Sdk">
-  <PropertyGroup>
-    <TargetFrameworks>netcoreapp2.0;net471</TargetFrameworks>
-    <IsPackable>false</IsPackable>
-  </PropertyGroup>
-  <ItemGroup>
-    <PackageReference Include="Microsoft.CSharp" Version="4.5.0-preview1-26216-02" />
-    <PackageReference Include="Microsoft.NET.Test.Sdk" Version="15.7.0" />
-    <PackageReference Include="xunit" Version="2.3.1" />
-    <PackageReference Include="xunit.runner.visualstudio" Version="2.3.1" />
-    <PackageReference Include="PdfSharp" Version="1.32.3057" />
-    <PackageReference Include="SixLabors.ImageSharp" Version="1.0.0-beta0002" />
-  </ItemGroup>
-  <ItemGroup>
-    <Folder Include="Issues\" />
-  </ItemGroup>
-  <PropertyGroup Condition="'$(TargetFramework)'=='net471'">
-    <RuntimeIdentifier>win7-x64</RuntimeIdentifier>
-  </PropertyGroup>
-  <ItemGroup>
-    <ProjectReference Include="..\PuppeteerSharp.TestServer\PuppeteerSharp.TestServer.csproj" />
-    <ProjectReference Include="..\PuppeteerSharp\PuppeteerSharp.csproj" />
-  </ItemGroup>
-<<<<<<< HEAD
-</Project>
-=======
-  <ItemGroup>
-    <None Update="test.runsettings">
-      <CopyToOutputDirectory>PreserveNewest</CopyToOutputDirectory>
-    </None>
-  </ItemGroup>
-</Project>
-
->>>>>>> 24a1f911
+﻿<Project Sdk="Microsoft.NET.Sdk">
+  <PropertyGroup>
+    <TargetFrameworks>netcoreapp2.0;net471</TargetFrameworks>
+    <IsPackable>false</IsPackable>
+  </PropertyGroup>
+  <ItemGroup>
+    <PackageReference Include="Microsoft.CSharp" Version="4.5.0-preview1-26216-02" />
+    <PackageReference Include="Microsoft.NET.Test.Sdk" Version="15.7.0" />
+    <PackageReference Include="xunit" Version="2.3.1" />
+    <PackageReference Include="xunit.runner.visualstudio" Version="2.3.1" />
+    <PackageReference Include="PdfSharp" Version="1.32.3057" />
+    <PackageReference Include="SixLabors.ImageSharp" Version="1.0.0-beta0002" />
+  </ItemGroup>
+  <ItemGroup>
+    <Folder Include="Issues\" />
+  </ItemGroup>
+  <PropertyGroup Condition="'$(TargetFramework)'=='net471'">
+    <RuntimeIdentifier>win7-x64</RuntimeIdentifier>
+  </PropertyGroup>
+  <ItemGroup>
+    <ProjectReference Include="..\PuppeteerSharp.TestServer\PuppeteerSharp.TestServer.csproj" />
+    <ProjectReference Include="..\PuppeteerSharp\PuppeteerSharp.csproj" />
+  </ItemGroup>
+  <ItemGroup>
+    <None Update="test.runsettings">
+      <CopyToOutputDirectory>PreserveNewest</CopyToOutputDirectory>
+    </None>
+  </ItemGroup>
+</Project>