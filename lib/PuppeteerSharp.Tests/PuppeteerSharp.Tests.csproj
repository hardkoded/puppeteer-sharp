--- conflicted
+++ resolved
@@ -1,12 +1,8 @@
 <?xml version="1.0" encoding="UTF-8"?>
 <Project Sdk="Microsoft.NET.Sdk">
     <PropertyGroup>
-<<<<<<< HEAD
         <TargetFrameworks>net48;netcoreapp3.1</TargetFrameworks>
         <IsPackable>false</IsPackable>
-=======
-        <TargetFrameworks>net48;netcoreapp2.2</TargetFrameworks>
->>>>>>> 74135ce8
         <IsTestProject>true</IsTestProject>
     </PropertyGroup>
     <ItemGroup>
