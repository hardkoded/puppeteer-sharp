--- conflicted
+++ resolved
@@ -264,14 +264,15 @@
         }
 
         [Fact]
-<<<<<<< HEAD
         public async Task ShouldFailWhenNavigatingAndShowTheUrlAtTheErrorMessage()
         {
             var url = TestConstants.HttpsPrefix + "/redirect/1.html";
             var exception = await Assert.ThrowsAnyAsync<NavigationException>(async () => await Page.GoToAsync(url));
             Assert.Contains(url, exception.Message);
             Assert.Contains(url, exception.Url);
-=======
+        }
+
+        [Fact]
         public async Task ResponseOkShouldBeTrueForFile()
         {
             var fileToNavigate = Path.Combine(Directory.GetCurrentDirectory(), Path.Combine("assets", "file-to-upload.txt"));
@@ -279,7 +280,6 @@
 
             var response = await Page.GoToAsync(url);
             Assert.True(response.Ok);
->>>>>>> ccf6e016
         }
     }
 }