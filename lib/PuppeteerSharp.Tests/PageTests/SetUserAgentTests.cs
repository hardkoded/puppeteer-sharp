using System.Text.Json;
using System.Threading.Tasks;
using NUnit.Framework;
using PuppeteerSharp.Nunit;

namespace PuppeteerSharp.Tests.PageTests
{
    public class SetUserAgentTests : PuppeteerPageBaseTest
    {
        [Test, Retry(2), PuppeteerTest("page.spec", "Page Page.setUserAgent", "should work")]
        public async Task ShouldWork()
        {
            Assert.That(await Page.EvaluateFunctionAsync<string>("() => navigator.userAgent"), Does.Contain("Mozilla"));
            await Page.SetUserAgentAsync("foobar");

            var userAgentTask = Server.WaitForRequest("/empty.html", request => request.Headers["User-Agent"].ToString());
            await Task.WhenAll(
                userAgentTask,
                Page.GoToAsync(TestConstants.EmptyPage)
            );
            Assert.That(userAgentTask.Result, Is.EqualTo("foobar"));
        }

        [Test, Retry(2), PuppeteerTest("page.spec", "Page Page.setUserAgent", "should work for subframes")]
        public async Task ShouldWorkForSubframes()
        {
            Assert.That(await Page.EvaluateExpressionAsync<string>("navigator.userAgent"), Does.Contain("Mozilla"));
            await Page.SetUserAgentAsync("foobar");
            var waitForRequestTask = Server.WaitForRequest<string>("/empty.html", (request) => request.Headers["user-agent"]);

            await Task.WhenAll(
              waitForRequestTask,
              FrameUtils.AttachFrameAsync(Page, "frame1", TestConstants.EmptyPage));
        }

        [Test, Retry(2), PuppeteerTest("page.spec", "Page Page.setUserAgent", "should emulate device user-agent")]
        public async Task ShouldSimulateDeviceUserAgent()
        {
            await Page.GoToAsync(TestConstants.ServerUrl + "/mobile.html");
            Assert.That(await Page.EvaluateExpressionAsync<string>("navigator.userAgent"), Does.Not.Contain("iPhone"));
            await Page.SetUserAgentAsync(TestConstants.IPhone.UserAgent);
            Assert.That(await Page.EvaluateExpressionAsync<string>("navigator.userAgent"), Does.Contain("iPhone"));
        }

        [Test, Retry(2), PuppeteerTest("page.spec", "Page Page.setUserAgent", "should work with additional userAgentMetdata")]
        public async Task ShouldWorkWithAdditionalUserAgentMetadata()
        {
            await Page.SetUserAgentAsync(
                "MockBrowser",
                new UserAgentMetadata
                {
                    Architecture = "Mock1",
                    Mobile = false,
                    Model = "Mockbook",
                    Platform = "MockOS",
                    PlatformVersion = "3.1",
                });

            var requestTask = Server.WaitForRequest("/empty.html", r => r.Headers["user-agent"]);
            await Task.WhenAll(
              requestTask,
              Page.GoToAsync(TestConstants.EmptyPage));

            Assert.That(
              await Page.EvaluateFunctionAsync<bool>(@"() => {
                return navigator.userAgentData.mobile;
              }")
, Is.False);

            var uaData = await Page.EvaluateFunctionAsync<JsonElement>(@"() => {
                return navigator.userAgentData.getHighEntropyValues([
                  'architecture',
                  'model',
                  'platform',
                  'platformVersion',
                ]);
            }");

<<<<<<< HEAD
            Assert.AreEqual("Mock1", uaData.GetProperty("architecture").GetString());
            Assert.AreEqual("Mockbook", uaData.GetProperty("model").GetString());
            Assert.AreEqual("MockOS", uaData.GetProperty("platform").GetString());
            Assert.AreEqual("3.1", uaData.GetProperty("platformVersion").GetString());
            Assert.AreEqual("MockBrowser", await requestTask);
=======
            Assert.That(uaData["architecture"], Is.EqualTo("Mock1"));
            Assert.That(uaData["model"], Is.EqualTo("Mockbook"));
            Assert.That(uaData["platform"], Is.EqualTo("MockOS"));
            Assert.That(uaData["platformVersion"], Is.EqualTo("3.1"));
            Assert.That(await requestTask, Is.EqualTo("MockBrowser"));
>>>>>>> 9fff3c0e
        }
    }
}<|MERGE_RESOLUTION|>--- conflicted
+++ resolved
@@ -1,4 +1,4 @@
-using System.Text.Json;
+using System.Collections.Generic;
 using System.Threading.Tasks;
 using NUnit.Framework;
 using PuppeteerSharp.Nunit;
@@ -7,6 +7,10 @@
 {
     public class SetUserAgentTests : PuppeteerPageBaseTest
     {
+        public SetUserAgentTests() : base()
+        {
+        }
+
         [Test, Retry(2), PuppeteerTest("page.spec", "Page Page.setUserAgent", "should work")]
         public async Task ShouldWork()
         {
@@ -43,7 +47,7 @@
         }
 
         [Test, Retry(2), PuppeteerTest("page.spec", "Page Page.setUserAgent", "should work with additional userAgentMetdata")]
-        public async Task ShouldWorkWithAdditionalUserAgentMetadata()
+        public async Task ShouldWorkWithAdditionalUserAgentMetdata()
         {
             await Page.SetUserAgentAsync(
                 "MockBrowser",
@@ -67,7 +71,7 @@
               }")
 , Is.False);
 
-            var uaData = await Page.EvaluateFunctionAsync<JsonElement>(@"() => {
+            var uaData = await Page.EvaluateFunctionAsync<Dictionary<string, object>>(@"() => {
                 return navigator.userAgentData.getHighEntropyValues([
                   'architecture',
                   'model',
@@ -76,19 +80,11 @@
                 ]);
             }");
 
-<<<<<<< HEAD
-            Assert.AreEqual("Mock1", uaData.GetProperty("architecture").GetString());
-            Assert.AreEqual("Mockbook", uaData.GetProperty("model").GetString());
-            Assert.AreEqual("MockOS", uaData.GetProperty("platform").GetString());
-            Assert.AreEqual("3.1", uaData.GetProperty("platformVersion").GetString());
-            Assert.AreEqual("MockBrowser", await requestTask);
-=======
             Assert.That(uaData["architecture"], Is.EqualTo("Mock1"));
             Assert.That(uaData["model"], Is.EqualTo("Mockbook"));
             Assert.That(uaData["platform"], Is.EqualTo("MockOS"));
             Assert.That(uaData["platformVersion"], Is.EqualTo("3.1"));
             Assert.That(await requestTask, Is.EqualTo("MockBrowser"));
->>>>>>> 9fff3c0e
         }
     }
 }