--- conflicted
+++ resolved
@@ -23,21 +23,15 @@
 
             await Page.EvaluateExpressionAsync("console.log('hello', 5, {foo: 'bar'})");
 
-            var obj = new Dictionary<string, string> { { "foo", "bar" } };
+            var obj = new Dictionary<string, object> { { "foo", "bar" } };
 
             Assert.That(message.Text, Is.EqualTo("hello 5 JSHandle@object"));
             Assert.That(message.Type, Is.EqualTo(ConsoleType.Log));
 
-<<<<<<< HEAD
-            Assert.AreEqual("hello", await message.Args[0].JsonValueAsync<string>());
-            Assert.AreEqual(5, await message.Args[1].JsonValueAsync<int>());
-            Assert.AreEqual(obj, await message.Args[2].JsonValueAsync<Dictionary<string, string>>());
-=======
             Assert.That(await message.Args[0].JsonValueAsync(), Is.EqualTo("hello"));
             Assert.That(await message.Args[1].JsonValueAsync<float>(), Is.EqualTo(5));
             Assert.That(await message.Args[2].JsonValueAsync<Dictionary<string, object>>(), Is.EqualTo(obj));
             Assert.That((await message.Args[2].JsonValueAsync<dynamic>()).foo.ToString(), Is.EqualTo("bar"));
->>>>>>> 9fff3c0e
         }
 
         [Test, Retry(2), PuppeteerTest("page.spec", "Page Page.Events.Console", "should work for different console API calls with logging functions")]
