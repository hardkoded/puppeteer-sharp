--- conflicted
+++ resolved
@@ -1,4 +1,4 @@
-﻿using System;
+﻿using System;
 using System.Threading.Tasks;
 using PuppeteerSharp.Mobile;
 using PuppeteerSharp.Tests.Attributes;
@@ -44,13 +44,8 @@
             Assert.NotNull(waitForTask.Result);
         }
 
-<<<<<<< HEAD
         [SkipBrowserFact(skipFirefox: true)]
-        public async Task ShouldRespectTimeout()
-=======
-        [Fact]
         public Task ShouldRespectTimeout()
->>>>>>> a32568e5
         {
             return Assert.ThrowsAsync<TimeoutException>(() => Page.WaitForFileChooserAsync(new WaitForFileChooserOptions
             {
@@ -58,25 +53,15 @@
             }));
         }
 
-<<<<<<< HEAD
         [SkipBrowserFact(skipFirefox: true)]
-        public async Task ShouldRespectTimeoutWhenThereIsNoCustomTimeout()
-=======
-        [Fact]
         public Task ShouldRespectTimeoutWhenThereIsNoCustomTimeout()
->>>>>>> a32568e5
         {
             Page.DefaultTimeout = 1;
             return Assert.ThrowsAsync<TimeoutException>(() => Page.WaitForFileChooserAsync());
         }
 
-<<<<<<< HEAD
         [SkipBrowserFact(skipFirefox: true)]
-        public async Task ShouldPrioritizeExactTimeoutOverDefaultTimeout()
-=======
-        [Fact]
         public Task ShouldPrioritizeExactTimeoutOverDefaultTimeout()
->>>>>>> a32568e5
         {
             Page.DefaultTimeout = 0;
             return Assert.ThrowsAsync<TimeoutException>(() => Page.WaitForFileChooserAsync(new WaitForFileChooserOptions
