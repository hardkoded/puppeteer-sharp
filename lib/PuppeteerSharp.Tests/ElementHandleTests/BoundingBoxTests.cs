using System.Linq;
using System.Threading.Tasks;
using NUnit.Framework;
using PuppeteerSharp.Nunit;

namespace PuppeteerSharp.Tests.ElementHandleTests
{
    public class BoundingBoxTests : PuppeteerPageBaseTest
    {
<<<<<<< HEAD
        [PuppeteerTest("elementhandle.spec.ts", "ElementHandle.boundingBox", "should work")]
        [Skip(SkipAttribute.Targets.Firefox)]
=======
        public BoundingBoxTests() : base()
        {
        }

        [Test, Retry(2), PuppeteerTest("elementhandle.spec", "ElementHandle specs ElementHandle.boundingBox", "should work")]
>>>>>>> 84d39a32
        public async Task ShouldWork()
        {
            await Page.SetViewportAsync(new ViewPortOptions
            {
                Width = 500,
                Height = 500
            });
            await Page.GoToAsync(TestConstants.ServerUrl + "/grid.html");
            var elementHandle = await Page.QuerySelectorAsync(".box:nth-of-type(13)");
            var box = await elementHandle.BoundingBoxAsync();
            Assert.AreEqual(new BoundingBox(100, 50, 50, 50), box);
        }

        [Test, Retry(2), PuppeteerTest("elementhandle.spec", "ElementHandle specs ElementHandle.boundingBox", "should handle nested frames")]
        public async Task ShouldHandleNestedFrames()
        {
            await Page.SetViewportAsync(new ViewPortOptions
            {
                Width = 500,
                Height = 500
            });
            await Page.GoToAsync(TestConstants.ServerUrl + "/frames/nested-frames.html", WaitUntilNavigation.Networkidle0);
            var childFrame = Page.Frames.First(f => f.Url.Contains("two-frames.html"));
            var nestedFrame = childFrame.ChildFrames.Last();
            var elementHandle = await nestedFrame.QuerySelectorAsync("div");
            var box = await elementHandle.BoundingBoxAsync();

            if (TestConstants.IsChrome)
            {
                Assert.AreEqual(new BoundingBox(28, 182, 264, 18), box);
            }
            else
            {
                Assert.AreEqual(new BoundingBox(28, 182, 254, 18), box);
            }
        }

        [Test, Retry(2), PuppeteerTest("elementhandle.spec", "ElementHandle specs ElementHandle.boundingBox", "should return null for invisible elements")]
        public async Task ShouldReturnNullForInvisibleElements()
        {
            await Page.SetContentAsync("<div style='display:none'>hi</div>");
            var elementHandle = await Page.QuerySelectorAsync("div");
            Assert.Null(await elementHandle.BoundingBoxAsync());
        }

        [Test, Retry(2), PuppeteerTest("elementhandle.spec", "ElementHandle specs ElementHandle.boundingBox", "should force a layout")]
        public async Task ShouldForceALayout()
        {
            await Page.SetViewportAsync(new ViewPortOptions { Width = 500, Height = 500 });
            await Page.SetContentAsync("<div style='width: 100px; height: 100px'>hello</div>");
            var elementHandle = await Page.QuerySelectorAsync("div");
            await Page.EvaluateFunctionAsync("element => element.style.height = '200px'", elementHandle);
            var box = await elementHandle.BoundingBoxAsync();
            Assert.AreEqual(new BoundingBox(8, 8, 100, 200), box);
        }

        [Test, Retry(2), PuppeteerTest("elementhandle.spec", "ElementHandle specs ElementHandle.boundingBox", "should work with SVG nodes")]
        public async Task ShouldWorkWithSVGNodes()
        {
            await Page.SetContentAsync(@"
                <svg xmlns=""http://www.w3.org/2000/svg"" width=""500"" height=""500"">
                  <rect id=""theRect"" x=""30"" y=""50"" width=""200"" height=""300""></rect>
                </svg>
            ");

            var element = await Page.QuerySelectorAsync("#therect");
            var pptrBoundingBox = await element.BoundingBoxAsync();
            var webBoundingBox = await Page.EvaluateFunctionAsync<BoundingBox>(@"e =>
            {
                const rect = e.getBoundingClientRect();
                return { x: rect.x, y: rect.y, width: rect.width, height: rect.height};
            }", element);
            Assert.AreEqual(webBoundingBox, pptrBoundingBox);
        }
    }
}<|MERGE_RESOLUTION|>--- conflicted
+++ resolved
@@ -7,16 +7,7 @@
 {
     public class BoundingBoxTests : PuppeteerPageBaseTest
     {
-<<<<<<< HEAD
-        [PuppeteerTest("elementhandle.spec.ts", "ElementHandle.boundingBox", "should work")]
-        [Skip(SkipAttribute.Targets.Firefox)]
-=======
-        public BoundingBoxTests() : base()
-        {
-        }
-
         [Test, Retry(2), PuppeteerTest("elementhandle.spec", "ElementHandle specs ElementHandle.boundingBox", "should work")]
->>>>>>> 84d39a32
         public async Task ShouldWork()
         {
             await Page.SetViewportAsync(new ViewPortOptions
