--- conflicted
+++ resolved
@@ -32,11 +32,7 @@
             await page.GoToAsync($"{TestConstants.ServerUrl}/frame-example.html");
             var elementHandle = await page.QuerySelectorAsync("iframe");
             var frame = await elementHandle.ContentFrameAsync();
-<<<<<<< HEAD
             Assert.That(frame, Is.EqualTo(await Page.FirstChildFrameAsync()));
-=======
-            Assert.That(frame, Is.EqualTo(page.FirstChildFrame()));
->>>>>>> cc933754
         }
     }
 }