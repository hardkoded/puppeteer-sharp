﻿using System.Threading.Tasks;
using Newtonsoft.Json.Linq;
using Xunit;
using Xunit.Abstractions;

namespace PuppeteerSharp.Tests.ElementHandleTests
{
    [Collection("PuppeteerLoaderFixture collection")]
    public class ScreenshotTests : PuppeteerPageBaseTest
    {
        public ScreenshotTests(ITestOutputHelper output) : base(output)
        {
        }

        [Fact]
        public async Task ShouldFire()
        {
            await Page.SetViewportAsync(new ViewPortOptions
            {
                Width = 500,
                Height = 500
            });
            await Page.GoToAsync(TestConstants.ServerUrl + "/grid.html");
            await Page.EvaluateExpressionAsync("window.scrollBy(50, 100)");
            var elementHandle = await Page.QuerySelectorAsync(".box:nth-of-type(3)");
            var screenshot = await elementHandle.ScreenshotDataAsync();
            Assert.True(ScreenshotHelper.PixelMatch("screenshot-element-bounding-box.png", screenshot));
        }

        [Fact]
        public async Task ShouldTakeIntoAccountPaddingAndBorder()
        {
            await Page.SetViewportAsync(new ViewPortOptions
            {
                Width = 500,
                Height = 500
            });
            await Page.SetContentAsync(@"
                something above
                <style> div {
                    border: 2px solid blue;
                    background: green;
                    width: 50px;
                    height: 50px;
                }
                </style>
                <div></div>
            ");
            var elementHandle = await Page.QuerySelectorAsync("div");
            var screenshot = await elementHandle.ScreenshotDataAsync();
            Assert.True(ScreenshotHelper.PixelMatch("screenshot-element-padding-border.png", screenshot));
        }

        [Fact]
        public async Task ShouldCaptureFullElementWhenLargerThanViewport()
        {
            await Page.SetViewportAsync(new ViewPortOptions
            {
                Width = 500,
                Height = 500
            });
            await Page.SetContentAsync(@"
                something above
                <style>
                div.to-screenshot {
                  border: 1px solid blue;
                  width: 600px;
                  height: 600px;
                  margin-left: 50px;
                }
                ::-webkit-scrollbar{
                  display: none;
                }
                </style>
                <div class='to-screenshot'></div>"
            );
            var elementHandle = await Page.QuerySelectorAsync("div.to-screenshot");
            var screenshot = await elementHandle.ScreenshotDataAsync();
            Assert.True(ScreenshotHelper.PixelMatch("screenshot-element-larger-than-viewport.png", screenshot));
            Assert.Equal(JToken.FromObject(new { w = 500, h = 500 }),
                await Page.EvaluateExpressionAsync("({ w: window.innerWidth, h: window.innerHeight })"));
        }

        [Fact]
        public async Task ShouldScrollElementIntoView()
        {
            await Page.SetViewportAsync(new ViewPortOptions
            {
                Width = 500,
                Height = 500
            });
            await Page.SetContentAsync(@"
                something above
                <style> div.above {
                    border: 2px solid blue;
                    background: red;
                    height: 1500px;
                }
                div.to-screenshot {
                    border: 2px solid blue;
                    background: green;
                    width: 50px;
                    height: 50px;
                }
                </style>
                <div class='above'></div>
                <div class='to-screenshot'></div>
            ");
            var elementHandle = await Page.QuerySelectorAsync("div.to-screenshot");
            var screenshot = await elementHandle.ScreenshotDataAsync();
            Assert.True(ScreenshotHelper.PixelMatch("screenshot-element-scrolled-into-view.png", screenshot));
        }

        [Fact]
        public async Task ShouldWorkWithARotatedElement()
        {
            await Page.SetViewportAsync(new ViewPortOptions
            {
                Width = 500,
                Height = 500
            });
            await Page.SetContentAsync(@"
                <div style='position: absolute;
                top: 100px;
                left: 100px;
                width: 100px;
                height: 100px;
                background: green;
                transform: rotateZ(200deg); '>&nbsp;</div>
            ");
            var elementHandle = await Page.QuerySelectorAsync("div");
            var screenshot = await elementHandle.ScreenshotDataAsync();
            Assert.True(ScreenshotHelper.PixelMatch("screenshot-element-rotate.png", screenshot));
        }

        [Fact]
        public async Task ShouldFailToScreenshotADetachedElement()
        {
            await Page.SetContentAsync("<h1>remove this</h1>");
            var elementHandle = await Page.QuerySelectorAsync("h1");
            await Page.EvaluateFunctionAsync("element => element.remove()", elementHandle);

            var exception = await Assert.ThrowsAsync<PuppeteerException>(elementHandle.ScreenshotStreamAsync);
            Assert.Equal("Node is either not visible or not an HTMLElement", exception.Message);
        }

        [Fact]
        public async Task ShouldNotHangWithZeroWidthHeightElement()
        {
            await Page.SetContentAsync(@"<div style='width: 50px; height: 0'></div>");
            var elementHandle = await Page.QuerySelectorAsync("div");
<<<<<<< HEAD
            var screenshot = await elementHandle.ScreenshotDataAsync();
            Assert.NotNull(screenshot);
        }

        [Fact]
        public async Task ShouldWorkForAnElementWithFractionalDimensions()
        {
            await Page.SetContentAsync("<div style=\"width:48.52px;height:19.8px;border:1px solid black;\"></div>");
            var elementHandle = await Page.QuerySelectorAsync("div");
            var screenshot = await elementHandle.ScreenshotDataAsync();
            Assert.True(ScreenshotHelper.PixelMatch("screenshot-element-fractional.png", screenshot));
        }

        [Fact]
        public async Task ShouldWorkForAnElementWithAnOffset()
        {
            await Page.SetContentAsync("<div style=\"position:absolute; top: 10.3px; left: 20.4px;width:50.3px;height:20.2px;border:1px solid black;\"></div>");
            var elementHandle = await Page.QuerySelectorAsync("div");
            var screenshot = await elementHandle.ScreenshotDataAsync();
            Assert.True(ScreenshotHelper.PixelMatch("screenshot-element-fractional-offset.png", screenshot));
=======
            var exception = await Assert.ThrowsAsync<PuppeteerException>(elementHandle.ScreenshotDataAsync);
            Assert.Equal("Node has 0 height.", exception.Message);
>>>>>>> c61e545c
        }
    }
}<|MERGE_RESOLUTION|>--- conflicted
+++ resolved
@@ -149,9 +149,8 @@
         {
             await Page.SetContentAsync(@"<div style='width: 50px; height: 0'></div>");
             var elementHandle = await Page.QuerySelectorAsync("div");
-<<<<<<< HEAD
-            var screenshot = await elementHandle.ScreenshotDataAsync();
-            Assert.NotNull(screenshot);
+            var exception = await Assert.ThrowsAsync<PuppeteerException>(elementHandle.ScreenshotDataAsync);
+            Assert.Equal("Node has 0 height.", exception.Message);
         }
 
         [Fact]
@@ -170,10 +169,6 @@
             var elementHandle = await Page.QuerySelectorAsync("div");
             var screenshot = await elementHandle.ScreenshotDataAsync();
             Assert.True(ScreenshotHelper.PixelMatch("screenshot-element-fractional-offset.png", screenshot));
-=======
-            var exception = await Assert.ThrowsAsync<PuppeteerException>(elementHandle.ScreenshotDataAsync);
-            Assert.Equal("Node has 0 height.", exception.Message);
->>>>>>> c61e545c
         }
     }
 }