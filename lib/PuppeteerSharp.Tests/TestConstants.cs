--- conflicted
+++ resolved
@@ -45,11 +45,8 @@
         {
             SlowMo = Convert.ToInt32(Environment.GetEnvironmentVariable("SLOW_MO")),
             Headless = Convert.ToBoolean(Environment.GetEnvironmentVariable("HEADLESS") ?? "true"),
-<<<<<<< HEAD
             Product = IsChrome ? Product.Chrome : Product.Firefox,
-=======
             EnqueueAsyncMessages = Convert.ToBoolean(Environment.GetEnvironmentVariable("ENQUEUE_ASYNC_MESSAGES") ?? "false"),
->>>>>>> a32568e5
             Timeout = 0,
             LogProcess = true,
 #if NETCOREAPP
