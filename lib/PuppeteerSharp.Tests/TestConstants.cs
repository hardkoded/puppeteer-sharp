﻿using System;

namespace PuppeteerSharp.Tests
{
    public static class TestConstants
    {
        public const int HttpsPort = 8908;
        public const string ServerUrl = "http://localhost:8907";
        public const string HttpsPrefix = "https://localhost:8908";
<<<<<<< HEAD
        public const int ChromiumRevision = 526987;
        public const string AboutBlank = "about:blank";
=======
        public const int ChromiumRevision = Downloader.DefaultRevision;
>>>>>>> 933f8a1c
        public static readonly string EmptyPage = $"{ServerUrl}/empty.html";

        public static LaunchOptions DefaultBrowserOptions() => new LaunchOptions
        {
            SlowMo = Convert.ToInt32(Environment.GetEnvironmentVariable("SLOW_MO")),
            Headless = Convert.ToBoolean(Environment.GetEnvironmentVariable("HEADLESS") ?? "true"),
            Args = new[] { "--no-sandbox" },
            Timeout = 0,
            KeepAliveInterval = 120,
            LogProcess = true
        };
    }
}<|MERGE_RESOLUTION|>--- conflicted
+++ resolved
@@ -7,12 +7,8 @@
         public const int HttpsPort = 8908;
         public const string ServerUrl = "http://localhost:8907";
         public const string HttpsPrefix = "https://localhost:8908";
-<<<<<<< HEAD
-        public const int ChromiumRevision = 526987;
+        public const int ChromiumRevision = Downloader.DefaultRevision;
         public const string AboutBlank = "about:blank";
-=======
-        public const int ChromiumRevision = Downloader.DefaultRevision;
->>>>>>> 933f8a1c
         public static readonly string EmptyPage = $"{ServerUrl}/empty.html";
 
         public static LaunchOptions DefaultBrowserOptions() => new LaunchOptions
