--- conflicted
+++ resolved
@@ -14,15 +14,10 @@
         public static readonly string CrossProcessHttpPrefix = "http://127.0.0.1:8907";
         public static readonly string EmptyPage = $"{ServerUrl}/empty.html";
         public static readonly string CrossProcessUrl = ServerIpUrl;
-<<<<<<< HEAD
-        public static readonly string AuthenticateUrl = $"{ServerUrl}/authenticationtest/testuser";
-        public static readonly string MaximumNavigationTimeout = $"{ServerUrl}/maximumnavigationtimeout/testuser";
-=======
-        
+
         public static readonly DeviceDescriptor IPhone = DeviceDescriptors.Get(DeviceDescriptorName.IPhone6);
         public static readonly DeviceDescriptor IPhone6Landscape = DeviceDescriptors.Get(DeviceDescriptorName.IPhone6Landscape);
->>>>>>> 13e9be0d
-
+        
         public static LaunchOptions DefaultBrowserOptions() => new LaunchOptions
         {
             SlowMo = Convert.ToInt32(Environment.GetEnvironmentVariable("SLOW_MO")),
