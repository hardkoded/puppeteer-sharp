using System;
using System.Diagnostics;
using System.IO;
using System.Linq;
using System.Net;
using System.Runtime.InteropServices;
using System.Threading.Tasks;
using PuppeteerSharp.Helpers;
using PuppeteerSharp.Transport;
using Xunit;
using Xunit.Abstractions;

namespace PuppeteerSharp.Tests.PuppeteerTests
{
    [Collection(TestConstants.TestFixtureCollectionName)]
    public class PuppeteerLaunchTests : PuppeteerBaseTest
    {
        public PuppeteerLaunchTests(ITestOutputHelper output) : base(output) { }

        [Fact]
        public async Task ShouldWorkInRealLife()
        {
            var options = TestConstants.DefaultBrowserOptions();

            await using (var browser = await Puppeteer.LaunchAsync(options, TestConstants.LoggerFactory))
            await using (var page = await browser.NewPageAsync())
            {
                var response = await page.GoToAsync("https://www.google.com");
                Assert.Equal(HttpStatusCode.OK, response.Status);
            }
        }

        [Fact]
        public async Task ShouldWorkInRealLifeWithOptions()
        {
            var options = TestConstants.DefaultBrowserOptions();

            await using (var browser = await Puppeteer.LaunchAsync(options, TestConstants.LoggerFactory))
            await using (var page = await browser.NewPageAsync())
            {
                var response = await page.GoToAsync(
                    "https://www.google.com",
                    new NavigationOptions
                    {
                        Timeout = 10000,
                        WaitUntil = new[] { WaitUntilNavigation.Networkidle0 }
                    });
                Assert.Equal(HttpStatusCode.OK, response.Status);
            }
        }

        [Fact]
        public async Task ShouldRejectAllPromisesWhenBrowserIsClosed()
        {
            await using (var browser = await Puppeteer.LaunchAsync(
                TestConstants.DefaultBrowserOptions(),
                TestConstants.LoggerFactory))
            await using (var page = await browser.NewPageAsync())
            {
                var neverResolves = page.EvaluateFunctionHandleAsync("() => new Promise(r => {})");
                await browser.CloseAsync();
                var exception = await Assert.ThrowsAsync<TargetClosedException>(() => neverResolves);
                Assert.Contains("Protocol error", exception.Message);
            }
        }

        [Fact]
        public async Task ShouldRejectIfExecutablePathIsInvalid()
        {
            var options = TestConstants.DefaultBrowserOptions();
            options.ExecutablePath = "random-invalid-path";

            var exception = await Assert.ThrowsAsync<FileNotFoundException>(() =>
            {
                return Puppeteer.LaunchAsync(options, TestConstants.LoggerFactory);
            });

            Assert.Contains("Failed to launch", exception.Message);
            Assert.Equal(options.ExecutablePath, exception.FileName);
        }

        [Fact]
        public async Task UserDataDirOption()
        {
            using (var userDataDir = new TempDirectory())
            {
                var options = TestConstants.DefaultBrowserOptions();
                options.UserDataDir = userDataDir.Path;

                var launcher = new Launcher(TestConstants.LoggerFactory);
                await using (var browser = await launcher.LaunchAsync(options))
                {
                    Assert.True(Directory.GetFiles(userDataDir.Path).Length > 0);
                    await browser.CloseAsync();
                    Assert.True(Directory.GetFiles(userDataDir.Path).Length > 0);
                }
            }
        }

        [Fact]
        public async Task UserDataDirArgument()
        {
            using (var userDataDir = new TempDirectory())
            {
                var launcher = new Launcher(TestConstants.LoggerFactory);
                var options = TestConstants.DefaultBrowserOptions();

                if (TestConstants.IsChrome)
                {
                    options.Args = options.Args.Concat(new[] { $"--user-data-dir=\"{userDataDir}\"" }).ToArray();
                }
                else
                {
                    options.Args = options.Args.Concat(new string[] { "-profile", userDataDir.ToString() }).ToArray();
                }

                await using (var browser = await launcher.LaunchAsync(options))
                {
                    // Open a page to make sure its functional.
                    await browser.NewPageAsync();
                    Assert.True(Directory.GetFiles(userDataDir.Path).Length > 0);
                    await browser.CloseAsync();
                    Assert.True(Directory.GetFiles(userDataDir.Path).Length > 0);
                }
            }
        }

        [Fact]
        public async Task UserDataDirOptionShouldRestoreState()
        {
            using (var userDataDir = new TempDirectory())
            {
                var launcher = new Launcher(TestConstants.LoggerFactory);
                var options = TestConstants.DefaultBrowserOptions();
                options.Args = options.Args.Concat(new[] { $"--user-data-dir=\"{userDataDir}\"" }).ToArray();

                await using (var browser = await launcher.LaunchAsync(options))
                {
                    var page = await browser.NewPageAsync();
                    await page.GoToAsync(TestConstants.EmptyPage);
                    await page.EvaluateExpressionAsync("localStorage.hey = 'hello'");
                }

                await using (var browser2 = await Puppeteer.LaunchAsync(options, TestConstants.LoggerFactory))
                {
                    var page2 = await browser2.NewPageAsync();
                    await page2.GoToAsync(TestConstants.EmptyPage);
                    Assert.Equal("hello", await page2.EvaluateExpressionAsync<string>("localStorage.hey"));
                }
            }
        }

        [Fact(Skip = "This mysteriously fails on Windows on AppVeyor.")]
        public async Task UserDataDirOptionShouldRestoreCookies()
        {
            using (var userDataDir = new TempDirectory())
            {
                var launcher = new Launcher(TestConstants.LoggerFactory);
                var options = TestConstants.DefaultBrowserOptions();
                options.Args = options.Args.Concat(new[] { $"--user-data-dir=\"{userDataDir}\"" }).ToArray();

                await using (var browser = await launcher.LaunchAsync(options))
                {
                    var page = await browser.NewPageAsync();
                    await page.GoToAsync(TestConstants.EmptyPage);
                    await page.EvaluateExpressionAsync(
                        "document.cookie = 'doSomethingOnlyOnce=true; expires=Fri, 31 Dec 9999 23:59:59 GMT'");
                }
                await TestUtils.WaitForCookieInChromiumFileAsync(userDataDir.Path, "doSomethingOnlyOnce");

                await using (var browser2 = await Puppeteer.LaunchAsync(options, TestConstants.LoggerFactory))
                {
                    var page2 = await browser2.NewPageAsync();
                    await page2.GoToAsync(TestConstants.EmptyPage);
                    Assert.Equal("doSomethingOnlyOnce=true", await page2.EvaluateExpressionAsync<string>("document.cookie"));
                }
            }
        }

        [Fact]
        public void ShouldReturnTheDefaultArguments()
        {
            Assert.Contains("--headless", Puppeteer.GetDefaultArgs());
            Assert.DoesNotContain("--headless", Puppeteer.GetDefaultArgs(new LaunchOptions
            {
                Headless = false
            }));

            if (TestConstants.IsChrome)
            {
                Assert.Contains("--no-first-run", Puppeteer.GetDefaultArgs());
                Assert.Contains("--user-data-dir=\"foo\"", Puppeteer.GetDefaultArgs(new LaunchOptions
                {
                    UserDataDir = "foo"
                }));
            }
            else
            {
                Assert.Contains("--no-remote", Puppeteer.GetDefaultArgs());
                Assert.Contains("--foreground", Puppeteer.GetDefaultArgs());
                Assert.Contains("--profile", Puppeteer.GetDefaultArgs(new LaunchOptions
                {
                    UserDataDir = "foo"
                }));
                Assert.Contains("foo", Puppeteer.GetDefaultArgs(new LaunchOptions
                {
                    UserDataDir = "foo"
                }));
            }
        }

        [Theory]
        [InlineData(false)]
        [InlineData(true)]
        public async Task ChromeShouldBeClosed(bool useDisposeAsync)
        {
            var options = TestConstants.DefaultBrowserOptions();
            var launcher = new Launcher(TestConstants.LoggerFactory);

            await using (var browser = await launcher.LaunchAsync(options))
            await using (var page = await browser.NewPageAsync())
            {
                var response = await page.GoToAsync(TestConstants.EmptyPage);
                Assert.Equal(HttpStatusCode.OK, response.Status);

                if (useDisposeAsync)
                {
                    // emulates what would happen in a C#8 await using block
                    await browser.DisposeAsync();
                }
                else
                {
                    await browser.CloseAsync();
                }

                Assert.True(launcher.Process.HasExited);
            }
        }

        [Fact]
        public async Task ChromeShouldBeClosedOnDispose()
        {
            var options = TestConstants.DefaultBrowserOptions();
            var launcher = new Launcher(TestConstants.LoggerFactory);

            await using (var browser = await launcher.LaunchAsync(options))
            await using (var page = await browser.NewPageAsync())
            {
                var response = await page.GoToAsync(TestConstants.EmptyPage);
                Assert.Equal(HttpStatusCode.OK, response.Status);
            }

            Assert.True(await launcher.Process.WaitForExitAsync(TimeSpan.FromSeconds(10)));
            Assert.True(launcher.Process.HasExited);
        }

        [Fact]
        public async Task ShouldNotOpenTwoChromesUsingTheSameLauncher()
        {
            var launcher = new Launcher(TestConstants.LoggerFactory);
<<<<<<< HEAD
            using (await launcher.LaunchAsync(TestConstants.DefaultBrowserOptions()))
=======
            await using (var browser = await launcher.LaunchAsync(TestConstants.DefaultBrowserOptions()))
>>>>>>> 6af4c095
            {
                var exception = await Assert.ThrowsAsync<InvalidOperationException>(() =>
                {
                    return launcher.LaunchAsync(TestConstants.DefaultBrowserOptions());
                });
                Assert.Equal("Unable to create or connect to another process", exception.Message);
            }
        }

        [Fact]
        public async Task ShouldWorkWithNoDefaultArguments()
        {
            var options = TestConstants.DefaultBrowserOptions();
            options.IgnoreDefaultArgs = true;
            await using (var browser = await Puppeteer.LaunchAsync(options, TestConstants.LoggerFactory))
            await using (var page = await browser.NewPageAsync())
            {
                Assert.Equal(121, await page.EvaluateExpressionAsync<int>("11 * 11"));
            }
        }

        [Fact]
        public async Task ShouldFilterOutIgnoredDefaultArguments()
        {
            var defaultArgs = Puppeteer.GetDefaultArgs();
            var options = TestConstants.DefaultBrowserOptions();
            options.IgnoredDefaultArgs = new[] { defaultArgs[0], defaultArgs[2] };
            await using (var browser = await Puppeteer.LaunchAsync(options))
            {
                var spawnargs = browser.Process.StartInfo.Arguments;
                Assert.DoesNotContain(defaultArgs[0], spawnargs);
                Assert.Contains(defaultArgs[1], spawnargs);
                Assert.DoesNotContain(defaultArgs[2], spawnargs);
            }
        }

        [Fact]
        public async Task ShouldHaveDefaultUrlWhenLaunchingBrowser()
        {
            await using (var browser = await Puppeteer.LaunchAsync(TestConstants.DefaultBrowserOptions(), TestConstants.LoggerFactory))
            {
                var pages = (await browser.PagesAsync()).Select(page => page.Url);
                Assert.Equal(new[] { TestConstants.AboutBlank }, pages);
            }
        }

        [Fact]
        public async Task ShouldHaveCustomUrlWhenLaunchingBrowser()
        {
            var options = TestConstants.DefaultBrowserOptions();
            options.Args = options.Args.Prepend(TestConstants.EmptyPage).ToArray();
            await using (var browser = await Puppeteer.LaunchAsync(options, TestConstants.LoggerFactory))
            {
                var pages = await browser.PagesAsync();
                Assert.Single(pages);
                if (pages[0].Url != TestConstants.EmptyPage)
                {
                    await pages[0].WaitForNavigationAsync();
                }
                Assert.Equal(TestConstants.EmptyPage, pages[0].Url);
            }
        }

        [Fact]
        public async Task ShouldSetTheDefaultViewport()
        {
            var options = TestConstants.DefaultBrowserOptions();
            options.DefaultViewport = new ViewPortOptions
            {
                Width = 456,
                Height = 789
            };

            await using (var browser = await Puppeteer.LaunchAsync(options))
            await using (var page = await browser.NewPageAsync())
            {
                Assert.Equal(456, await page.EvaluateExpressionAsync<int>("window.innerWidth"));
                Assert.Equal(789, await page.EvaluateExpressionAsync<int>("window.innerHeight"));
            }
        }

        [Fact]
        public async Task ShouldDisableTheDefaultViewport()
        {
            var options = TestConstants.DefaultBrowserOptions();
            options.DefaultViewport = null;

            await using (var browser = await Puppeteer.LaunchAsync(options))
            await using (var page = await browser.NewPageAsync())
            {
                Assert.Null(page.Viewport);
            }
        }

        [Fact]
        public async Task ShouldTakeFullPageScreenshotsWhenDefaultViewportIsNull()
        {
            var options = TestConstants.DefaultBrowserOptions();
            options.DefaultViewport = null;

            await using (var browser = await Puppeteer.LaunchAsync(options))
            await using (var page = await browser.NewPageAsync())
            {
                await page.GoToAsync(TestConstants.ServerUrl + "/grid.html");
                Assert.NotEmpty(await page.ScreenshotDataAsync(new ScreenshotOptions { FullPage = true }));
            }
        }

        [Fact]
        public async Task ShouldSupportCustomWebSocket()
        {
            var options = TestConstants.DefaultBrowserOptions();
            var customSocketCreated = false;
            options.WebSocketFactory = (uri, socketOptions, cancellationToken) =>
            {
                customSocketCreated = true;
                return WebSocketTransport.DefaultWebSocketFactory(uri, socketOptions, cancellationToken);
            };

            await using (await Puppeteer.LaunchAsync(options, TestConstants.LoggerFactory))
            {
                Assert.True(customSocketCreated);
            }
        }

        [Fact]
        public async Task ShouldSupportCustomTransport()
        {
            var customTransportCreated = false;
            var options = TestConstants.DefaultBrowserOptions();
            options.TransportFactory = (url, opt, cancellationToken) =>
            {
                customTransportCreated = true;
                return WebSocketTransport.DefaultTransportFactory(url, opt, cancellationToken);
            };

            await using (await Puppeteer.LaunchAsync(options, TestConstants.LoggerFactory))
            {
                Assert.True(customTransportCreated);
            }
        }
    }
}<|MERGE_RESOLUTION|>--- conflicted
+++ resolved
@@ -258,11 +258,7 @@
         public async Task ShouldNotOpenTwoChromesUsingTheSameLauncher()
         {
             var launcher = new Launcher(TestConstants.LoggerFactory);
-<<<<<<< HEAD
-            using (await launcher.LaunchAsync(TestConstants.DefaultBrowserOptions()))
-=======
-            await using (var browser = await launcher.LaunchAsync(TestConstants.DefaultBrowserOptions()))
->>>>>>> 6af4c095
+            await using (await launcher.LaunchAsync(TestConstants.DefaultBrowserOptions()))
             {
                 var exception = await Assert.ThrowsAsync<InvalidOperationException>(() =>
                 {
