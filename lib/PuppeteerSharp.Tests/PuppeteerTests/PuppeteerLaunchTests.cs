--- conflicted
+++ resolved
@@ -208,63 +208,6 @@
         }
 
         [Fact]
-<<<<<<< HEAD
-=======
-        public async Task HeadlessShouldBeAbleToReadCookiesWrittenByHeadful()
-        {
-            using (var userDataDir = new TempDirectory())
-            {
-                var launcher = new Launcher(TestConstants.LoggerFactory);
-                var options = TestConstants.DefaultBrowserOptions();
-                options.Args = options.Args.Concat(new[] { $"--user-data-dir=\"{userDataDir}\"" }).ToArray();
-                options.Headless = false;
-
-                using (var browser = await launcher.LaunchAsync(options))
-                {
-                    var page = await browser.NewPageAsync();
-                    await page.GoToAsync(TestConstants.EmptyPage);
-                    await page.EvaluateExpressionAsync(
-                        "document.cookie = 'foo=true; expires=Fri, 31 Dec 9999 23:59:59 GMT'");
-                }
-
-                options.Headless = true;
-                using (var browser2 = await Puppeteer.LaunchAsync(options, TestConstants.LoggerFactory))
-                {
-                    var page2 = await browser2.NewPageAsync();
-                    await page2.GoToAsync(TestConstants.EmptyPage);
-                    Assert.Equal("foo=true", await page2.EvaluateExpressionAsync("document.cookie"));
-                }
-            }
-        }
-
-        [Fact]
-        public async Task OOPIFShouldReportGoogleComFrame()
-        {
-            // https://google.com is isolated by default in Chromium embedder.
-            var headfulOptions = TestConstants.DefaultBrowserOptions();
-            headfulOptions.Headless = false;
-            using (var browser = await Puppeteer.LaunchAsync(headfulOptions))
-            using (var page = await browser.NewPageAsync())
-            {
-                await page.GoToAsync(TestConstants.EmptyPage);
-                await page.SetRequestInterceptionAsync(true);
-                page.Request += async (sender, e) => await e.Request.RespondAsync(
-                    new ResponseData { Body = "{ body: 'YO, GOOGLE.COM'}" });
-                await page.EvaluateFunctionHandleAsync(@"() => {
-                    const frame = document.createElement('iframe');
-                    frame.setAttribute('src', 'https://google.com/');
-                    document.body.appendChild(frame);
-                    return new Promise(x => frame.onload = x);
-                }");
-                await page.WaitForSelectorAsync("iframe[src=\"https://google.com/\"]");
-                var urls = Array.ConvertAll(page.Frames, frame => frame.Url);
-                Array.Sort(urls);
-                Assert.Equal(new[] { TestConstants.EmptyPage, "https://google.com/" }, urls);
-            }
-        }
-
-        [Fact]
->>>>>>> 18adf78d
         public void ShouldReturnTheDefaultChromeArguments()
         {
             var args = Puppeteer.DefaultArgs;
