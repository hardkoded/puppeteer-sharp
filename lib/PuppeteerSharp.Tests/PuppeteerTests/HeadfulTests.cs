--- conflicted
+++ resolved
@@ -20,11 +20,7 @@
             await using (var browserWithExtension = await Puppeteer.LaunchAsync(
                 TestConstants.BrowserWithExtensionOptions(),
                 TestConstants.LoggerFactory))
-<<<<<<< HEAD
-            using (await browserWithExtension.NewPageAsync())
-=======
-            await using (var page = await browserWithExtension.NewPageAsync())
->>>>>>> 6af4c095
+            await using (await browserWithExtension.NewPageAsync())
             {
                 var backgroundPageTarget = await browserWithExtension.WaitForTargetAsync(t => t.Type == TargetType.BackgroundPage);
                 Assert.NotNull(backgroundPageTarget);
