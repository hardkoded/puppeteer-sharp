using System;
using System.Linq;
using System.Threading.Tasks;
using NUnit.Framework;
using PuppeteerSharp.Nunit;

namespace PuppeteerSharp.Tests.CookiesTests
{
    public class SetCookiesTests : PuppeteerPageBaseTest
    {
        public SetCookiesTests() : base()
        {
        }

        [Test, PuppeteerTest("cookies.spec", "Cookie specs Page.setCookie", "should work")]
        public async Task ShouldWork()
        {
            await Page.GoToAsync(TestConstants.EmptyPage);
            await Page.SetCookieAsync(new CookieParam
            {
                Name = "password",
                Value = "123456"
            });
            Assert.That(await Page.EvaluateExpressionAsync<string>("document.cookie"), Is.EqualTo("password=123456"));
        }

        [Test, PuppeteerTest("cookies.spec", "Cookie specs Page.setCookie", "should isolate cookies in browser contexts")]
        public async Task ShouldIsolateCookiesInBrowserContexts()
        {
            var anotherContext = await Browser.CreateBrowserContextAsync();
            var anotherPage = await anotherContext.NewPageAsync();

            await Page.GoToAsync(TestConstants.EmptyPage);
            await anotherPage.GoToAsync(TestConstants.EmptyPage);

            await Page.SetCookieAsync(new CookieParam
            {
                Name = "page1cookie",
                Value = "page1value"
            });

            await anotherPage.SetCookieAsync(new CookieParam
            {
                Name = "page2cookie",
                Value = "page2value"
            });

            var cookies1 = await Page.GetCookiesAsync();
            var cookies2 = await anotherPage.GetCookiesAsync();

            Assert.That(cookies1, Has.Exactly(1).Items);
            Assert.That(cookies2, Has.Exactly(1).Items);
            Assert.That(cookies1[0].Name, Is.EqualTo("page1cookie"));
            Assert.That(cookies1[0].Value, Is.EqualTo("page1value"));
            Assert.That(cookies2[0].Name, Is.EqualTo("page2cookie"));
            Assert.That(cookies2[0].Value, Is.EqualTo("page2value"));

            await anotherContext.CloseAsync();
        }

        [Test, PuppeteerTest("cookies.spec", "Cookie specs Page.setCookie", "should set multiple cookies")]
        public async Task ShouldSetMultipleCookies()
        {
            await Page.GoToAsync(TestConstants.EmptyPage);

            await Page.SetCookieAsync(
                new CookieParam
                {
                    Name = "password",
                    Value = "123456"
                },
                new CookieParam
                {
                    Name = "foo",
                    Value = "bar"
                }
            );

            Assert.That(
                await Page.EvaluateFunctionAsync<string[]>(@"() => {
                    const cookies = document.cookie.split(';');
                    return cookies.map(cookie => cookie.trim()).sort();
                }")
, Is.EqualTo(new[]
                {
                    "foo=bar",
                    "password=123456"
                }));
        }

        [Test, PuppeteerTest("cookies.spec", "Cookie specs Page.setCookie", "should have |expires| set to |-1| for session cookies")]
        public async Task ShouldHaveExpiresSetToMinus1ForSessionCookies()
        {
            await Page.GoToAsync(TestConstants.EmptyPage);

            await Page.SetCookieAsync(new CookieParam
            {
                Name = "password",
                Value = "123456"
            });

            var cookies = await Page.GetCookiesAsync();

            Assert.That(cookies[0].Session, Is.True);
            Assert.That(cookies[0].Expires, Is.EqualTo(-1));
        }

        [Test, PuppeteerTest("cookies.spec", "Cookie specs Page.setCookie", "should set cookie with reasonable defaults")]
        public async Task ShouldSetCookieWithReasonableDefaults()
        {
            await Page.GoToAsync(TestConstants.EmptyPage);

            await Page.SetCookieAsync(new CookieParam
            {
                Name = "password",
                Value = "123456"
            });

            var cookies = await Page.GetCookiesAsync();
            Assert.That(cookies, Has.Exactly(1).Items);
            var cookie = cookies.First();
            Assert.That(cookie.Name, Is.EqualTo("password"));
            Assert.That(cookie.Value, Is.EqualTo("123456"));
            Assert.That(cookie.Domain, Is.EqualTo("localhost"));
            Assert.That(cookie.Path, Is.EqualTo("/"));
            Assert.That(cookie.Expires, Is.EqualTo(-1));
            Assert.That(cookie.Size, Is.EqualTo(14));
            Assert.That(cookie.HttpOnly, Is.False);
            Assert.That(cookie.Secure, Is.False);
            Assert.That(cookie.Session, Is.True);
        }

        [Test, PuppeteerTest("cookies.spec", "Cookie specs Page.setCookie", "should set cookie with all available properties")]
        public async Task ShouldSetCookieWithAllAvailableProperties()
        {
            await Page.GoToAsync(TestConstants.EmptyPage);

            await Page.SetCookieAsync(new CookieParam
            {
                Name = "password",
                Value = "123456",
                Domain = "localhost",
                Path = "/",
                SameParty = false,
                Expires = -1,
                HttpOnly = false,
                Secure = false,
                SourceScheme = CookieSourceScheme.Unset,
            });

            var cookies = await Page.GetCookiesAsync();
            Assert.That(cookies, Has.Exactly(1).Items);
            var cookie = cookies.First();
            Assert.That(cookie.Name, Is.EqualTo("password"));
            Assert.That(cookie.Value, Is.EqualTo("123456"));
            Assert.That(cookie.Domain, Is.EqualTo("localhost"));
            Assert.That(cookie.Path, Is.EqualTo("/"));
            Assert.That(cookie.Expires, Is.EqualTo(-1));
            Assert.That(cookie.Size, Is.EqualTo(14));
            Assert.That(cookie.HttpOnly, Is.False);
            Assert.That(cookie.Secure, Is.False);
            Assert.That(cookie.Session, Is.True);
            Assert.That(cookie.SourceScheme, Is.EqualTo(CookieSourceScheme.Unset));
        }

        [Test, PuppeteerTest("cookies.spec", "Cookie specs Page.setCookie", "should set a cookie with a path")]
        public async Task ShouldSetACookieWithAPath()
        {
            await Page.GoToAsync(TestConstants.ServerUrl + "/grid.html");
            await Page.SetCookieAsync(new CookieParam
            {
                Name = "gridcookie",
                Value = "GRID",
                Path = "/grid.html"
            });
            var cookies = await Page.GetCookiesAsync();
            Assert.That(cookies, Has.Exactly(1).Items);
            var cookie = cookies.First();
            Assert.That(cookie.Name, Is.EqualTo("gridcookie"));
            Assert.That(cookie.Value, Is.EqualTo("GRID"));
            Assert.That(cookie.Domain, Is.EqualTo("localhost"));
            Assert.That(cookie.Path, Is.EqualTo("/grid.html"));
            Assert.That(cookie.Expires, Is.EqualTo(-1));
            Assert.That(cookie.Size, Is.EqualTo(14));
            Assert.That(cookie.HttpOnly, Is.False);
            Assert.That(cookie.Secure, Is.False);
            Assert.That(cookie.Session, Is.True);
        }

<<<<<<< HEAD
        [Test, Retry(2), PuppeteerTest("cookies.spec", "Cookie specs Page.setCookie", "should set a cookie with a partitionKey")]
        public async Task ShouldSetACookieWithAPartitionKey()
        {
            var options = TestConstants.DefaultBrowserOptions();
            options.AcceptInsecureCerts = true;

            await using var browser = await Puppeteer.LaunchAsync(options, TestConstants.LoggerFactory);
            await using var page = await browser.NewPageAsync();
            await page.GoToAsync(TestConstants.HttpsPrefix + "/empty.html");
            var url = new Uri(page.Url);
            var key = url.GetLeftPart(UriPartial.Authority);
            await page.SetCookieAsync(new CookieParam
            {
                Url = url.AbsoluteUri,
                Name = "partitionCookie",
                Value = "partition",
                Secure = true,
                PartitionKey = key,
            });
            var cookies = await page.GetCookiesAsync();
            Assert.That(cookies, Has.Exactly(1).Items);
            var cookie = cookies.First();
            Assert.That(cookie.Name, Is.EqualTo("partitionCookie"));
            Assert.That(cookie.Value, Is.EqualTo("partition"));
            Assert.That(cookie.Domain, Is.EqualTo(url.Host));
            Assert.That(cookie.Path, Is.EqualTo("/"));
            Assert.That(cookie.Expires, Is.EqualTo(-1));
            Assert.That(cookie.Size, Is.EqualTo(24));
            Assert.That(cookie.HttpOnly, Is.False);
            Assert.That(cookie.Secure, Is.True);
            Assert.That(cookie.Session, Is.True);
            Assert.That(cookie.SourceScheme, Is.EqualTo(CookieSourceScheme.Secure));
            if (TestConstants.IsChrome)
                key = url.GetComponents(UriComponents.Scheme | UriComponents.Host, UriFormat.UriEscaped);
            Assert.That(cookie.PartitionKey, Is.EqualTo(key));
        }

        [Test, Retry(2), PuppeteerTest("cookies.spec", "Cookie specs Page.setCookie", "should not set a cookie on a blank page")]
=======
        [Test, PuppeteerTest("cookies.spec", "Cookie specs Page.setCookie", "should not set a cookie on a blank page")]
>>>>>>> c23456fa
        public async Task ShouldNotSetACookieOnABlankPage()
        {
            await Page.GoToAsync(TestConstants.AboutBlank);

            var exception = Assert.ThrowsAsync<MessageException>(async () => await Page.SetCookieAsync(new CookieParam { Name = "example-cookie", Value = "best" }));
            Assert.That(exception.Message, Does.Contain("At least one of the url and domain needs to be specified"));
        }

        [Test, PuppeteerTest("cookies.spec", "Cookie specs Page.setCookie", "should not set a cookie with blank page URL")]
        public async Task ShouldNotSetACookieWithBlankPageURL()
        {
            await Page.GoToAsync(TestConstants.ServerUrl + "/grid.html");

            var exception = Assert.ThrowsAsync<PuppeteerException>(async () => await Page.SetCookieAsync(new CookieParam
            {
                Name = "example-cookie",
                Value = "best"
            }, new CookieParam
            {
                Url = TestConstants.AboutBlank,
                Name = "example-cookie-blank",
                Value = "best"
            }));
            Assert.That(exception.Message, Is.EqualTo("Blank page can not have cookie \"example-cookie-blank\""));
        }

        [Test, PuppeteerTest("cookies.spec", "Cookie specs Page.setCookie", "should not set a cookie on a data URL page")]
        public async Task ShouldNotSetACookieOnADataURLPage()
        {
            await Page.GoToAsync("data:,Hello%2C%20World!");
            var exception = Assert.ThrowsAsync<MessageException>(async () => await Page.SetCookieAsync(new CookieParam { Name = "example-cookie", Value = "best" }));

            Assert.That(exception.Message, Does.Contain("At least one of the url and domain needs to be specified"));
        }

        [Test, PuppeteerTest("cookies.spec", "Cookie specs Page.setCookie", "should default to setting secure cookie for HTTPS websites")]
        public async Task ShouldDefaultToSettingSecureCookieForHttpsWebsites()
        {
            await Page.GoToAsync(TestConstants.EmptyPage);
            var SecureUrl = "https://example.com";

            await Page.SetCookieAsync(new CookieParam
            {
                Url = SecureUrl,
                Name = "foo",
                Value = "bar"
            });

            var cookies = await Page.GetCookiesAsync(SecureUrl);
            Assert.That(cookies, Has.Exactly(1).Items);
            var cookie = cookies.First();
            Assert.That(cookie.Secure, Is.True);
        }

        [Test, PuppeteerTest("cookies.spec", "Cookie specs Page.setCookie", "should be able to set insecure cookie for HTTP website")]
        public async Task ShouldDefaultToSettingSecureCookieForHttpWebsites()
        {
            await Page.GoToAsync(TestConstants.EmptyPage);
            var SecureUrl = "http://example.com";

            await Page.SetCookieAsync(new CookieParam
            {
                Url = SecureUrl,
                Name = "foo",
                Value = "bar"
            });

            var cookies = await Page.GetCookiesAsync(SecureUrl);
            Assert.That(cookies, Has.Exactly(1).Items);
            var cookie = cookies.First();
            Assert.That(cookie.Secure, Is.False);
        }

        [Test, PuppeteerTest("cookies.spec", "Cookie specs Page.setCookie", "should be able to set unsecure cookie for HTTP website")]
        public async Task ShouldBeAbleToSetUnsecureCookieForHttpWebSite()
        {
            await Page.GoToAsync(TestConstants.EmptyPage);
            var SecureUrl = "http://example.com";

            await Page.SetCookieAsync(new CookieParam
            {
                Url = SecureUrl,
                Name = "foo",
                Value = "bar"
            });
            var cookies = await Page.GetCookiesAsync(SecureUrl);
            Assert.That(cookies, Has.Exactly(1).Items);
            var cookie = cookies.First();
            Assert.That(cookie.Secure, Is.False);
        }

        [Test, PuppeteerTest("cookies.spec", "Cookie specs Page.setCookie", "should set a cookie on a different domain")]
        public async Task ShouldSetACookieOnADifferentDomain()
        {
            await Page.GoToAsync(TestConstants.ServerUrl + "/grid.html");
            await Page.SetCookieAsync(new CookieParam { Name = "example-cookie", Value = "best", Url = "https://www.example.com" });
            Assert.That(await Page.EvaluateExpressionAsync<string>("document.cookie"), Is.EqualTo(string.Empty));
            Assert.That(await Page.GetCookiesAsync(), Is.Empty);
            var cookies = await Page.GetCookiesAsync("https://www.example.com");
            Assert.That(cookies, Has.Exactly(1).Items);
            var cookie = cookies.First();
            Assert.That(cookie.Name, Is.EqualTo("example-cookie"));
            Assert.That(cookie.Value, Is.EqualTo("best"));
            Assert.That(cookie.Domain, Is.EqualTo("www.example.com"));
            Assert.That(cookie.Path, Is.EqualTo("/"));
            Assert.That(cookie.Expires, Is.EqualTo(-1));
            Assert.That(cookie.Size, Is.EqualTo(18));
            Assert.That(cookie.HttpOnly, Is.False);
            Assert.That(cookie.Secure, Is.True);
            Assert.That(cookie.Session, Is.True);
        }

        [Test, PuppeteerTest("cookies.spec", "Cookie specs Page.setCookie", "should set cookies from a frame")]
        public async Task ShouldSetCookiesFromAFrame()
        {
            await Page.GoToAsync(TestConstants.ServerUrl + "/grid.html");
            await Page.SetCookieAsync(new CookieParam { Name = "localhost-cookie", Value = "best" });
            await Page.EvaluateFunctionAsync(@"src => {
                    let fulfill;
                    const promise = new Promise(x => fulfill = x);
                    const iframe = document.createElement('iframe');
                    document.body.appendChild(iframe);
                    iframe.onload = fulfill;
                    iframe.src = src;
                    return promise;
                }", TestConstants.CrossProcessHttpPrefix);
            await Page.SetCookieAsync(new CookieParam { Name = "127-cookie", Value = "worst", Url = TestConstants.CrossProcessHttpPrefix });
            Assert.That(await Page.EvaluateExpressionAsync<string>("document.cookie"), Is.EqualTo("localhost-cookie=best"));
            Assert.That(await Page.FirstChildFrame().EvaluateExpressionAsync<string>("document.cookie"), Is.EqualTo(string.Empty));
            var cookies = await Page.GetCookiesAsync();
            Assert.That(cookies, Has.Exactly(1).Items);
            var cookie = cookies.First();
            Assert.That(cookie.Name, Is.EqualTo("localhost-cookie"));
            Assert.That(cookie.Value, Is.EqualTo("best"));
            Assert.That(cookie.Domain, Is.EqualTo("localhost"));
            Assert.That(cookie.Path, Is.EqualTo("/"));
            Assert.That(cookie.Expires, Is.EqualTo(-1));
            Assert.That(cookie.Size, Is.EqualTo(20));
            Assert.That(cookie.HttpOnly, Is.False);
            Assert.That(cookie.Secure, Is.False);
            Assert.That(cookie.Session, Is.True);

            cookies = await Page.GetCookiesAsync(TestConstants.CrossProcessHttpPrefix);
            Assert.That(cookies, Has.Exactly(1).Items);
            cookie = cookies.First();
            Assert.That(cookie.Name, Is.EqualTo("127-cookie"));
            Assert.That(cookie.Value, Is.EqualTo("worst"));
            Assert.That(cookie.Domain, Is.EqualTo("127.0.0.1"));
            Assert.That(cookie.Path, Is.EqualTo("/"));
            Assert.That(cookie.Expires, Is.EqualTo(-1));
            Assert.That(cookie.Size, Is.EqualTo(15));
            Assert.That(cookie.HttpOnly, Is.False);
            Assert.That(cookie.Secure, Is.False);
            Assert.That(cookie.Session, Is.True);
        }

        [Test, PuppeteerTest("cookies.spec", "Cookie specs Page.setCookie", "should set secure same-site cookies from a frame")]
        public async Task ShouldSetSecureSameSiteCookiesFromAFrame()
        {
            var options = TestConstants.DefaultBrowserOptions();
            options.AcceptInsecureCerts = true;

            await using var browser = await Puppeteer.LaunchAsync(options, TestConstants.LoggerFactory);
            await using var page = await browser.NewPageAsync();
            await page.GoToAsync(TestConstants.HttpsPrefix + "/grid.html");
            await page.EvaluateFunctionAsync(@"src => {
                    let fulfill;
                    const promise = new Promise(x => fulfill = x);
                    const iframe = document.createElement('iframe');
                    document.body.appendChild(iframe);
                    iframe.onload = fulfill;
                    iframe.src = src;
                    return promise;
                }", TestConstants.CrossProcessHttpsPrefix + "/grid.html");
            await page.SetCookieAsync(
                new CookieParam
                {
                    Name = "127-cookie",
                    Value = "best",
                    Url = TestConstants.CrossProcessHttpsPrefix + "/grid.html",
                    SameSite = SameSite.None,
                });
            Assert.That(await page.FirstChildFrame().EvaluateExpressionAsync<string>("document.cookie"), Is.EqualTo("127-cookie=best"));
            var cookies = await page.GetCookiesAsync(TestConstants.CrossProcessHttpsPrefix + "/grid.html");
            Assert.That(cookies, Has.Exactly(1).Items);
            var cookie = cookies.First();
            Assert.That(cookie.Name, Is.EqualTo("127-cookie"));
            Assert.That(cookie.Value, Is.EqualTo("best"));
            Assert.That(cookie.Domain, Is.EqualTo("127.0.0.1"));
            Assert.That(cookie.Path, Is.EqualTo("/"));
            Assert.That(cookie.Expires, Is.EqualTo(-1));
            Assert.That(cookie.Size, Is.EqualTo(14));

            // Puppeteer uses expectCookieEquals which excludes SameSite attribute
            if (TestConstants.IsChrome)
            {
                Assert.That(cookie.SameSite, Is.EqualTo(SameSite.None));
            }
            Assert.That(cookie.HttpOnly, Is.False);
            Assert.That(cookie.Secure, Is.True);
            Assert.That(cookie.Session, Is.True);
        }
    }
}<|MERGE_RESOLUTION|>--- conflicted
+++ resolved
@@ -187,8 +187,7 @@
             Assert.That(cookie.Session, Is.True);
         }
 
-<<<<<<< HEAD
-        [Test, Retry(2), PuppeteerTest("cookies.spec", "Cookie specs Page.setCookie", "should set a cookie with a partitionKey")]
+        [Test, PuppeteerTest("cookies.spec", "Cookie specs Page.setCookie", "should set a cookie with a partitionKey")]
         public async Task ShouldSetACookieWithAPartitionKey()
         {
             var options = TestConstants.DefaultBrowserOptions();
@@ -225,10 +224,7 @@
             Assert.That(cookie.PartitionKey, Is.EqualTo(key));
         }
 
-        [Test, Retry(2), PuppeteerTest("cookies.spec", "Cookie specs Page.setCookie", "should not set a cookie on a blank page")]
-=======
         [Test, PuppeteerTest("cookies.spec", "Cookie specs Page.setCookie", "should not set a cookie on a blank page")]
->>>>>>> c23456fa
         public async Task ShouldNotSetACookieOnABlankPage()
         {
             await Page.GoToAsync(TestConstants.AboutBlank);
