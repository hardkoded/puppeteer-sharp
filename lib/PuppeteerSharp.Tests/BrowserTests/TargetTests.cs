--- conflicted
+++ resolved
@@ -5,15 +5,7 @@
 {
     public class TargetTests : PuppeteerBrowserBaseTest
     {
-<<<<<<< HEAD
-        [Test, Retry(2), PuppeteerTest("browser.spec", "Browser.target", "should return browser target")]
-=======
-        public TargetTests() : base()
-        {
-        }
-
         [Test, PuppeteerTest("browser.spec", "Browser.target", "should return browser target")]
->>>>>>> 24063105
         public void ShouldReturnBrowserTarget()
             => Assert.That(Browser.Target.Type, Is.EqualTo(TargetType.Browser));
     }
