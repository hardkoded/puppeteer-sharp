using System.Threading.Tasks;
using NUnit.Framework;
using PuppeteerSharp.Nunit;

namespace PuppeteerSharp.Tests.BrowserTests
{
    public class ProcessTests : PuppeteerBrowserBaseTest
    {
<<<<<<< HEAD
        [Test, Retry(2), PuppeteerTest("browser.spec", "Browser.process", "should return child_process instance")]
=======
        public ProcessTests() : base() { }

        [Test, PuppeteerTest("browser.spec", "Browser.process", "should return child_process instance")]
>>>>>>> 24063105
        public void ShouldReturnProcessInstance()
        {
            var process = Browser.Process;
            Assert.That(process.Id, Is.GreaterThan(0));
        }

        [Test, PuppeteerTest("browser.spec", "Browser.process", "should not return child_process for remote browser")]
        public async Task ShouldNotReturnChildProcessForRemoteBrowser()
        {
            var browserWSEndpoint = Browser.WebSocketEndpoint;
            var remoteBrowser = await Puppeteer.ConnectAsync(
                new ConnectOptions
                {
                    BrowserWSEndpoint = browserWSEndpoint,
                    Protocol = ((Browser)Browser).Protocol,
                },
                TestConstants.LoggerFactory);
            Assert.That(remoteBrowser.Process, Is.Null);

            remoteBrowser.Disconnect();
        }
    }
}<|MERGE_RESOLUTION|>--- conflicted
+++ resolved
@@ -6,13 +6,7 @@
 {
     public class ProcessTests : PuppeteerBrowserBaseTest
     {
-<<<<<<< HEAD
-        [Test, Retry(2), PuppeteerTest("browser.spec", "Browser.process", "should return child_process instance")]
-=======
-        public ProcessTests() : base() { }
-
         [Test, PuppeteerTest("browser.spec", "Browser.process", "should return child_process instance")]
->>>>>>> 24063105
         public void ShouldReturnProcessInstance()
         {
             var process = Browser.Process;
