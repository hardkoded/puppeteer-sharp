using System.Threading.Tasks;
using NUnit.Framework;
using PuppeteerSharp.Nunit;

namespace PuppeteerSharp.Tests.BrowserTests
{
    public class UserAgentTests : PuppeteerBrowserBaseTest
    {
<<<<<<< HEAD
        [Test, Retry(2), PuppeteerTest("browser.spec", "Browser.userAgent", "should include WebKit")]
=======
        public UserAgentTests() : base()
        {
        }

        [Test, PuppeteerTest("browser.spec", "Browser.userAgent", "should include WebKit")]
>>>>>>> 24063105
        public async Task ShouldIncludeWebKit()
        {
            var userAgent = await Browser.GetUserAgentAsync();
            Assert.That(userAgent, Is.Not.Empty);

            if (TestConstants.IsChrome)
            {
                Assert.That(userAgent, Does.Contain("WebKit"));
            }
            else
            {
                Assert.That(userAgent, Does.Contain("Gecko"));
            }
        }
    }
}<|MERGE_RESOLUTION|>--- conflicted
+++ resolved
@@ -6,15 +6,7 @@
 {
     public class UserAgentTests : PuppeteerBrowserBaseTest
     {
-<<<<<<< HEAD
-        [Test, Retry(2), PuppeteerTest("browser.spec", "Browser.userAgent", "should include WebKit")]
-=======
-        public UserAgentTests() : base()
-        {
-        }
-
         [Test, PuppeteerTest("browser.spec", "Browser.userAgent", "should include WebKit")]
->>>>>>> 24063105
         public async Task ShouldIncludeWebKit()
         {
             var userAgent = await Browser.GetUserAgentAsync();
