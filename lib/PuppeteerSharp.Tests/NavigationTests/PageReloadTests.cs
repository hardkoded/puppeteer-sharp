using System.Threading.Tasks;
using NUnit.Framework;
using PuppeteerSharp.Nunit;

namespace PuppeteerSharp.Tests.NavigationTests
{
    public class PageReloadTests : PuppeteerPageBaseTest
    {
<<<<<<< HEAD
        [Test, Retry(2), PuppeteerTest("navigation.spec", "navigation Page.reload", "should work")]
=======
        public PageReloadTests() : base()
        {
        }

        [Test, PuppeteerTest("navigation.spec", "navigation Page.reload", "should work")]
>>>>>>> 24063105
        public async Task ShouldWork()
        {
            await Page.GoToAsync(TestConstants.EmptyPage);
            await Page.EvaluateFunctionAsync("() => (globalThis._foo = 10)");
            await Page.ReloadAsync();
            Assert.That(await Page.EvaluateFunctionAsync("() => globalThis._foo"), Is.Null);
        }
    }
}<|MERGE_RESOLUTION|>--- conflicted
+++ resolved
@@ -6,15 +6,7 @@
 {
     public class PageReloadTests : PuppeteerPageBaseTest
     {
-<<<<<<< HEAD
-        [Test, Retry(2), PuppeteerTest("navigation.spec", "navigation Page.reload", "should work")]
-=======
-        public PageReloadTests() : base()
-        {
-        }
-
         [Test, PuppeteerTest("navigation.spec", "navigation Page.reload", "should work")]
->>>>>>> 24063105
         public async Task ShouldWork()
         {
             await Page.GoToAsync(TestConstants.EmptyPage);
