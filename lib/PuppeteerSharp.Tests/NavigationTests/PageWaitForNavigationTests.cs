using System.Net;
using System.Threading.Tasks;
using NUnit.Framework;
using PuppeteerSharp.Helpers;
using PuppeteerSharp.Nunit;

namespace PuppeteerSharp.Tests.NavigationTests
{
    public class PageWaitForNavigationTests : PuppeteerPageBaseTest
    {
<<<<<<< HEAD
        [Test, Retry(2), PuppeteerTest("navigation.spec", "navigation Page.waitForNavigation", "should work")]
=======
        public PageWaitForNavigationTests() : base()
        {
        }

        [Test, PuppeteerTest("navigation.spec", "navigation Page.waitForNavigation", "should work")]
>>>>>>> 24063105
        public async Task ShouldWork()
        {
            await Page.GoToAsync(TestConstants.EmptyPage);
            var waitForNavigationResult = Page.WaitForNavigationAsync();
            await Task.WhenAll(
                waitForNavigationResult,
                Page.EvaluateFunctionAsync("url => window.location.href = url", TestConstants.ServerUrl + "/grid.html")
            );
            var response = await waitForNavigationResult;
            Assert.That(response.Status, Is.EqualTo(HttpStatusCode.OK));
            Assert.That(response.Url, Does.Contain("grid.html"));
        }

<<<<<<< HEAD
        [Test, Retry(2), PuppeteerTest("navigation.spec", "navigation Page.waitForNavigation", "should work with both domcontentloaded and load")]
=======
        [Test, PuppeteerTest("navigation.spec", "Page.waitForNavigation", "should work with both domcontentloaded and load")]
>>>>>>> 24063105
        public async Task ShouldWorkWithBothDomcontentloadedAndLoad()
        {
            var responseCompleted = new TaskCompletionSource<bool>();
            Server.SetRoute("/one-style.css", _ => responseCompleted.Task);

            var waitForRequestTask = Server.WaitForRequest("/one-style.css");
            var navigationTask = Page.GoToAsync(TestConstants.ServerUrl + "/one-style.html");
            var domContentLoadedTask = Page.WaitForNavigationAsync(new NavigationOptions
            {
                WaitUntil = new[] { WaitUntilNavigation.DOMContentLoaded }
            });

            var bothFired = false;
            var bothFiredTask = Page.WaitForNavigationAsync(new NavigationOptions
            {
                WaitUntil = new[]
                {
                    WaitUntilNavigation.Load,
                    WaitUntilNavigation.DOMContentLoaded
                }
            }).ContinueWith(_ => bothFired = true);

            await waitForRequestTask.WithTimeout(5_000);
            await domContentLoadedTask.WithTimeout();
            Assert.That(bothFired, Is.False);
            responseCompleted.SetResult(true);
            await bothFiredTask.WithTimeout();
            await navigationTask.WithTimeout();
        }

        [Test, PuppeteerTest("navigation.spec", "navigation Page.waitForNavigation", "should work with clicking on anchor links")]
        public async Task ShouldWorkWithClickingOnAnchorLinks()
        {
            await Page.GoToAsync(TestConstants.EmptyPage);
            await Page.SetContentAsync("<a href='#foobar'>foobar</a>");
            var navigationTask = Page.WaitForNavigationAsync();
            await Task.WhenAll(
                navigationTask,
                Page.ClickAsync("a")
            );
            Assert.That(await navigationTask, Is.Null);
            Assert.That(Page.Url, Is.EqualTo(TestConstants.EmptyPage + "#foobar"));
        }

        [Test, PuppeteerTest("navigation.spec", "navigation Page.waitForNavigation", "should work with history.pushState()")]
        public async Task ShouldWorkWithHistoryPushState()
        {
            await Page.GoToAsync(TestConstants.EmptyPage);
            await Page.SetContentAsync(@"
              <a onclick='javascript:pushState()'>SPA</a>
              <script>
                function pushState() { history.pushState({}, '', 'wow.html') }
              </script>
            ");
            var navigationTask = Page.WaitForNavigationAsync();
            await Task.WhenAll(
                navigationTask,
                Page.ClickAsync("a")
            );
            Assert.That(await navigationTask, Is.Null);
            Assert.That(Page.Url, Is.EqualTo(TestConstants.ServerUrl + "/wow.html"));
        }

        [Test, PuppeteerTest("navigation.spec", "navigation Page.waitForNavigation", "should work with history.replaceState()")]
        public async Task ShouldWorkWithHistoryReplaceState()
        {
            await Page.GoToAsync(TestConstants.EmptyPage);
            await Page.SetContentAsync(@"
              <a onclick='javascript:pushState()'>SPA</a>
              <script>
                function pushState() { history.pushState({}, '', 'replaced.html') }
              </script>
            ");
            var navigationTask = Page.WaitForNavigationAsync();
            await Task.WhenAll(
                navigationTask,
                Page.ClickAsync("a")
            );
            Assert.That(await navigationTask, Is.Null);
            Assert.That(Page.Url, Is.EqualTo(TestConstants.ServerUrl + "/replaced.html"));
        }

        [Test, PuppeteerTest("navigation.spec", "navigation Page.waitForNavigation", "should work with DOM history.back()/history.forward()")]
        public async Task ShouldWorkWithDOMHistoryBackAndHistoryForward()
        {
            await Page.GoToAsync(TestConstants.EmptyPage);
            await Page.SetContentAsync(@"
              <a id=back onclick='javascript:goBack()'>back</a>
              <a id=forward onclick='javascript:goForward()'>forward</a>
              <script>
                function goBack() { history.back(); }
                function goForward() { history.forward(); }
                history.pushState({}, '', '/first.html');
                history.pushState({}, '', '/second.html');
              </script>
            ");
            Assert.That(Page.Url, Is.EqualTo(TestConstants.ServerUrl + "/second.html"));
            var navigationTask = Page.WaitForNavigationAsync();
            await Task.WhenAll(
                navigationTask,
                Page.ClickAsync("a#back")
            );
            Assert.That(await navigationTask, Is.Null);
            Assert.That(Page.Url, Is.EqualTo(TestConstants.ServerUrl + "/first.html"));
            navigationTask = Page.WaitForNavigationAsync();
            await Task.WhenAll(
                navigationTask,
                Page.ClickAsync("a#forward")
            );
            Assert.That(await navigationTask, Is.Null);
            Assert.That(Page.Url, Is.EqualTo(TestConstants.ServerUrl + "/second.html"));
        }

        [Test, PuppeteerTest("navigation.spec", "navigation Page.waitForNavigation", "should work when subframe issues window.stop()")]
        public async Task ShouldWorkWhenSubframeIssuesWindowStop()
        {
            Server.SetRoute("/frames/style.css", _ => Task.CompletedTask);
            var navigationTask = Page.GoToAsync(TestConstants.ServerUrl + "/frames/one-frame.html");
            var frameAttachedTaskSource = new TaskCompletionSource<IFrame>();
            Page.FrameAttached += (_, e) =>
            {
                if (e.Frame.ParentFrame != null)
                {
                    frameAttachedTaskSource.SetResult(e.Frame);
                }
            };

            var frame = await frameAttachedTaskSource.Task;
            await Task.WhenAll(
                frame.EvaluateFunctionAsync("() => window.stop()"),
                navigationTask
            );
        }
    }
}<|MERGE_RESOLUTION|>--- conflicted
+++ resolved
@@ -8,15 +8,7 @@
 {
     public class PageWaitForNavigationTests : PuppeteerPageBaseTest
     {
-<<<<<<< HEAD
-        [Test, Retry(2), PuppeteerTest("navigation.spec", "navigation Page.waitForNavigation", "should work")]
-=======
-        public PageWaitForNavigationTests() : base()
-        {
-        }
-
         [Test, PuppeteerTest("navigation.spec", "navigation Page.waitForNavigation", "should work")]
->>>>>>> 24063105
         public async Task ShouldWork()
         {
             await Page.GoToAsync(TestConstants.EmptyPage);
@@ -30,11 +22,7 @@
             Assert.That(response.Url, Does.Contain("grid.html"));
         }
 
-<<<<<<< HEAD
-        [Test, Retry(2), PuppeteerTest("navigation.spec", "navigation Page.waitForNavigation", "should work with both domcontentloaded and load")]
-=======
-        [Test, PuppeteerTest("navigation.spec", "Page.waitForNavigation", "should work with both domcontentloaded and load")]
->>>>>>> 24063105
+        [Test, PuppeteerTest("navigation.spec", "navigation Page.waitForNavigation", "should work with both domcontentloaded and load")]
         public async Task ShouldWorkWithBothDomcontentloadedAndLoad()
         {
             var responseCompleted = new TaskCompletionSource<bool>();
