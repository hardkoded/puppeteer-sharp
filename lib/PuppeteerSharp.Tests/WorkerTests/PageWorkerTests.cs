using System.Threading.Tasks;
using NUnit.Framework;
using PuppeteerSharp.Helpers;
using PuppeteerSharp.Nunit;

namespace PuppeteerSharp.Tests.WorkerTests
{
    public class PageWorkerTests : PuppeteerPageBaseTest
    {
        public PageWorkerTests() : base()
        {
        }

        [Test, Retry(2), PuppeteerTest("worker.spec", "Workers", "Page.workers")]
        public async Task PageWorkers()
        {
            var workerCreatedTcs = new TaskCompletionSource<bool>();
            var workerDestroyedTcs = new TaskCompletionSource<bool>();

            Page.WorkerCreated += (_, _) => workerCreatedTcs.TrySetResult(true);
            Page.WorkerDestroyed += (_, _) => workerDestroyedTcs.TrySetResult(true);

            await Task.WhenAll(
                workerCreatedTcs.Task,
                Page.GoToAsync(TestConstants.ServerUrl + "/worker/worker.html"));
            var worker = Page.Workers[0];
            Assert.That(worker.Url, Does.Contain("worker.js"));
            Assert.That(await worker.EvaluateExpressionAsync<string>("self.workerFunction()"), Is.EqualTo("worker function result"));

            await Page.GoToAsync(TestConstants.EmptyPage);
            await workerDestroyedTcs.Task.WithTimeout();
            Assert.That(Page.Workers, Is.Empty);
        }

        [Test, Retry(2), PuppeteerTest("worker.spec", "Workers", "should emit created and destroyed events")]
        public async Task ShouldEmitCreatedAndDestroyedEvents()
        {
            var workerCreatedTcs = new TaskCompletionSource<WebWorker>();
            Page.WorkerCreated += (_, e) => workerCreatedTcs.TrySetResult(e.Worker);

            var workerObj = await Page.EvaluateFunctionHandleAsync("() => new Worker('data:text/javascript,1')");
            var worker = await workerCreatedTcs.Task;
            var workerDestroyedTcs = new TaskCompletionSource<WebWorker>();
            Page.WorkerDestroyed += (_, e) => workerDestroyedTcs.TrySetResult(e.Worker);
            await Page.EvaluateFunctionAsync("workerObj => workerObj.terminate()", workerObj);
            Assert.That(await workerDestroyedTcs.Task, Is.SameAs(worker));
        }

        [Test, Retry(2), PuppeteerTest("worker.spec", "Workers", "should report console logs")]
        public async Task ShouldReportConsoleLogs()
        {
            var consoleTcs = new TaskCompletionSource<ConsoleMessage>();
            Page.Console += (_, e) => consoleTcs.TrySetResult(e.Message);

            await Page.EvaluateFunctionAsync("() => new Worker(`data:text/javascript,console.log(1)`)");

            var log = await consoleTcs.Task;
            Assert.That(log.Text, Is.EqualTo("1"));
            Assert.That(log.Location, Is.EqualTo(new ConsoleMessageLocation
            {
                URL = "",
                LineNumber = 0,
                ColumnNumber = 8
            }));
        }

        [Test, Retry(2), PuppeteerTest("worker.spec", "Workers", "should have JSHandles for console logs")]
        public async Task ShouldHaveJSHandlesForConsoleLogs()
        {
            var consoleTcs = new TaskCompletionSource<ConsoleMessage>();
            Page.Console += (_, e) =>
            {
                consoleTcs.TrySetResult(e.Message);
            };
            await Page.EvaluateFunctionAsync("() => new Worker(`data:text/javascript,console.log(1, 2, 3, this)`)");
            var log = await consoleTcs.Task;
<<<<<<< HEAD
            Assert.AreEqual("1 2 3 JSHandle@object", log.Text);
            Assert.AreEqual(4, log.Args.Count);
            var json = await (await log.Args[3].GetPropertyAsync("origin")).JsonValueAsync<string>();
            Assert.AreEqual("null", json);
=======
            Assert.That(log.Text, Is.EqualTo("1 2 3 JSHandle@object"));
            Assert.That(log.Args, Has.Count.EqualTo(4));
            var json = await (await log.Args[3].GetPropertyAsync("origin")).JsonValueAsync<object>();
            Assert.That(json, Is.EqualTo("null"));
>>>>>>> 9fff3c0e
        }

        [Test, Retry(2), PuppeteerTest("worker.spec", "Workers", "should have an execution context")]
        public async Task ShouldHaveAnExecutionContext()
        {
            var workerCreatedTcs = new TaskCompletionSource<WebWorker>();
            Page.WorkerCreated += (_, e) => workerCreatedTcs.TrySetResult(e.Worker);

            await Page.EvaluateFunctionAsync("() => new Worker(`data:text/javascript,console.log(1)`)");
            var worker = await workerCreatedTcs.Task;
            Assert.That(await worker.EvaluateExpressionAsync<int>("1+1"), Is.EqualTo(2));
        }

        [Test, Retry(2), PuppeteerTest("worker.spec", "Workers", "should report errors")]
        public async Task ShouldReportErrors()
        {
            var errorTcs = new TaskCompletionSource<string>();
            Page.PageError += (_, e) => errorTcs.TrySetResult(e.Message);

            await Page.EvaluateFunctionAsync("() => new Worker(`data:text/javascript, throw new Error('this is my error');`)");
            var errorLog = await errorTcs.Task;
            Assert.That(errorLog, Does.Contain("this is my error"));
        }

        [Test, Retry(2), PuppeteerTest("worker.spec", "Workers", "scan be closed")]
        public async Task CanBeClosed()
        {
            var workerCreatedTcs = new TaskCompletionSource<WebWorker>();
            Page.WorkerCreated += (_, e) => workerCreatedTcs.TrySetResult(e.Worker);

            await Page.GoToAsync(TestConstants.ServerUrl + "/worker/worker.html");
            await workerCreatedTcs.Task;
            var worker = Page.Workers[0];
            var workerClosedTcs = new TaskCompletionSource<WebWorker>();
            Page.WorkerDestroyed += (_, e) => workerClosedTcs.TrySetResult(e.Worker);

            Assert.That(worker.Url, Does.Contain("worker.js"));
            await worker.CloseAsync();
            Assert.That(await workerClosedTcs.Task, Is.SameAs(worker));
        }
    }
}<|MERGE_RESOLUTION|>--- conflicted
+++ resolved
@@ -74,17 +74,10 @@
             };
             await Page.EvaluateFunctionAsync("() => new Worker(`data:text/javascript,console.log(1, 2, 3, this)`)");
             var log = await consoleTcs.Task;
-<<<<<<< HEAD
-            Assert.AreEqual("1 2 3 JSHandle@object", log.Text);
-            Assert.AreEqual(4, log.Args.Count);
-            var json = await (await log.Args[3].GetPropertyAsync("origin")).JsonValueAsync<string>();
-            Assert.AreEqual("null", json);
-=======
             Assert.That(log.Text, Is.EqualTo("1 2 3 JSHandle@object"));
             Assert.That(log.Args, Has.Count.EqualTo(4));
             var json = await (await log.Args[3].GetPropertyAsync("origin")).JsonValueAsync<object>();
             Assert.That(json, Is.EqualTo("null"));
->>>>>>> 9fff3c0e
         }
 
         [Test, Retry(2), PuppeteerTest("worker.spec", "Workers", "should have an execution context")]
