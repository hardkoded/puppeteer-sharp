--- conflicted
+++ resolved
@@ -1,5 +1,5 @@
-using System.Text.Json;
 using System.Threading.Tasks;
+using Newtonsoft.Json.Linq;
 using NUnit.Framework;
 using PuppeteerSharp.Nunit;
 
@@ -7,15 +7,15 @@
 {
     public class ResponseJsonTests : PuppeteerPageBaseTest
     {
+        public ResponseJsonTests() : base()
+        {
+        }
+
         [Test, Retry(2), PuppeteerTest("network.spec", "network Response.json", "should work")]
         public async Task ShouldWork()
         {
             var response = await Page.GoToAsync(TestConstants.ServerUrl + "/simple.json");
-<<<<<<< HEAD
-            Assert.AreEqual("bar", (await response.JsonAsync<JsonElement>()).GetProperty("foo").GetString());
-=======
             Assert.That(await response.JsonAsync(), Is.EqualTo(JObject.Parse("{foo: 'bar'}")));
->>>>>>> 9fff3c0e
         }
     }
 }