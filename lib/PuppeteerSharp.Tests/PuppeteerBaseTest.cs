<<<<<<< HEAD
﻿using System.IO;
=======
﻿using PuppeteerSharp.TestServer;
using System;
using System.IO;
>>>>>>> 37e76f49
using System.Threading.Tasks;
using Xunit;

namespace PuppeteerSharp.Tests
{
    [Collection("PuppeteerLoaderFixture collection")]
    public class PuppeteerBaseTest : IAsyncLifetime
    {
        protected string BaseDirectory { get; set; }
        protected Browser Browser { get; set; }

<<<<<<< HEAD
        public virtual async Task InitializeAsync()
=======
        protected SimpleServer Server => PuppeteerLoaderFixture.Server;
        protected SimpleServer HttpsServer => PuppeteerLoaderFixture.HttpsServer;

        protected virtual async Task InitializeAsync()
>>>>>>> 37e76f49
        {
            Browser = await PuppeteerSharp.Puppeteer.LaunchAsync(TestConstants.DefaultBrowserOptions(), TestConstants.ChromiumRevision);
            Server.Reset();
            HttpsServer.Reset();
        }

        public virtual async Task DisposeAsync() => await Browser.CloseAsync();

        public PuppeteerBaseTest()
        {
            BaseDirectory = Path.Combine(Directory.GetCurrentDirectory(), "workspace");
            var dirInfo = new DirectoryInfo(BaseDirectory);

            if (!dirInfo.Exists)
            {
                dirInfo.Create();
            }
        }
    }
}<|MERGE_RESOLUTION|>--- conflicted
+++ resolved
@@ -1,10 +1,5 @@
-<<<<<<< HEAD
-﻿using System.IO;
-=======
-﻿using PuppeteerSharp.TestServer;
-using System;
 using System.IO;
->>>>>>> 37e76f49
+using PuppeteerSharp.TestServer;
 using System.Threading.Tasks;
 using Xunit;
 
@@ -16,14 +11,10 @@
         protected string BaseDirectory { get; set; }
         protected Browser Browser { get; set; }
 
-<<<<<<< HEAD
-        public virtual async Task InitializeAsync()
-=======
         protected SimpleServer Server => PuppeteerLoaderFixture.Server;
         protected SimpleServer HttpsServer => PuppeteerLoaderFixture.HttpsServer;
 
-        protected virtual async Task InitializeAsync()
->>>>>>> 37e76f49
+        public virtual async Task InitializeAsync()
         {
             Browser = await PuppeteerSharp.Puppeteer.LaunchAsync(TestConstants.DefaultBrowserOptions(), TestConstants.ChromiumRevision);
             Server.Reset();
