using System;
using System.Linq;
using System.Threading.Tasks;
using NUnit.Framework;
using PuppeteerSharp.Nunit;

namespace PuppeteerSharp.Tests.AriaQueryHandlerTests
{
    public class WaitForSelectorAriaTests : PuppeteerPageBaseTest
    {
        private const string AddElement = @"(tag) => document.body.appendChild(document.createElement(tag))";

<<<<<<< HEAD
        [Test, Retry(2), PuppeteerTest("ariaqueryhandler.spec", "AriaQueryHandler waitForSelector (aria)", "should immediately resolve promise if node exists")]
=======
        [Test, PuppeteerTest("ariaqueryhandler.spec", "waitForSelector (aria)", "should immediately resolve promise if node exists")]
>>>>>>> 24063105
        public async Task ShouldImmediatelyResolvePromiseIfNodeExists()
        {
            await Page.GoToAsync(TestConstants.EmptyPage);
            await Page.EvaluateFunctionAsync(AddElement, "button");
            await Page.WaitForSelectorAsync("aria/[role=\"button\"]");
        }

<<<<<<< HEAD
        [Test, Retry(2), PuppeteerTest("ariaqueryhandler.spec", "AriaQueryHandler waitForSelector (aria)", "should work for ElementHandle.waitForSelector")]
=======
        [Test, PuppeteerTest("ariaqueryhandler.spec", "waitForSelector (aria)", "should work for ElementHandle.waitForSelector")]
>>>>>>> 24063105
        public async Task ShouldWorkForElementHandleWaitForSelector()
        {
            await Page.GoToAsync(TestConstants.EmptyPage);
            await Page.EvaluateFunctionAsync(
                @"() => {
                    return (document.body.innerHTML = `<div><button>test</button></div>`);
                }");
            var element = await Page.QuerySelectorAsync("div");
            await element.WaitForSelectorAsync("aria/test");
        }

<<<<<<< HEAD
        [Test, Retry(2), PuppeteerTest("ariaqueryhandler.spec", "AriaQueryHandler waitForSelector (aria)", "should persist query handler bindings across reloads")]
=======
        [Test, PuppeteerTest("ariaqueryhandler.spec", "waitForSelector (aria)", "should persist query handler bindings across reloads")]
>>>>>>> 24063105
        public async Task ShouldPersistQueryHandlerBindingsAcrossReloads()
        {
            await Page.GoToAsync(TestConstants.EmptyPage);
            await Page.EvaluateFunctionAsync(AddElement, "button");
            await Page.WaitForSelectorAsync("aria/[role=\"button\"]");
            await Page.ReloadAsync();
            await Page.EvaluateFunctionAsync(AddElement, "button");
            await Page.WaitForSelectorAsync("aria/[role=\"button\"]");
        }

<<<<<<< HEAD
        [Test, Retry(2), PuppeteerTest("ariaqueryhandler.spec", "AriaQueryHandler waitForSelector (aria)", "should persist query handler bindings across navigations")]
=======
        [Test, PuppeteerTest("ariaqueryhandler.spec", "waitForSelector (aria)", "should persist query handler bindings across navigations")]
>>>>>>> 24063105
        public async Task ShouldPersistQueryHandlerBindingsAcrossNavigations()
        {
            await Page.GoToAsync("data:text/html,");
            await Page.EvaluateFunctionAsync(AddElement, "button");
            await Page.WaitForSelectorAsync("aria/[role=\"button\"]");
            await Page.GoToAsync("data:text/html,");
            await Page.EvaluateFunctionAsync(AddElement, "button");
            await Page.WaitForSelectorAsync("aria/[role=\"button\"]");
        }

<<<<<<< HEAD
        [Test, Retry(2), PuppeteerTest("ariaqueryhandler.spec", "AriaQueryHandler waitForSelector (aria)", "should work independently of `exposeFunction")]
=======
        [Test, PuppeteerTest("ariaqueryhandler.spec", "waitForSelector (aria)", "should work independently of `exposeFunction")]
>>>>>>> 24063105
        public async Task ShouldWorkIndependentlyOfExposeFunction()
        {
            await Page.GoToAsync(TestConstants.EmptyPage);
            await Page.ExposeFunctionAsync("ariaQuerySelector", new Func<int, int, int>((a, b) => a + b));
            await Page.EvaluateFunctionAsync(AddElement, "button");
            await Page.WaitForSelectorAsync("aria/[role=\"button\"]");
            var result = await Page.EvaluateExpressionAsync<int>("globalThis.ariaQuerySelector(2,8)");
            Assert.That(result, Is.EqualTo(10));
        }

<<<<<<< HEAD
        [Test, Retry(2), PuppeteerTest("ariaqueryhandler.spec", "AriaQueryHandler waitForSelector (aria)", "should work with removed MutationObserver")]
=======
        [Test, PuppeteerTest("ariaqueryhandler.spec", "waitForSelector (aria)", "should work with removed MutationObserver")]
>>>>>>> 24063105
        public async Task ShouldWorkWithRemovedMutationObserver()
        {
            await Page.EvaluateFunctionAsync(@"() => delete window.MutationObserver");
            var handleTask = Page.WaitForSelectorAsync("aria/anything");
            await Task.WhenAll(
                handleTask,
                Page.SetContentAsync("<h1>anything</h1>"));
            Assert.That(handleTask.Result, Is.Not.Null);
            Assert.That(await Page.EvaluateFunctionAsync<string>("x => x.textContent", handleTask.Result), Is.EqualTo("anything"));
        }

<<<<<<< HEAD
        [Test, Retry(2), PuppeteerTest("ariaqueryhandler.spec", "AriaQueryHandler waitForSelector (aria)", "should resolve promise when node is added")]
=======
        [Test, PuppeteerTest("ariaqueryhandler.spec", "waitForSelector (aria)", "should resolve promise when node is added")]
>>>>>>> 24063105
        public async Task ShouldResolvePromiseWhenNodeIsAdded()
        {
            await Page.GoToAsync(TestConstants.EmptyPage);
            var frame = Page.MainFrame;
            var watchdog = frame.WaitForSelectorAsync("aria/[role=\"heading\"]");
            await frame.EvaluateFunctionAsync(AddElement, "br");
            await frame.EvaluateFunctionAsync(AddElement, "h1");
            var elementHandle = await watchdog;
            var tagName = await (
              await elementHandle.GetPropertyAsync("tagName")
            ).JsonValueAsync<string>();
            Assert.That(tagName, Is.EqualTo("H1"));
        }

<<<<<<< HEAD
        [Test, Retry(2), PuppeteerTest("ariaqueryhandler.spec", "AriaQueryHandler waitForSelector (aria)", "should work when node is added through innerHTML")]
=======
        [Test, PuppeteerTest("ariaqueryhandler.spec", "waitForSelector (aria)", "should work when node is added through innerHTML")]
>>>>>>> 24063105
        public async Task ShouldWorkWhenNodeIsAddedThroughInnerHtml()
        {
            await Page.GoToAsync(TestConstants.EmptyPage);
            var watchdog = Page.WaitForSelectorAsync("aria/name");
            await Page.EvaluateFunctionAsync(AddElement, "span");
            await Page.EvaluateFunctionAsync(@"() => {
                return (document.querySelector('span').innerHTML =
                  '<h3><div aria-label=""name""></div></h3>');
            }");
            await watchdog;
        }

<<<<<<< HEAD
        [Test, Retry(2), PuppeteerTest("ariaqueryhandler.spec", "AriaQueryHandler waitForSelector (aria)", "Page.waitForSelector is shortcut for main frame")]
=======
        [Test, PuppeteerTest("ariaqueryhandler.spec", "waitForSelector (aria)", "Page.waitForSelector is shortcut for main frame")]
>>>>>>> 24063105
        public async Task PageWaitForSelectorIsShortcutForMainFrame()
        {
            await Page.GoToAsync(TestConstants.EmptyPage);
            await FrameUtils.AttachFrameAsync(Page, "frame1", TestConstants.EmptyPage);
            var otherFrame = Page.FirstChildFrame();
            var watchdog = Page.WaitForSelectorAsync("aria/[role=\"button\"]");
            await otherFrame.EvaluateFunctionAsync(AddElement, "button");
            await Page.EvaluateFunctionAsync(AddElement, "button");
            var elementHandle = await watchdog;
            Assert.That(Page.MainFrame, Is.SameAs(elementHandle.Frame));
        }

<<<<<<< HEAD
        [Test, Retry(2), PuppeteerTest("ariaqueryhandler.spec", "AriaQueryHandler waitForSelector (aria)", "should run in specified frame")]
=======
        [Test, PuppeteerTest("ariaqueryhandler.spec", "waitForSelector (aria)", "should run in specified frame")]
>>>>>>> 24063105
        public async Task ShouldRunInSpecifiedFrame()
        {
            await FrameUtils.AttachFrameAsync(Page, "frame1", TestConstants.EmptyPage);
            await FrameUtils.AttachFrameAsync(Page, "frame2", TestConstants.EmptyPage);
            var frame1 = Page.ChildFrames().ElementAt(0);
            var frame2 = Page.ChildFrames().ElementAt(1);
            var waitForSelectorTask = frame2.WaitForSelectorAsync("aria/[role=\"button\"]");
            await frame1.EvaluateFunctionAsync(AddElement, "button");
            await frame2.EvaluateFunctionAsync(AddElement, "button");
            var elementHandle = await waitForSelectorTask;
            Assert.That(frame2, Is.SameAs(elementHandle.Frame));
        }
    }
}<|MERGE_RESOLUTION|>--- conflicted
+++ resolved
@@ -10,11 +10,7 @@
     {
         private const string AddElement = @"(tag) => document.body.appendChild(document.createElement(tag))";
 
-<<<<<<< HEAD
-        [Test, Retry(2), PuppeteerTest("ariaqueryhandler.spec", "AriaQueryHandler waitForSelector (aria)", "should immediately resolve promise if node exists")]
-=======
-        [Test, PuppeteerTest("ariaqueryhandler.spec", "waitForSelector (aria)", "should immediately resolve promise if node exists")]
->>>>>>> 24063105
+        [Test, PuppeteerTest("ariaqueryhandler.spec", "AriaQueryHandler waitForSelector (aria)", "should immediately resolve promise if node exists")]
         public async Task ShouldImmediatelyResolvePromiseIfNodeExists()
         {
             await Page.GoToAsync(TestConstants.EmptyPage);
@@ -22,11 +18,7 @@
             await Page.WaitForSelectorAsync("aria/[role=\"button\"]");
         }
 
-<<<<<<< HEAD
-        [Test, Retry(2), PuppeteerTest("ariaqueryhandler.spec", "AriaQueryHandler waitForSelector (aria)", "should work for ElementHandle.waitForSelector")]
-=======
-        [Test, PuppeteerTest("ariaqueryhandler.spec", "waitForSelector (aria)", "should work for ElementHandle.waitForSelector")]
->>>>>>> 24063105
+        [Test, PuppeteerTest("ariaqueryhandler.spec", "AriaQueryHandler waitForSelector (aria)", "should work for ElementHandle.waitForSelector")]
         public async Task ShouldWorkForElementHandleWaitForSelector()
         {
             await Page.GoToAsync(TestConstants.EmptyPage);
@@ -38,11 +30,7 @@
             await element.WaitForSelectorAsync("aria/test");
         }
 
-<<<<<<< HEAD
-        [Test, Retry(2), PuppeteerTest("ariaqueryhandler.spec", "AriaQueryHandler waitForSelector (aria)", "should persist query handler bindings across reloads")]
-=======
-        [Test, PuppeteerTest("ariaqueryhandler.spec", "waitForSelector (aria)", "should persist query handler bindings across reloads")]
->>>>>>> 24063105
+        [Test, PuppeteerTest("ariaqueryhandler.spec", "AriaQueryHandler waitForSelector (aria)", "should persist query handler bindings across reloads")]
         public async Task ShouldPersistQueryHandlerBindingsAcrossReloads()
         {
             await Page.GoToAsync(TestConstants.EmptyPage);
@@ -53,11 +41,7 @@
             await Page.WaitForSelectorAsync("aria/[role=\"button\"]");
         }
 
-<<<<<<< HEAD
-        [Test, Retry(2), PuppeteerTest("ariaqueryhandler.spec", "AriaQueryHandler waitForSelector (aria)", "should persist query handler bindings across navigations")]
-=======
-        [Test, PuppeteerTest("ariaqueryhandler.spec", "waitForSelector (aria)", "should persist query handler bindings across navigations")]
->>>>>>> 24063105
+        [Test, PuppeteerTest("ariaqueryhandler.spec", "AriaQueryHandler waitForSelector (aria)", "should persist query handler bindings across navigations")]
         public async Task ShouldPersistQueryHandlerBindingsAcrossNavigations()
         {
             await Page.GoToAsync("data:text/html,");
@@ -68,11 +52,7 @@
             await Page.WaitForSelectorAsync("aria/[role=\"button\"]");
         }
 
-<<<<<<< HEAD
-        [Test, Retry(2), PuppeteerTest("ariaqueryhandler.spec", "AriaQueryHandler waitForSelector (aria)", "should work independently of `exposeFunction")]
-=======
-        [Test, PuppeteerTest("ariaqueryhandler.spec", "waitForSelector (aria)", "should work independently of `exposeFunction")]
->>>>>>> 24063105
+        [Test, PuppeteerTest("ariaqueryhandler.spec", "AriaQueryHandler waitForSelector (aria)", "should work independently of `exposeFunction")]
         public async Task ShouldWorkIndependentlyOfExposeFunction()
         {
             await Page.GoToAsync(TestConstants.EmptyPage);
@@ -83,11 +63,7 @@
             Assert.That(result, Is.EqualTo(10));
         }
 
-<<<<<<< HEAD
-        [Test, Retry(2), PuppeteerTest("ariaqueryhandler.spec", "AriaQueryHandler waitForSelector (aria)", "should work with removed MutationObserver")]
-=======
-        [Test, PuppeteerTest("ariaqueryhandler.spec", "waitForSelector (aria)", "should work with removed MutationObserver")]
->>>>>>> 24063105
+        [Test, PuppeteerTest("ariaqueryhandler.spec", "AriaQueryHandler waitForSelector (aria)", "should work with removed MutationObserver")]
         public async Task ShouldWorkWithRemovedMutationObserver()
         {
             await Page.EvaluateFunctionAsync(@"() => delete window.MutationObserver");
@@ -99,11 +75,7 @@
             Assert.That(await Page.EvaluateFunctionAsync<string>("x => x.textContent", handleTask.Result), Is.EqualTo("anything"));
         }
 
-<<<<<<< HEAD
-        [Test, Retry(2), PuppeteerTest("ariaqueryhandler.spec", "AriaQueryHandler waitForSelector (aria)", "should resolve promise when node is added")]
-=======
-        [Test, PuppeteerTest("ariaqueryhandler.spec", "waitForSelector (aria)", "should resolve promise when node is added")]
->>>>>>> 24063105
+        [Test, PuppeteerTest("ariaqueryhandler.spec", "AriaQueryHandler waitForSelector (aria)", "should resolve promise when node is added")]
         public async Task ShouldResolvePromiseWhenNodeIsAdded()
         {
             await Page.GoToAsync(TestConstants.EmptyPage);
@@ -118,11 +90,7 @@
             Assert.That(tagName, Is.EqualTo("H1"));
         }
 
-<<<<<<< HEAD
-        [Test, Retry(2), PuppeteerTest("ariaqueryhandler.spec", "AriaQueryHandler waitForSelector (aria)", "should work when node is added through innerHTML")]
-=======
-        [Test, PuppeteerTest("ariaqueryhandler.spec", "waitForSelector (aria)", "should work when node is added through innerHTML")]
->>>>>>> 24063105
+        [Test, PuppeteerTest("ariaqueryhandler.spec", "AriaQueryHandler waitForSelector (aria)", "should work when node is added through innerHTML")]
         public async Task ShouldWorkWhenNodeIsAddedThroughInnerHtml()
         {
             await Page.GoToAsync(TestConstants.EmptyPage);
@@ -135,11 +103,7 @@
             await watchdog;
         }
 
-<<<<<<< HEAD
-        [Test, Retry(2), PuppeteerTest("ariaqueryhandler.spec", "AriaQueryHandler waitForSelector (aria)", "Page.waitForSelector is shortcut for main frame")]
-=======
-        [Test, PuppeteerTest("ariaqueryhandler.spec", "waitForSelector (aria)", "Page.waitForSelector is shortcut for main frame")]
->>>>>>> 24063105
+        [Test, PuppeteerTest("ariaqueryhandler.spec", "AriaQueryHandler waitForSelector (aria)", "Page.waitForSelector is shortcut for main frame")]
         public async Task PageWaitForSelectorIsShortcutForMainFrame()
         {
             await Page.GoToAsync(TestConstants.EmptyPage);
@@ -152,11 +116,7 @@
             Assert.That(Page.MainFrame, Is.SameAs(elementHandle.Frame));
         }
 
-<<<<<<< HEAD
-        [Test, Retry(2), PuppeteerTest("ariaqueryhandler.spec", "AriaQueryHandler waitForSelector (aria)", "should run in specified frame")]
-=======
-        [Test, PuppeteerTest("ariaqueryhandler.spec", "waitForSelector (aria)", "should run in specified frame")]
->>>>>>> 24063105
+        [Test, PuppeteerTest("ariaqueryhandler.spec", "AriaQueryHandler waitForSelector (aria)", "should run in specified frame")]
         public async Task ShouldRunInSpecifiedFrame()
         {
             await FrameUtils.AttachFrameAsync(Page, "frame1", TestConstants.EmptyPage);
