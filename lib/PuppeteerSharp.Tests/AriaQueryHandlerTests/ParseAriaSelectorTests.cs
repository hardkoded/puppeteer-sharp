using System.Threading.Tasks;
using NUnit.Framework;
using PuppeteerSharp.Nunit;

namespace PuppeteerSharp.Tests.AriaQueryHandlerTests
{
    public class ParseAriaSelectorTests : PuppeteerPageBaseTest
    {
<<<<<<< HEAD
        [Test, Retry(2), PuppeteerTest("ariaqueryhandler.spec", "AriaQueryHandler parseAriaSelector", "should handle non-breaking spaces")]
=======
        [Test, PuppeteerTest("ariaqueryhandler.spec", "parseAriaSelector", "should handle non-breaking spaces")]
>>>>>>> 24063105
        public async Task ShouldHandleNonBreakingSpaces()
        {
            await Page.SetContentAsync(
                """<button id="btn" role="button"><span>&nbsp;</span><span>&nbsp;</span>Submit button and some spaces</button>"""
            );

            var button = await Page.QuerySelectorAsync("aria/\u00A0\u00A0Submit button and some spaces");
            await ExpectFound(button);
            button = await Page.QuerySelectorAsync("aria/Submit button and some spaces");
            Assert.That(button, Is.Null);
        }

<<<<<<< HEAD
        [Test, Retry(2), PuppeteerTest("ariaqueryhandler.spec", "AriaQueryHandler parseAriaSelector", "should handle non-breaking spaces")]
=======
        [Test, PuppeteerTest("ariaqueryhandler.spec", "parseAriaSelector", "should handle non-breaking spaces")]
>>>>>>> 24063105
        public async Task ShouldHandleNonBreakingSpaces2()
        {
            await Page.SetContentAsync(
                "<button id=\"btn\" role=\"button\">  Submit button and some spaces</button>"
            );

            var button = await Page.QuerySelectorAsync("aria/ubmit button and some spaces");
            Assert.That(button, Is.Null);
            button = await Page.QuerySelectorAsync("aria/Submit button and some spaces");
            await ExpectFound(button);
        }

<<<<<<< HEAD
        [Test, Retry(2), PuppeteerTest("ariaqueryhandler.spec", "AriaQueryHandler parseAriaSelector", "should handle zero width spaces")]
=======
        [Test, PuppeteerTest("ariaqueryhandler.spec", "parseAriaSelector", "should handle zero width spaces")]
>>>>>>> 24063105
        public async Task ShouldHandleZeroWidthSpaces()
        {
            await Page.SetContentAsync(
                "<button id=\"btn\" role=\"button\"><span>&ZeroWidthSpace;</span><span>&ZeroWidthSpace;</span>Submit button and some spaces</button>"
            );

            var button = await Page.QuerySelectorAsync("aria/\u200B\u200BSubmit button and some spaces");
            await ExpectFound(button);
            button = await Page.QuerySelectorAsync("aria/Submit button and some spaces");
            Assert.That(button, Is.Null);
        }

<<<<<<< HEAD
        [Test, Retry(2), PuppeteerTest("ariaqueryhandler.spec", "AriaQueryHandler parseAriaSelector", "should find button")]
=======
        [Test, PuppeteerTest("ariaqueryhandler.spec", "parseAriaSelector", "should find button")]
>>>>>>> 24063105
        public async Task ShouldFindButton()
        {
            await Page.SetContentAsync(@"
                <button id=""btn"" role=""button""> Submit  button   and some spaces  </button>
            ");

            var button = await Page.QuerySelectorAsync("aria/Submit button and some spaces[role=\"button\"]");
            await ExpectFound(button);
            button = await Page.QuerySelectorAsync("aria/Submit button and some spaces[role='button']");
            await ExpectFound(button);
            button = await Page.QuerySelectorAsync("aria/  Submit button and some spaces[role=\"button\"]");
            Assert.That(button, Is.Null);
            button = await Page.QuerySelectorAsync("aria/Submit button and some spaces  [role=\"button\"]");
            Assert.That(button, Is.Null);
            button = await Page.QuerySelectorAsync("aria/Submit  button   and  some  spaces   [  role  =  \"button\" ] ");
            Assert.That(button, Is.Null);
            button = await Page.QuerySelectorAsync("aria/[role=\"button\"]Submit button and some spaces");
            await ExpectFound(button);
            button = await Page.QuerySelectorAsync("aria/Submit button [role=\"button\"]and some spaces");
            await ExpectFound(button);
            button = await Page.QuerySelectorAsync("aria/[name=\"  Submit  button and some  spaces\"][role=\"button\"]");
            Assert.That(button, Is.Null);
            button = await Page.QuerySelectorAsync("aria/[name='  Submit  button and some  spaces'][role='button']");
            Assert.That(button, Is.Null);
            button = await Page.QuerySelectorAsync("aria/ignored[name=\"Submit button and some spaces\"][role=\"button\"]");
            await ExpectFound(button);
            var ex = Assert.ThrowsAsync<PuppeteerException>(() => Page.QuerySelectorAsync("aria/smth[smth=\"true\"]"));
            Assert.That(ex!.Message, Is.EqualTo("Unknown aria attribute \"smth\" in selector"));
        }

        async Task ExpectFound(IElementHandle handle)
        {
            Assert.That(handle, Is.Not.Null);
            var id = await handle.EvaluateFunctionAsync<string>(@"(button) => {
                    return button.id;
                }");
            Assert.That(id, Is.EqualTo("btn"));
        }
    }
}<|MERGE_RESOLUTION|>--- conflicted
+++ resolved
@@ -6,11 +6,7 @@
 {
     public class ParseAriaSelectorTests : PuppeteerPageBaseTest
     {
-<<<<<<< HEAD
-        [Test, Retry(2), PuppeteerTest("ariaqueryhandler.spec", "AriaQueryHandler parseAriaSelector", "should handle non-breaking spaces")]
-=======
-        [Test, PuppeteerTest("ariaqueryhandler.spec", "parseAriaSelector", "should handle non-breaking spaces")]
->>>>>>> 24063105
+        [Test, PuppeteerTest("ariaqueryhandler.spec", "AriaQueryHandler parseAriaSelector", "should handle non-breaking spaces")]
         public async Task ShouldHandleNonBreakingSpaces()
         {
             await Page.SetContentAsync(
@@ -23,11 +19,7 @@
             Assert.That(button, Is.Null);
         }
 
-<<<<<<< HEAD
-        [Test, Retry(2), PuppeteerTest("ariaqueryhandler.spec", "AriaQueryHandler parseAriaSelector", "should handle non-breaking spaces")]
-=======
-        [Test, PuppeteerTest("ariaqueryhandler.spec", "parseAriaSelector", "should handle non-breaking spaces")]
->>>>>>> 24063105
+        [Test, PuppeteerTest("ariaqueryhandler.spec", "AriaQueryHandler parseAriaSelector", "should handle non-breaking spaces")]
         public async Task ShouldHandleNonBreakingSpaces2()
         {
             await Page.SetContentAsync(
@@ -40,11 +32,7 @@
             await ExpectFound(button);
         }
 
-<<<<<<< HEAD
-        [Test, Retry(2), PuppeteerTest("ariaqueryhandler.spec", "AriaQueryHandler parseAriaSelector", "should handle zero width spaces")]
-=======
-        [Test, PuppeteerTest("ariaqueryhandler.spec", "parseAriaSelector", "should handle zero width spaces")]
->>>>>>> 24063105
+        [Test, PuppeteerTest("ariaqueryhandler.spec", "AriaQueryHandler parseAriaSelector", "should handle zero width spaces")]
         public async Task ShouldHandleZeroWidthSpaces()
         {
             await Page.SetContentAsync(
@@ -57,11 +45,7 @@
             Assert.That(button, Is.Null);
         }
 
-<<<<<<< HEAD
-        [Test, Retry(2), PuppeteerTest("ariaqueryhandler.spec", "AriaQueryHandler parseAriaSelector", "should find button")]
-=======
-        [Test, PuppeteerTest("ariaqueryhandler.spec", "parseAriaSelector", "should find button")]
->>>>>>> 24063105
+        [Test, PuppeteerTest("ariaqueryhandler.spec", "AriaQueryHandler parseAriaSelector", "should find button")]
         public async Task ShouldFindButton()
         {
             await Page.SetContentAsync(@"
