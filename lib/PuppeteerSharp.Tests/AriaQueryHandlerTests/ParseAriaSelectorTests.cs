using System.Threading.Tasks;
using NUnit.Framework;
using PuppeteerSharp.Nunit;

namespace PuppeteerSharp.Tests.AriaQueryHandlerTests
{
    public class ParseAriaSelectorTests : PuppeteerPageBaseTest
    {
        [Test, Retry(2), PuppeteerTest("ariaqueryhandler.spec", "parseAriaSelector", "should handle non-breaking spaces")]
        public async Task ShouldHandleNonBreakingSpaces()
        {
            await Page.SetContentAsync(
                """<button id="btn" role="button"><span>&nbsp;</span><span>&nbsp;</span>Submit button and some spaces</button>"""
            );

            var button = await Page.QuerySelectorAsync("aria/\u00A0\u00A0Submit button and some spaces");
            await ExpectFound(button);
            button = await Page.QuerySelectorAsync("aria/Submit button and some spaces");
            Assert.Null(button);
        }

        [Test, Retry(2), PuppeteerTest("ariaqueryhandler.spec", "parseAriaSelector", "should handle non-breaking spaces")]
        public async Task ShouldHandleNonBreakingSpaces2()
        {
            await Page.SetContentAsync(
                "<button id=\"btn\" role=\"button\">  Submit button and some spaces</button>"
            );

            var button = await Page.QuerySelectorAsync("aria/ubmit button and some spaces");
            Assert.Null(button);
            button = await Page.QuerySelectorAsync("aria/Submit button and some spaces");
            await ExpectFound(button);
        }

        [Test, Retry(2), PuppeteerTest("ariaqueryhandler.spec", "parseAriaSelector", "should handle zero width spaces")]
        public async Task ShouldHandleZeroWidthSpaces()
        {
            await Page.SetContentAsync(
                "<button id=\"btn\" role=\"button\"><span>&ZeroWidthSpace;</span><span>&ZeroWidthSpace;</span>Submit button and some spaces</button>"
            );

            var button = await Page.QuerySelectorAsync("aria/\u200B\u200BSubmit button and some spaces");
            await ExpectFound(button);
            button = await Page.QuerySelectorAsync("aria/Submit button and some spaces");
            Assert.Null(button);
        }

        [Test, Retry(2), PuppeteerTest("ariaqueryhandler.spec", "parseAriaSelector", "should find button")]
        public async Task ShouldFindButton()
        {
<<<<<<< HEAD
            await Page.SetContentAsync(@"
                <button id=""btn"" role=""button""> Submit  button   and some spaces  </button>
            ");
=======
            async Task ExpectFound(IElementHandle button)
            {
                Assert.That(button, Is.Not.Null);
                var id = await button.EvaluateFunctionAsync<string>(@"(button) => {
                    return button.id;
                }");
                Assert.That(id, Is.EqualTo("btn"));
            }
>>>>>>> 9fff3c0e

            var button = await Page.QuerySelectorAsync("aria/Submit button and some spaces[role=\"button\"]");
            await ExpectFound(button);
            button = await Page.QuerySelectorAsync("aria/Submit button and some spaces[role='button']");
            await ExpectFound(button);
            button = await Page.QuerySelectorAsync("aria/  Submit button and some spaces[role=\"button\"]");
            Assert.Null(button);
            button = await Page.QuerySelectorAsync("aria/Submit button and some spaces  [role=\"button\"]");
            Assert.Null(button);
            button = await Page.QuerySelectorAsync("aria/Submit  button   and  some  spaces   [  role  =  \"button\" ] ");
            Assert.Null(button);
            button = await Page.QuerySelectorAsync("aria/[role=\"button\"]Submit button and some spaces");
            await ExpectFound(button);
            button = await Page.QuerySelectorAsync("aria/Submit button [role=\"button\"]and some spaces");
            await ExpectFound(button);
            button = await Page.QuerySelectorAsync("aria/[name=\"  Submit  button and some  spaces\"][role=\"button\"]");
            Assert.Null(button);
            button = await Page.QuerySelectorAsync("aria/[name='  Submit  button and some  spaces'][role='button']");
            Assert.Null(button);
            button = await Page.QuerySelectorAsync("aria/ignored[name=\"Submit button and some spaces\"][role=\"button\"]");
            await ExpectFound(button);
            var ex = Assert.ThrowsAsync<PuppeteerException>(() => Page.QuerySelectorAsync("aria/smth[smth=\"true\"]"));
<<<<<<< HEAD
            Assert.AreEqual("Unknown aria attribute \"smth\" in selector", ex!.Message);
        }

        async Task ExpectFound(IElementHandle handle)
        {
            Assert.NotNull(handle);
            var id = await handle.EvaluateFunctionAsync<string>(@"(button) => {
                    return button.id;
                }");
            Assert.AreEqual("btn", id);
=======
            Assert.That(ex.Message, Is.EqualTo("Unknown aria attribute \"smth\" in selector"));
>>>>>>> 9fff3c0e
        }
    }
}<|MERGE_RESOLUTION|>--- conflicted
+++ resolved
@@ -1,58 +1,30 @@
+using System;
+using System.Linq;
 using System.Threading.Tasks;
+using System.Xml.Linq;
 using NUnit.Framework;
 using PuppeteerSharp.Nunit;
+using static System.Net.Mime.MediaTypeNames;
 
 namespace PuppeteerSharp.Tests.AriaQueryHandlerTests
 {
     public class ParseAriaSelectorTests : PuppeteerPageBaseTest
     {
-        [Test, Retry(2), PuppeteerTest("ariaqueryhandler.spec", "parseAriaSelector", "should handle non-breaking spaces")]
-        public async Task ShouldHandleNonBreakingSpaces()
+        public ParseAriaSelectorTests() : base()
         {
-            await Page.SetContentAsync(
-                """<button id="btn" role="button"><span>&nbsp;</span><span>&nbsp;</span>Submit button and some spaces</button>"""
-            );
-
-            var button = await Page.QuerySelectorAsync("aria/\u00A0\u00A0Submit button and some spaces");
-            await ExpectFound(button);
-            button = await Page.QuerySelectorAsync("aria/Submit button and some spaces");
-            Assert.Null(button);
         }
 
-        [Test, Retry(2), PuppeteerTest("ariaqueryhandler.spec", "parseAriaSelector", "should handle non-breaking spaces")]
-        public async Task ShouldHandleNonBreakingSpaces2()
+        [SetUp]
+        public async Task SetDefaultContentAsync()
         {
-            await Page.SetContentAsync(
-                "<button id=\"btn\" role=\"button\">  Submit button and some spaces</button>"
-            );
-
-            var button = await Page.QuerySelectorAsync("aria/ubmit button and some spaces");
-            Assert.Null(button);
-            button = await Page.QuerySelectorAsync("aria/Submit button and some spaces");
-            await ExpectFound(button);
-        }
-
-        [Test, Retry(2), PuppeteerTest("ariaqueryhandler.spec", "parseAriaSelector", "should handle zero width spaces")]
-        public async Task ShouldHandleZeroWidthSpaces()
-        {
-            await Page.SetContentAsync(
-                "<button id=\"btn\" role=\"button\"><span>&ZeroWidthSpace;</span><span>&ZeroWidthSpace;</span>Submit button and some spaces</button>"
-            );
-
-            var button = await Page.QuerySelectorAsync("aria/\u200B\u200BSubmit button and some spaces");
-            await ExpectFound(button);
-            button = await Page.QuerySelectorAsync("aria/Submit button and some spaces");
-            Assert.Null(button);
+            await Page.SetContentAsync(@"
+                <button id=""btn"" role=""button""> Submit  button   and some spaces  </button>
+            ");
         }
 
         [Test, Retry(2), PuppeteerTest("ariaqueryhandler.spec", "parseAriaSelector", "should find button")]
         public async Task ShouldFindButton()
         {
-<<<<<<< HEAD
-            await Page.SetContentAsync(@"
-                <button id=""btn"" role=""button""> Submit  button   and some spaces  </button>
-            ");
-=======
             async Task ExpectFound(IElementHandle button)
             {
                 Assert.That(button, Is.Not.Null);
@@ -61,43 +33,29 @@
                 }");
                 Assert.That(id, Is.EqualTo("btn"));
             }
->>>>>>> 9fff3c0e
 
             var button = await Page.QuerySelectorAsync("aria/Submit button and some spaces[role=\"button\"]");
             await ExpectFound(button);
             button = await Page.QuerySelectorAsync("aria/Submit button and some spaces[role='button']");
             await ExpectFound(button);
             button = await Page.QuerySelectorAsync("aria/  Submit button and some spaces[role=\"button\"]");
-            Assert.Null(button);
+            await ExpectFound(button);
             button = await Page.QuerySelectorAsync("aria/Submit button and some spaces  [role=\"button\"]");
-            Assert.Null(button);
+            await ExpectFound(button);
             button = await Page.QuerySelectorAsync("aria/Submit  button   and  some  spaces   [  role  =  \"button\" ] ");
-            Assert.Null(button);
+            await ExpectFound(button);
             button = await Page.QuerySelectorAsync("aria/[role=\"button\"]Submit button and some spaces");
             await ExpectFound(button);
             button = await Page.QuerySelectorAsync("aria/Submit button [role=\"button\"]and some spaces");
             await ExpectFound(button);
             button = await Page.QuerySelectorAsync("aria/[name=\"  Submit  button and some  spaces\"][role=\"button\"]");
-            Assert.Null(button);
+            await ExpectFound(button);
             button = await Page.QuerySelectorAsync("aria/[name='  Submit  button and some  spaces'][role='button']");
-            Assert.Null(button);
-            button = await Page.QuerySelectorAsync("aria/ignored[name=\"Submit button and some spaces\"][role=\"button\"]");
+            await ExpectFound(button);
+            button = await Page.QuerySelectorAsync("aria/ignored[name=\"Submit  button and some  spaces\"][role=\"button\"]");
             await ExpectFound(button);
             var ex = Assert.ThrowsAsync<PuppeteerException>(() => Page.QuerySelectorAsync("aria/smth[smth=\"true\"]"));
-<<<<<<< HEAD
-            Assert.AreEqual("Unknown aria attribute \"smth\" in selector", ex!.Message);
-        }
-
-        async Task ExpectFound(IElementHandle handle)
-        {
-            Assert.NotNull(handle);
-            var id = await handle.EvaluateFunctionAsync<string>(@"(button) => {
-                    return button.id;
-                }");
-            Assert.AreEqual("btn", id);
-=======
             Assert.That(ex.Message, Is.EqualTo("Unknown aria attribute \"smth\" in selector"));
->>>>>>> 9fff3c0e
         }
     }
 }