using System;
using System.Linq;
using System.Threading.Tasks;
using NUnit.Framework;
using PuppeteerSharp.Nunit;

namespace PuppeteerSharp.Tests.AriaQueryHandlerTests
{
    public class QueryAllTests : PuppeteerPageBaseTest
    {
<<<<<<< HEAD
        [Test, Retry(2), PuppeteerTest("ariaqueryhandler.spec", "AriaQueryHandler queryAll", "should find menu by name")]
=======
        [Test, PuppeteerTest("ariaqueryhandler.spec", "queryAll", "should find menu by name")]
>>>>>>> 24063105
        public async Task ShouldFindMenuByName()
        {
            await Page.SetContentAsync(@"
                <div role=""menu"" id=""mnu1"" aria-label=""menu div""></div>
                <div role=""menu"" id=""mnu2"" aria-label=""menu div""></div>
            ");
            var divs = await Page.QuerySelectorAllAsync("aria/menu div");
            var ids = await Task.WhenAll(divs.Select(div => div.EvaluateFunctionAsync<string>("div => div.id")));

            Assert.That(String.Join(", ", ids), Is.EqualTo("mnu1, mnu2"));
        }
    }
}<|MERGE_RESOLUTION|>--- conflicted
+++ resolved
@@ -8,11 +8,7 @@
 {
     public class QueryAllTests : PuppeteerPageBaseTest
     {
-<<<<<<< HEAD
-        [Test, Retry(2), PuppeteerTest("ariaqueryhandler.spec", "AriaQueryHandler queryAll", "should find menu by name")]
-=======
-        [Test, PuppeteerTest("ariaqueryhandler.spec", "queryAll", "should find menu by name")]
->>>>>>> 24063105
+        [Test, PuppeteerTest("ariaqueryhandler.spec", "AriaQueryHandler queryAll", "should find menu by name")]
         public async Task ShouldFindMenuByName()
         {
             await Page.SetContentAsync(@"
