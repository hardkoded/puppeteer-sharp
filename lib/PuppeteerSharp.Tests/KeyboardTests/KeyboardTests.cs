using System.Collections.Generic;
using System.Text.Json;
using System.Threading.Tasks;
using NUnit.Framework;
using PuppeteerSharp.Input;
using PuppeteerSharp.Nunit;

namespace PuppeteerSharp.Tests.KeyboardTests
{
    public class KeyboardTests : PuppeteerPageBaseTest
    {
        [Test, Retry(2), PuppeteerTest("keyboard.spec", "Keyboard", "should type into a textarea")]
        public async Task ShouldTypeIntoTheTextarea()
        {
            await Page.GoToAsync(TestConstants.ServerUrl + "/input/textarea.html");

            var textarea = await Page.QuerySelectorAsync("textarea");
            await textarea.TypeAsync("Type in this text!");
            Assert.That(await Page.EvaluateExpressionAsync<string>("result"), Is.EqualTo("Type in this text!"));
        }

        [Test, Retry(2), PuppeteerTest("keyboard.spec", "Keyboard", "should move with the arrow keys")]
        public async Task ShouldMoveWithTheArrowKeys()
        {
            await Page.GoToAsync(TestConstants.ServerUrl + "/input/textarea.html");
            await Page.TypeAsync("textarea", "Hello World!");
            Assert.That(await Page.EvaluateExpressionAsync<string>("document.querySelector('textarea').value"), Is.EqualTo("Hello World!"));
            for (var i = 0; i < "World!".Length; i++)
            {
                _ = Page.Keyboard.PressAsync("ArrowLeft");
            }

            await Page.Keyboard.TypeAsync("inserted ");
            Assert.That(await Page.EvaluateExpressionAsync<string>("document.querySelector('textarea').value"), Is.EqualTo("Hello inserted World!"));
            _ = Page.Keyboard.DownAsync("Shift");
            for (var i = 0; i < "inserted ".Length; i++)
            {
                _ = Page.Keyboard.PressAsync("ArrowLeft");
            }

            _ = Page.Keyboard.UpAsync("Shift");
            await Page.Keyboard.PressAsync("Backspace");
            Assert.That(await Page.EvaluateExpressionAsync<string>("document.querySelector('textarea').value"), Is.EqualTo("Hello World!"));
        }

        [Test, Retry(2), PuppeteerTest("keyboard.spec", "Keyboard", "should send a character with ElementHandle.press")]
        public async Task ShouldSendACharacterWithElementHandlePress()
        {
            await Page.GoToAsync(TestConstants.ServerUrl + "/input/textarea.html");
            var textarea = await Page.QuerySelectorAsync("textarea");
            await textarea.PressAsync("a");
            Assert.That(await Page.EvaluateExpressionAsync<string>("document.querySelector('textarea').value"), Is.EqualTo("a"));

            await Page.EvaluateExpressionAsync("window.addEventListener('keydown', e => e.preventDefault(), true)");

            await textarea.PressAsync("b");
            Assert.That(await Page.EvaluateExpressionAsync<string>("document.querySelector('textarea').value"), Is.EqualTo("a"));
        }

        [Test, Retry(2), PuppeteerTest("keyboard.spec", "Keyboard", "ElementHandle.press should not support |text| option")]
        public async Task ElementHandlePressShouldSupportTextOption()
        {
            await Page.GoToAsync(TestConstants.ServerUrl + "/input/textarea.html");
            var textarea = await Page.QuerySelectorAsync("textarea");
            await textarea.PressAsync("a", new PressOptions { Text = "ё" });
            Assert.That(await Page.EvaluateExpressionAsync<string>("document.querySelector('textarea').value"), Is.EqualTo("a"));
        }

        [Test, Retry(2), PuppeteerTest("keyboard.spec", "Keyboard", "should send a character with sendCharacter")]
        public async Task ShouldSendACharacterWithSendCharacter()
        {
            await Page.GoToAsync(TestConstants.ServerUrl + "/input/textarea.html");
            await Page.FocusAsync("textarea");
            await Page.Keyboard.SendCharacterAsync("嗨");
            Assert.That(await Page.EvaluateExpressionAsync<string>("document.querySelector('textarea').value"), Is.EqualTo("嗨"));
            await Page.EvaluateExpressionAsync("window.addEventListener('keydown', e => e.preventDefault(), true)");
            await Page.Keyboard.SendCharacterAsync("a");
            Assert.That(await Page.EvaluateExpressionAsync<string>("document.querySelector('textarea').value"), Is.EqualTo("嗨a"));
        }

        [Test, Retry(2), PuppeteerTest("keyboard.spec", "Keyboard", "should report shiftKey")]
        public async Task ShouldReportShiftKey()
        {
            await Page.GoToAsync(TestConstants.ServerUrl + "/input/keyboard.html");
            var keyboard = Page.Keyboard;
            var codeForKey = new Dictionary<string, int> { ["Shift"] = 16, ["Alt"] = 18, ["Control"] = 17 };
            foreach (var modifier in codeForKey)
            {
                await keyboard.DownAsync(modifier.Key);
                Assert.That(await Page.EvaluateExpressionAsync<string>("getResult()"), Is.EqualTo($"Keydown: {modifier.Key} {modifier.Key}Left {modifier.Value} [{modifier.Key}]"));
                await keyboard.DownAsync("!");
                // Shift+! will generate a keypress
                if (modifier.Key == "Shift")
                {
                    Assert.That(await Page.EvaluateExpressionAsync<string>("getResult()"), Is.EqualTo($"Keydown: ! Digit1 49 [{modifier.Key}]\nKeypress: ! Digit1 33 33 [{modifier.Key}]"));
                }
                else
                {
                    Assert.That(await Page.EvaluateExpressionAsync<string>("getResult()"), Is.EqualTo($"Keydown: ! Digit1 49 [{modifier.Key}]"));
                }

                await keyboard.UpAsync("!");
                Assert.That(await Page.EvaluateExpressionAsync<string>("getResult()"), Is.EqualTo($"Keyup: ! Digit1 49 [{modifier.Key}]"));
                await keyboard.UpAsync(modifier.Key);
                Assert.That(await Page.EvaluateExpressionAsync<string>("getResult()"), Is.EqualTo($"Keyup: {modifier.Key} {modifier.Key}Left {modifier.Value} []"));
            }
        }

        [Test, Retry(2), PuppeteerTest("keyboard.spec", "Keyboard", "should report multiple modifiers")]
        public async Task ShouldReportMultipleModifiers()
        {
            await Page.GoToAsync(TestConstants.ServerUrl + "/input/keyboard.html");
            var keyboard = Page.Keyboard;
            await keyboard.DownAsync("Control");
            Assert.That(await Page.EvaluateExpressionAsync<string>("getResult()"), Is.EqualTo("Keydown: Control ControlLeft 17 [Control]"));
            await keyboard.DownAsync("Alt");
            Assert.That(await Page.EvaluateExpressionAsync<string>("getResult()"), Is.EqualTo("Keydown: Alt AltLeft 18 [Alt Control]"));
            await keyboard.DownAsync(";");
            Assert.That(await Page.EvaluateExpressionAsync<string>("getResult()"), Is.EqualTo("Keydown: ; Semicolon 186 [Alt Control]"));
            await keyboard.UpAsync(";");
            Assert.That(await Page.EvaluateExpressionAsync<string>("getResult()"), Is.EqualTo("Keyup: ; Semicolon 186 [Alt Control]"));
            await keyboard.UpAsync("Control");
            Assert.That(await Page.EvaluateExpressionAsync<string>("getResult()"), Is.EqualTo("Keyup: Control ControlLeft 17 [Alt]"));
            await keyboard.UpAsync("Alt");
            Assert.That(await Page.EvaluateExpressionAsync<string>("getResult()"), Is.EqualTo("Keyup: Alt AltLeft 18 []"));
        }

        [Test, Retry(2), PuppeteerTest("keyboard.spec", "Keyboard", "should send proper codes while typing")]
        public async Task ShouldSendProperCodesWhileTyping()
        {
            await Page.GoToAsync(TestConstants.ServerUrl + "/input/keyboard.html");
            await Page.Keyboard.TypeAsync("!");
            Assert.That(await Page.EvaluateExpressionAsync<string>("getResult()"),
                Is.EqualTo(string.Join("\n", new[] {
                    "Keydown: ! Digit1 49 []",
                    "Keypress: ! Digit1 33 33 []",
                    "Keyup: ! Digit1 49 []" })));
            await Page.Keyboard.TypeAsync("^");
            Assert.That(await Page.EvaluateExpressionAsync<string>("getResult()"),
                Is.EqualTo(string.Join("\n", new[] {
                    "Keydown: ^ Digit6 54 []",
                    "Keypress: ^ Digit6 94 94 []",
                    "Keyup: ^ Digit6 54 []" })));
        }

        [Test, Retry(2), PuppeteerTest("keyboard.spec", "Keyboard", "should send proper codes while typing with shift")]
        public async Task ShouldSendProperCodesWhileTypingWithShift()
        {
            await Page.GoToAsync(TestConstants.ServerUrl + "/input/keyboard.html");
            var keyboard = Page.Keyboard;
            await keyboard.DownAsync("Shift");
            await Page.Keyboard.TypeAsync("~");
            Assert.That(await Page.EvaluateExpressionAsync<string>("getResult()"),
                Is.EqualTo(string.Join("\n", new[] {
                    "Keydown: Shift ShiftLeft 16 [Shift]",
                    "Keydown: ~ Backquote 192 [Shift]", // 192 is ` keyCode
                    "Keypress: ~ Backquote 126 126 [Shift]", // 126 is ~ charCode
                    "Keyup: ~ Backquote 192 [Shift]" })));
            await keyboard.UpAsync("Shift");
        }

        [Test, Retry(2), PuppeteerTest("keyboard.spec", "Keyboard", "should not type canceled events")]
        public async Task ShouldNotTypeCanceledEvents()
        {
            await Page.GoToAsync(TestConstants.ServerUrl + "/input/textarea.html");
            await Page.FocusAsync("textarea");
            await Page.EvaluateExpressionAsync(@"{
              window.addEventListener('keydown', event => {
                event.stopPropagation();
                event.stopImmediatePropagation();
                if (event.key === 'l')
                  event.preventDefault();
                if (event.key === 'o')
                  event.preventDefault();
              }, false);
            }");
            await Page.Keyboard.TypeAsync("Hello World!");
            Assert.That(await Page.EvaluateExpressionAsync<string>("textarea.value"), Is.EqualTo("He Wrd!"));
        }

        [Test, Retry(2), PuppeteerTest("keyboard.spec", "Keyboard", "should specify repeat property")]
        public async Task ShouldSpecifyRepeatProperty()
        {
            await Page.GoToAsync(TestConstants.ServerUrl + "/input/textarea.html");
            await Page.FocusAsync("textarea");
            await Page.EvaluateExpressionAsync("document.querySelector('textarea').addEventListener('keydown', e => window.lastEvent = e, true)");
            await Page.Keyboard.DownAsync("a");
            Assert.That(await Page.EvaluateExpressionAsync<bool>("window.lastEvent.repeat"), Is.False);
            await Page.Keyboard.PressAsync("a");
            Assert.That(await Page.EvaluateExpressionAsync<bool>("window.lastEvent.repeat"), Is.True);

            await Page.Keyboard.DownAsync("b");
            Assert.That(await Page.EvaluateExpressionAsync<bool>("window.lastEvent.repeat"), Is.False);
            await Page.Keyboard.DownAsync("b");
            Assert.That(await Page.EvaluateExpressionAsync<bool>("window.lastEvent.repeat"), Is.True);

            await Page.Keyboard.UpAsync("a");
            await Page.Keyboard.DownAsync("a");
            Assert.That(await Page.EvaluateExpressionAsync<bool>("window.lastEvent.repeat"), Is.False);
        }

        [Test, Retry(2), PuppeteerTest("keyboard.spec", "Keyboard", "should type all kinds of characters")]
        public async Task ShouldTypeAllKindsOfCharacters()
        {
            await Page.GoToAsync(TestConstants.ServerUrl + "/input/textarea.html");
            await Page.FocusAsync("textarea");
            const string text = "This text goes onto two lines.\nThis character is 嗨.";
            await Page.Keyboard.TypeAsync(text);
            Assert.That(await Page.EvaluateExpressionAsync<string>("result"), Is.EqualTo(text));
        }

        [Test, Retry(2), PuppeteerTest("keyboard.spec", "Keyboard", "should specify location")]
        public async Task ShouldSpecifyLocation()
        {
            await Page.GoToAsync(TestConstants.ServerUrl + "/input/textarea.html");
            await Page.EvaluateExpressionAsync(@"{
              window.addEventListener('keydown', event => window.keyLocation = event.location, true);
            }");
            var textarea = await Page.QuerySelectorAsync("textarea");

            await textarea.PressAsync("Digit5");
            Assert.That(await Page.EvaluateExpressionAsync<int>("keyLocation"), Is.EqualTo(0));

            await textarea.PressAsync("ControlLeft");
            Assert.That(await Page.EvaluateExpressionAsync<int>("keyLocation"), Is.EqualTo(1));

            await textarea.PressAsync("ControlRight");
            Assert.That(await Page.EvaluateExpressionAsync<int>("keyLocation"), Is.EqualTo(2));

            await textarea.PressAsync("NumpadSubtract");
            Assert.That(await Page.EvaluateExpressionAsync<int>("keyLocation"), Is.EqualTo(3));
        }

        [Test, Retry(2), PuppeteerTest("keyboard.spec", "Keyboard", "should throw on unknown keys")]
        public void ShouldThrowOnUnknownKeys()
        {
            Assert.ThrowsAsync<KeyNotFoundException>(() => Page.Keyboard.PressAsync("NotARealKey"));

            Assert.ThrowsAsync<KeyNotFoundException>(() => Page.Keyboard.PressAsync("ё"));

            Assert.ThrowsAsync<KeyNotFoundException>(() => Page.Keyboard.PressAsync("😊"));
        }

        [Test, Retry(2), PuppeteerTest("keyboard.spec", "Keyboard", "should type emoji")]
        public async Task ShouldTypeEmoji()
        {
            await Page.GoToAsync(TestConstants.ServerUrl + "/input/textarea.html");
            await Page.TypeAsync("textarea", "👹 Tokyo street Japan \uD83C\uDDEF\uD83C\uDDF5");
            Assert.That(
                await Page.QuerySelectorAsync("textarea").EvaluateFunctionAsync<string>("t => t.value"),
                Is.EqualTo("👹 Tokyo street Japan \uD83C\uDDEF\uD83C\uDDF5"));
        }

        [Test, Retry(2), PuppeteerTest("keyboard.spec", "Keyboard", "should type emoji into an iframe")]
        public async Task ShouldTypeEmojiIntoAniframe()
        {
            await Page.GoToAsync(TestConstants.EmptyPage);
            await FrameUtils.AttachFrameAsync(Page, "emoji-test", TestConstants.ServerUrl + "/input/textarea.html");
            var frame = Page.FirstChildFrame();
            var textarea = await frame.QuerySelectorAsync("textarea");
            await textarea.TypeAsync("👹 Tokyo street Japan \uD83C\uDDEF\uD83C\uDDF5");
            Assert.That(
                await frame.QuerySelectorAsync("textarea").EvaluateFunctionAsync<string>("t => t.value"),
                Is.EqualTo("👹 Tokyo street Japan \uD83C\uDDEF\uD83C\uDDF5"));
        }

        [Test, Retry(2), PuppeteerTest("keyboard.spec", "Keyboard", "should press the metaKey")]
        public async Task ShouldPressTheMetaKey()
        {
            await Page.EvaluateFunctionAsync(@"() =>
            {
                window.result = null;
                document.addEventListener('keydown', event => {
                    window.result = [event.key, event.code, event.metaKey];
                });
            }");
            await Page.Keyboard.PressAsync("Meta");
            const int key = 0;
            const int code = 1;
            const int metaKey = 2;
<<<<<<< HEAD
            var result = await Page.EvaluateExpressionAsync<JsonElement[]>("result");
            Assert.AreEqual("Meta", result[key].GetString());
            Assert.AreEqual("MetaLeft", result[code].GetString());
            Assert.AreEqual(true, result[metaKey].GetBoolean());
=======
            var result = await Page.EvaluateExpressionAsync<object[]>("result");
            Assert.That(result[key], Is.EqualTo("Meta"));
            Assert.That(result[code], Is.EqualTo("MetaLeft"));
            Assert.That(result[metaKey], Is.EqualTo(true));
>>>>>>> 9fff3c0e
        }
    }
}<|MERGE_RESOLUTION|>--- conflicted
+++ resolved
@@ -1,5 +1,5 @@
+using System;
 using System.Collections.Generic;
-using System.Text.Json;
 using System.Threading.Tasks;
 using NUnit.Framework;
 using PuppeteerSharp.Input;
@@ -9,6 +9,10 @@
 {
     public class KeyboardTests : PuppeteerPageBaseTest
     {
+        public KeyboardTests() : base()
+        {
+        }
+
         [Test, Retry(2), PuppeteerTest("keyboard.spec", "Keyboard", "should type into a textarea")]
         public async Task ShouldTypeIntoTheTextarea()
         {
@@ -278,17 +282,10 @@
             const int key = 0;
             const int code = 1;
             const int metaKey = 2;
-<<<<<<< HEAD
-            var result = await Page.EvaluateExpressionAsync<JsonElement[]>("result");
-            Assert.AreEqual("Meta", result[key].GetString());
-            Assert.AreEqual("MetaLeft", result[code].GetString());
-            Assert.AreEqual(true, result[metaKey].GetBoolean());
-=======
             var result = await Page.EvaluateExpressionAsync<object[]>("result");
             Assert.That(result[key], Is.EqualTo("Meta"));
             Assert.That(result[code], Is.EqualTo("MetaLeft"));
             Assert.That(result[metaKey], Is.EqualTo(true));
->>>>>>> 9fff3c0e
         }
     }
 }