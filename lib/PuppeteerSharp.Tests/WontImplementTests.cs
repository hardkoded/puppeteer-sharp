﻿using System;
using System.Threading.Tasks;
using PuppeteerSharp.Tests.Attributes;
using PuppeteerSharp.Xunit;
using Xunit;
using Xunit.Abstractions;

namespace PuppeteerSharp.Tests
{
    [Collection(TestConstants.TestFixtureCollectionName)]
    public class WontImplementTests : PuppeteerPageBaseTest
    {
        public WontImplementTests(ITestOutputHelper output) : base(output)
        {
        }

        // We don't implement pipes
        [PuppeteerTest("chromiumonly.spec.ts", "Puppeteer.launch |pipe| option", "should support the pipe option")]
        [PuppeteerTest("chromiumonly.spec.ts", "Puppeteer.launch |pipe| option", "should support the pipe argument")]
        [PuppeteerTest("chromiumonly.spec.ts", "Puppeteer.launch |pipe| option", "should fire \"disconnected\" when closing with pipe")]
        [PuppeteerTest("navigation.spec.ts", "should not leak listeners during navigation")]
        [PuppeteerTest("navigation.spec.ts", "should not leak listeners during bad navigation")]
        [PuppeteerTest("navigation.spec.ts", "should not leak listeners during navigation of 11 pages")]
        [PuppeteerTest("navigation.spec.ts", "should throw if networkidle is passed as an option")]
        [PuppeteerTest("launcher.spec.ts", "Puppeteer.launch", "should report the correct product")] //We don't use the product in this way
        [PuppeteerTest("launcher.spec.ts", "Puppeteer.launch", "falls back to launching chrome if there is an unknown product but logs a warning")]
        [PuppeteerTest("tracing.spec.ts", "Tracing", "should return null in case of Buffer error")]
        [PuppeteerTest("tracing.spec.ts", "Tracing", "should properly fail if readProtocolStream errors out")]
        [PuppeteerTest("fixtures.spec.ts", "Fixtures", "dumpio option should work with pipe option")]
        [PuppeteerTest("EventEmitter.spec.ts", "once", "only calls the listener once and then removes it")]
        [PuppeteerTest("EventEmitter.spec.ts", "once", "supports chaining")]
        [PuppeteerTest("EventEmitter.spec.ts", "emit", "calls all the listeners for an event")]
        [PuppeteerTest("EventEmitter.spec.ts", "emit", "passes data through to the listener")]
        [PuppeteerTest("EventEmitter.spec.ts", "emit", "returns true if the event has listeners")]
        [PuppeteerTest("EventEmitter.spec.ts", "emit", "returns false if the event has listeners")]
        [PuppeteerTest("EventEmitter.spec.ts", "listenerCount", "returns the number of listeners for the given event")]
        [PuppeteerTest("EventEmitter.spec.ts", "removeAllListeners", "removes every listener from all events by default")]
        [PuppeteerTest("EventEmitter.spec.ts", "removeAllListeners", "returns the emitter for chaining")]
        [PuppeteerTest("EventEmitter.spec.ts", "removeAllListeners", "can filter to remove only listeners for a given event name")]
        [PuppeteerTest("emulation.spec.ts", "Page.emulateMediaType", "should throw in case of bad argument")]
        [PuppeteerTest("emulation.spec.ts", "Page.emulateMediaFeatures", "should throw in case of bad argument")]
        [PuppeteerTest("emulation.spec.ts", "Page.emulateVisionDeficiency", "should throw for invalid vision deficiencies")]
        [PuppeteerTest("waittask.spec.ts", "Page.waitFor", "should throw when unknown type")]
        [PuppeteerTest("waittask.spec.ts", "Page.waitFor", "should log a deprecation warning")]
        [PuppeteerTest("waittask.spec.ts", "Frame.waitForFunction", "should accept a string")]
        [PuppeteerTest("waittask.spec.ts", "Frame.waitForFunction", "should throw on bad polling value")]
        [PuppeteerTest("network.spec.ts", "Page.setExtraHTTPHeaders", "should throw for non-string header values")]
        [PuppeteerTest("page.spec.ts", "removing and adding event handlers", "should correctly fire event handlers as they are added and then removed")]
        [PuppeteerTest("page.spec.ts", "removing and adding event handlers", "should correctly added and removed request events")]
        [PuppeteerTest("page.spec.ts", "BrowserContext.overridePermissions", "should fail when bad permission is given")]
<<<<<<< HEAD
        [PuppeteerTest("page.spec.ts", "Page.select", "should throw if passed in non-strings")]
=======
        [PuppeteerTest("page.spec.ts", "Page.exposeFunction", "should support throwing \"null\"")]
>>>>>>> c8c697ea
        [PuppeteerFact]
        public void TheseTesstWontBeImplemented()
        {
        }
    }
}<|MERGE_RESOLUTION|>--- conflicted
+++ resolved
@@ -48,11 +48,8 @@
         [PuppeteerTest("page.spec.ts", "removing and adding event handlers", "should correctly fire event handlers as they are added and then removed")]
         [PuppeteerTest("page.spec.ts", "removing and adding event handlers", "should correctly added and removed request events")]
         [PuppeteerTest("page.spec.ts", "BrowserContext.overridePermissions", "should fail when bad permission is given")]
-<<<<<<< HEAD
         [PuppeteerTest("page.spec.ts", "Page.select", "should throw if passed in non-strings")]
-=======
         [PuppeteerTest("page.spec.ts", "Page.exposeFunction", "should support throwing \"null\"")]
->>>>>>> c8c697ea
         [PuppeteerFact]
         public void TheseTesstWontBeImplemented()
         {
