--- conflicted
+++ resolved
@@ -8,7 +8,6 @@
 {
     internal class Helper
     {
-<<<<<<< HEAD
         internal static string EvaluationString(string fun, params object[] args)
         {
             return $"({fun})({string.Join(",", args.Select(SerializeArgument))})";
@@ -21,9 +20,6 @@
         }
 
         internal static object ValueFromRemoteObject(dynamic remoteObject)
-=======
-        internal static object ValueFromRemoteObject<T>(dynamic remoteObject)
->>>>>>> 58581437
         {
             if (remoteObject.unserializableValue != null)
             {
