using System;
using System.Collections.Generic;
using System.Linq;
using System.Text.RegularExpressions;

namespace PuppeteerSharp
{
    internal class CustomQueriesManager
    {
        private static readonly string[] _customQuerySeparators = new[] { "=", "/" };
<<<<<<< HEAD
        private readonly Dictionary<string, PuppeteerQueryHandler> _internalQueryHandlers = new()
=======
        private readonly Dictionary<string, PuppeteerQueryHandler> _internalQueryHandlers;
        private readonly Dictionary<string, PuppeteerQueryHandler> _queryHandlers = new();
        private readonly PuppeteerQueryHandler _pierceHandler = CreatePuppeteerQueryHandler(new CustomQueryHandler
>>>>>>> 7cde7c43
        {
            ["aria"] = AriaQueryHandlerFactory.Create(),
            ["pierce"] = CreatePierceHandler(),
            ["text"] = CreateTextQueryHandler(),
            ["xpath"] = CreateXpathHandler(),
        };

        private readonly Dictionary<string, PuppeteerQueryHandler> _queryHandlers = new();

        private readonly Regex _customQueryHandlerNameRegex = new("[a-zA-Z]+$", RegexOptions.Compiled);
        private readonly PuppeteerQueryHandler _defaultHandler = CreatePuppeteerQueryHandler(new CustomQueryHandler
        {
            QueryOne = "(element, selector) => element.querySelector(selector)",
            QueryAll = "(element, selector) => element.querySelectorAll(selector)",
        });

        internal void RegisterCustomQueryHandler(string name, CustomQueryHandler queryHandler)
        {
            if (_internalQueryHandlers.ContainsKey(name))
            {
                throw new PuppeteerException($"A query handler named \"{name}\" already exists");
            }

            if (_queryHandlers.ContainsKey(name))
            {
                throw new PuppeteerException($"A custom query handler named \"{name}\" already exists");
            }

            var isValidName = _customQueryHandlerNameRegex.IsMatch(name);
            if (!isValidName)
            {
                throw new PuppeteerException($"Custom query handler names may only contain [a-zA-Z]");
            }

            var internalHandler = CreatePuppeteerQueryHandler(queryHandler);

            _queryHandlers.Add(name, internalHandler);
        }

        internal (string UpdatedSelector, PuppeteerQueryHandler QueryHandler) GetQueryHandlerAndSelector(string selector)
        {
            var handlers = _internalQueryHandlers.Concat(_queryHandlers);

            foreach (var kv in handlers)
            {
<<<<<<< HEAD
                foreach (var separator in _customQuerySeparators)
=======
              foreach (var separator in _customQuerySeparators)
              {
                var prefix = $"{kv.Key}{separator}";

                if (selector.StartsWith(prefix, StringComparison.OrdinalIgnoreCase))
>>>>>>> 7cde7c43
                {
                    var prefix = $"{kv.Key}{separator}";

                    if (selector.StartsWith(prefix, StringComparison.OrdinalIgnoreCase))
                    {
                        selector = selector.Substring(prefix.Length);
                        return (selector, kv.Value);
                    }
                }
            }

            return (selector, _defaultHandler);
        }

        internal IEnumerable<string> GetCustomQueryHandlerNames()
            => _queryHandlers.Keys;

        internal void UnregisterCustomQueryHandler(string name)
            => _queryHandlers.Remove(name);

        internal void ClearCustomQueryHandlers()
        {
            foreach (var name in CustomQueryHandlerNames())
            {
                UnregisterCustomQueryHandler(name);
            }
        }

        private static PuppeteerQueryHandler CreatePierceHandler() =>
            CreatePuppeteerQueryHandler(new CustomQueryHandler
            {
                QueryOne = @"(element, selector) => {
                    let found = null;
                    const search = (root) => {
                      const iter = document.createTreeWalker(root, NodeFilter.SHOW_ELEMENT);
                      do {
                        const currentNode = iter.currentNode;
                        if (currentNode.shadowRoot) {
                          search(currentNode.shadowRoot);
                        }
                        if (currentNode instanceof ShadowRoot) {
                          continue;
                        }
                        if (currentNode !== root && !found && currentNode.matches(selector)) {
                          found = currentNode;
                        }
                      } while (!found && iter.nextNode());
                    };
                    if (element instanceof Document) {
                      element = element.documentElement;
                    }
                    search(element);
                    return found;
                  }",
                QueryAll = @"(element, selector) => {
                    const result = [];
                    const collect = (root) => {
                      const iter = document.createTreeWalker(root, NodeFilter.SHOW_ELEMENT);
                      do {
                        const currentNode = iter.currentNode;
                        if (currentNode.shadowRoot) {
                          collect(currentNode.shadowRoot);
                        }
                        if (currentNode instanceof ShadowRoot) {
                          continue;
                        }
                        if (currentNode !== root && currentNode.matches(selector)) {
                          result.push(currentNode);
                        }
                      } while (iter.nextNode());
                    };
                    if (element instanceof Document) {
                      element = element.documentElement;
                    }
                    collect(element);
                    return result;
                  }",
            });

        private static PuppeteerQueryHandler CreateTextQueryHandler() =>
            CreatePuppeteerQueryHandler(new CustomQueryHandler
            {
                QueryOne = @"(element, selector, {createTextContent}) => {
                    const search = (root)=> {
                      for (const node of root.childNodes) {
                        if (node instanceof Element) {
                          let matchedNode;
                          if (node.shadowRoot) {
                            matchedNode = search(node.shadowRoot);
                          } else {
                            matchedNode = search(node);
                          }
                          if (matchedNode) {
                            return matchedNode;
                          }
                        }
                      }
                      const textContent = createTextContent(root);
                      if (textContent.full.includes(selector)) {
                        return root;
                      }
                      return null;
                    };
                    return search(element);
                  }",
                QueryAll = @"(element, selector, {createTextContent}) => {
                    const search = (root) => {
                      let results = [];
                      for (const node of root.childNodes) {
                        if (node instanceof Element) {
                          let matchedNodes;
                          if (node.shadowRoot) {
                            matchedNodes = search(node.shadowRoot);
                          } else {
                            matchedNodes = search(node);
                          }
                          results = results.concat(matchedNodes);
                        }
                      }
                      if (results.length > 0) {
                        return results;
                      }

                      const textContent = createTextContent(root);
                      if (textContent.full.includes(selector)) {
                        return [root];
                      }
                      return [];
                    };
                    return search(element);
                  }",
            });

        private static PuppeteerQueryHandler CreateXpathHandler() =>
            CreatePuppeteerQueryHandler(new CustomQueryHandler
            {
                QueryOne = @"(element, selector) => {
                  const doc = element.ownerDocument || document;
                  const result = doc.evaluate(
                    selector,
                    element,
                    null,
                    XPathResult.FIRST_ORDERED_NODE_TYPE
                  );
                  return result.singleNodeValue;
                }",
                QueryAll = @"(element, selector) => {
                  const doc = element.ownerDocument || document;
                  const iterator = doc.evaluate(
                    selector,
                    element,
                    null,
                    XPathResult.ORDERED_NODE_ITERATOR_TYPE
                  );
                  const array = [];
                  let item;
                  while ((item = iterator.iterateNext())) {
                    array.push(item);
                  }
                  return array;
                },
              })",
            });

        private static PuppeteerQueryHandler CreatePuppeteerQueryHandler(CustomQueryHandler handler)
        {
            var internalHandler = new PuppeteerQueryHandler();

            if (!string.IsNullOrEmpty(handler.QueryOne))
            {
                internalHandler.QueryOne = async (IElementHandle element, string selector) =>
                {
                    var jsHandle = await element.EvaluateFunctionHandleAsync(
                        handler.QueryOne,
                        selector,
                        new LazyArg(async context => await context.GetPuppeteerUtilAsync().ConfigureAwait(false)))
                        .ConfigureAwait(false);
                    if (jsHandle is ElementHandle elementHandle)
                    {
                        return elementHandle;
                    }

                    await jsHandle.DisposeAsync().ConfigureAwait(false);
                    return null;
                };

                internalHandler.WaitFor = async (IFrame frame, IElementHandle element, string selector, WaitForSelectorOptions options) =>
                {
                    var frameImpl = frame as Frame;

                    if (element != null)
                    {
                        frameImpl = ((ElementHandle)element).Frame;
                        element = (await frameImpl.PuppeteerWorld.AdoptHandleAsync(element).ConfigureAwait(false)) as IElementHandle;
                    }

                    var result = await frameImpl.PuppeteerWorld.WaitForSelectorInPageAsync(
                        handler.QueryOne,
                        element,
                        selector,
                        options).ConfigureAwait(false);

                    if (element != null)
                    {
                        await element.DisposeAsync().ConfigureAwait(false);
                    }

                    if (result == null)
                    {
                        return null;
                    }

                    return await frameImpl.MainWorld.TransferHandleAsync(result).ConfigureAwait(false) as IElementHandle;
                };
            }

            if (!string.IsNullOrEmpty(handler.QueryAll))
            {
                internalHandler.QueryAll = async (IElementHandle element, string selector) =>
                {
                    var jsHandle = await element.EvaluateFunctionHandleAsync(
                        handler.QueryAll,
                        selector,
                        new LazyArg(async context => await context.GetPuppeteerUtilAsync().ConfigureAwait(false)))
                        .ConfigureAwait(false);
                    var properties = await jsHandle.GetPropertiesAsync().ConfigureAwait(false);
                    var result = new List<ElementHandle>();

                    foreach (var property in properties.Values)
                    {
                        if (property is ElementHandle elementHandle)
                        {
                            result.Add(elementHandle);
                        }
                    }

                    return result.ToArray();
                };
            }

            return internalHandler;
        }

        private IEnumerable<string> CustomQueryHandlerNames() => _queryHandlers.Keys.ToArray();
    }
}<|MERGE_RESOLUTION|>--- conflicted
+++ resolved
@@ -8,13 +8,7 @@
     internal class CustomQueriesManager
     {
         private static readonly string[] _customQuerySeparators = new[] { "=", "/" };
-<<<<<<< HEAD
         private readonly Dictionary<string, PuppeteerQueryHandler> _internalQueryHandlers = new()
-=======
-        private readonly Dictionary<string, PuppeteerQueryHandler> _internalQueryHandlers;
-        private readonly Dictionary<string, PuppeteerQueryHandler> _queryHandlers = new();
-        private readonly PuppeteerQueryHandler _pierceHandler = CreatePuppeteerQueryHandler(new CustomQueryHandler
->>>>>>> 7cde7c43
         {
             ["aria"] = AriaQueryHandlerFactory.Create(),
             ["pierce"] = CreatePierceHandler(),
@@ -60,22 +54,19 @@
 
             foreach (var kv in handlers)
             {
-<<<<<<< HEAD
                 foreach (var separator in _customQuerySeparators)
-=======
-              foreach (var separator in _customQuerySeparators)
-              {
-                var prefix = $"{kv.Key}{separator}";
-
-                if (selector.StartsWith(prefix, StringComparison.OrdinalIgnoreCase))
->>>>>>> 7cde7c43
                 {
                     var prefix = $"{kv.Key}{separator}";
 
                     if (selector.StartsWith(prefix, StringComparison.OrdinalIgnoreCase))
                     {
-                        selector = selector.Substring(prefix.Length);
-                        return (selector, kv.Value);
+                        var prefix = $"{kv.Key}{separator}";
+
+                        if (selector.StartsWith(prefix, StringComparison.OrdinalIgnoreCase))
+                        {
+                            selector = selector.Substring(prefix.Length);
+                            return (selector, kv.Value);
+                        }
                     }
                 }
             }
