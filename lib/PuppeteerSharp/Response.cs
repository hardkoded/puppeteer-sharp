using System;
using System.Collections.Generic;
using System.Net;
using System.Text;
using System.Text.RegularExpressions;
using System.Threading.Tasks;
using Newtonsoft.Json.Linq;
using PuppeteerSharp.Helpers.Json;
using PuppeteerSharp.Messaging;

namespace PuppeteerSharp
{
    /// <inheritdoc/>
    public class Response : IResponse
    {
        private readonly CDPSession _client;
        private readonly bool _fromDiskCache;
        private byte[] _buffer;
        private static readonly Regex _extraInfoLines = new(@"[^ ]* [^ ]* (?<text>.*)", RegexOptions.Multiline);

        internal Response(
            CDPSession client,
            Request request,
            ResponsePayload responseMessage,
            ResponseReceivedExtraInfoResponse extraInfo)
        {
            _client = client;
            Request = request;
            Status = extraInfo != null ? extraInfo.StatusCode : responseMessage.Status;
            StatusText = ParseStatusTextFromExtrInfo(extraInfo) ?? responseMessage.StatusText;
            Url = request.Url;
            _fromDiskCache = responseMessage.FromDiskCache;
            FromServiceWorker = responseMessage.FromServiceWorker;

            Headers = new Dictionary<string, string>(StringComparer.InvariantCultureIgnoreCase);
            var headers = extraInfo != null ? extraInfo.Headers : responseMessage.Headers;
            if (headers != null)
            {
                foreach (var keyValue in responseMessage.Headers)
                {
                    Headers[keyValue.Key] = keyValue.Value;
                }
            }
            SecurityDetails = responseMessage.SecurityDetails;
            RemoteAddress = new RemoteAddress
            {
                IP = responseMessage.RemoteIPAddress,
                Port = responseMessage.RemotePort,
            };

            BodyLoadedTaskWrapper = new TaskCompletionSource<bool>(TaskCreationOptions.RunContinuationsAsynchronously);
        }

        /// <inheritdoc/>
        public string Url { get; }

<<<<<<< HEAD
        /// <inheritdoc/>
        public Dictionary<string, string> Headers { get; }

        /// <inheritdoc/>
        public HttpStatusCode Status { get; }

        /// <inheritdoc/>
        public bool Ok => Status == 0 || ((int)Status >= 200 && (int)Status <= 299);

        /// <inheritdoc/>
        public Request Request { get; }

        /// <inheritdoc/>
        IRequest IResponse.Request => Request;

        /// <inheritdoc/>
        public bool FromCache => _fromDiskCache || (Request?.FromMemoryCache ?? false);

        /// <inheritdoc/>
        public SecurityDetails SecurityDetails { get; }

        /// <inheritdoc/>
        public bool FromServiceWorker { get; }

        /// <inheritdoc/>
        public string StatusText { get; }

        /// <inheritdoc/>
=======
        /// <summary>
        /// An object with HTTP headers associated with the response. All header names are lower-case.
        /// </summary>
        /// <value>The headers.</value>
        public Dictionary<string, string> Headers { get; }

        /// <summary>
        /// Contains the status code of the response
        /// </summary>
        /// <value>The status.</value>
        public HttpStatusCode Status { get; }

        /// <summary>
        /// Contains a boolean stating whether the response was successful (status in the range 200-299) or not.
        /// </summary>
        /// <value><c>true</c> if ok; otherwise, <c>false</c>.</value>
        public bool Ok => Status == 0 || ((int)Status >= 200 && (int)Status <= 299);

        /// <summary>
        /// A matching <see cref="Request"/> object.
        /// </summary>
        /// <value>The request.</value>
        public Request Request { get; }

        /// <summary>
        /// True if the response was served from either the browser's disk cache or memory cache.
        /// </summary>
        public bool FromCache => _fromDiskCache || (Request?.FromMemoryCache ?? false);

        /// <summary>
        /// Gets or sets the security details.
        /// </summary>
        /// <value>The security details.</value>
        public SecurityDetails SecurityDetails { get; }

        /// <summary>
        /// Gets a value indicating whether the <see cref="Response"/> was served by a service worker.
        /// </summary>
        /// <value><c>true</c> if the <see cref="Response"/> was served by a service worker; otherwise, <c>false</c>.</value>
        public bool FromServiceWorker { get; }

        /// <summary>
        /// Contains the status text of the response (e.g. usually an "OK" for a success).
        /// </summary>
        /// <value>The status text.</value>
        public string StatusText { get; }

        /// <summary>
        /// Remove server address.
        /// </summary>
>>>>>>> dae5325e
        public RemoteAddress RemoteAddress { get; }

        internal TaskCompletionSource<bool> BodyLoadedTaskWrapper { get; }

        /// <inheritdoc/>
        public IFrame Frame => Request.Frame;

        private string ParseStatusTextFromExtrInfo(ResponseReceivedExtraInfoResponse extraInfo)
        {
            if (extraInfo == null || extraInfo.HeadersText == null)
            {
                return null;
            }

            var lines = extraInfo.HeadersText.Split('\r');
            if (lines.Length == 0)
            {
                return null;
            }
            var firstLine = lines[0];

            var match = _extraInfoLines.Match(firstLine);
            if (!match.Success)
            {
                return null;
            }
            var statusText = match.Groups["text"].Value;
            return statusText;
        }

        /// <summary>
        /// Returns a Task which resolves to a buffer with response body
        /// </summary>
        /// <returns>A Task which resolves to a buffer with response body</returns>
        public async ValueTask<byte[]> BufferAsync()
        {
            if (_buffer == null)
            {
                await BodyLoadedTaskWrapper.Task.ConfigureAwait(false);

                try
                {
                    var response = await _client.SendAsync<NetworkGetResponseBodyResponse>("Network.getResponseBody", new NetworkGetResponseBodyRequest
                    {
                        RequestId = Request.RequestId,
                    }).ConfigureAwait(false);

                    _buffer = response.Base64Encoded
                        ? Convert.FromBase64String(response.Body)
                        : Encoding.UTF8.GetBytes(response.Body);
                }
                catch (Exception ex)
                {
                    throw new BufferException("Unable to get response body", ex);
                }
            }

            return _buffer;
        }

        /// <inheritdoc/>
        public async Task<string> TextAsync() => Encoding.UTF8.GetString(await BufferAsync().ConfigureAwait(false));

        /// <inheritdoc/>
        public async Task<JObject> JsonAsync() => JObject.Parse(await TextAsync().ConfigureAwait(false));

        /// <inheritdoc/>
        public async Task<T> JsonAsync<T>() => (await JsonAsync().ConfigureAwait(false)).ToObject<T>(true);
    }
}<|MERGE_RESOLUTION|>--- conflicted
+++ resolved
@@ -54,7 +54,6 @@
         /// <inheritdoc/>
         public string Url { get; }
 
-<<<<<<< HEAD
         /// <inheritdoc/>
         public Dictionary<string, string> Headers { get; }
 
@@ -83,58 +82,6 @@
         public string StatusText { get; }
 
         /// <inheritdoc/>
-=======
-        /// <summary>
-        /// An object with HTTP headers associated with the response. All header names are lower-case.
-        /// </summary>
-        /// <value>The headers.</value>
-        public Dictionary<string, string> Headers { get; }
-
-        /// <summary>
-        /// Contains the status code of the response
-        /// </summary>
-        /// <value>The status.</value>
-        public HttpStatusCode Status { get; }
-
-        /// <summary>
-        /// Contains a boolean stating whether the response was successful (status in the range 200-299) or not.
-        /// </summary>
-        /// <value><c>true</c> if ok; otherwise, <c>false</c>.</value>
-        public bool Ok => Status == 0 || ((int)Status >= 200 && (int)Status <= 299);
-
-        /// <summary>
-        /// A matching <see cref="Request"/> object.
-        /// </summary>
-        /// <value>The request.</value>
-        public Request Request { get; }
-
-        /// <summary>
-        /// True if the response was served from either the browser's disk cache or memory cache.
-        /// </summary>
-        public bool FromCache => _fromDiskCache || (Request?.FromMemoryCache ?? false);
-
-        /// <summary>
-        /// Gets or sets the security details.
-        /// </summary>
-        /// <value>The security details.</value>
-        public SecurityDetails SecurityDetails { get; }
-
-        /// <summary>
-        /// Gets a value indicating whether the <see cref="Response"/> was served by a service worker.
-        /// </summary>
-        /// <value><c>true</c> if the <see cref="Response"/> was served by a service worker; otherwise, <c>false</c>.</value>
-        public bool FromServiceWorker { get; }
-
-        /// <summary>
-        /// Contains the status text of the response (e.g. usually an "OK" for a success).
-        /// </summary>
-        /// <value>The status text.</value>
-        public string StatusText { get; }
-
-        /// <summary>
-        /// Remove server address.
-        /// </summary>
->>>>>>> dae5325e
         public RemoteAddress RemoteAddress { get; }
 
         internal TaskCompletionSource<bool> BodyLoadedTaskWrapper { get; }
