﻿using System;
using System.Collections.Generic;
using System.Linq;
using System.Net.WebSockets;
using System.Text;
using System.Threading;
using System.Threading.Tasks;
using Microsoft.Extensions.Logging;
using Newtonsoft.Json;
using Newtonsoft.Json.Linq;
using PuppeteerSharp.Helpers;
using PuppeteerSharp.Messaging;

namespace PuppeteerSharp
{
    /// <summary>
    /// A connection handles the communication with a Chromium browser
    /// </summary>
    public class Connection : IDisposable, IConnection
    {
        private readonly ILogger _logger;

        internal Connection(string url, int delay, WebSocket ws, ILoggerFactory loggerFactory = null)
        {
            LoggerFactory = loggerFactory ?? new LoggerFactory();
            Url = url;
            Delay = delay;
            WebSocket = ws;

            _logger = LoggerFactory.CreateLogger<Connection>();
            _socketQueue = new TaskQueue();
            _callbacks = new Dictionary<int, MessageTask>();
            _sessions = new Dictionary<string, CDPSession>();
            _websocketReaderCancellationSource = new CancellationTokenSource();

            Task.Factory.StartNew(GetResponseAsync);
        }

        #region Private Members
        private int _lastId;
        private readonly Dictionary<int, MessageTask> _callbacks;
        private readonly Dictionary<string, CDPSession> _sessions;
        private readonly TaskQueue _socketQueue;
        private readonly CancellationTokenSource _websocketReaderCancellationSource;
        #endregion

        #region Properties
        /// <summary>
        /// Gets the WebSocket URL.
        /// </summary>
        /// <value>The URL.</value>
        public string Url { get; }
        /// <summary>
        /// Gets the sleep time when a message is received.
        /// </summary>
        /// <value>The delay.</value>
        public int Delay { get; }
        /// <summary>
        /// Gets the WebSocket.
        /// </summary>
        /// <value>The web socket.</value>
        public WebSocket WebSocket { get; }
        /// <summary>
        /// Occurs when the connection is closed.
        /// </summary>
        public event EventHandler Closed;
        /// <summary>
        /// Occurs when a message from chromium is received.
        /// </summary>
        public event EventHandler<MessageEventArgs> MessageReceived;
        /// <summary>
        /// Gets or sets a value indicating whether this <see cref="Connection"/> is closed.
        /// </summary>
        /// <value><c>true</c> if is closed; otherwise, <c>false</c>.</value>
        public bool IsClosed { get; internal set; }

        /// <summary>
        /// Gets the logger factory.
        /// </summary>
        /// <value>The logger factory.</value>
        public ILoggerFactory LoggerFactory { get; }

        #endregion

        #region Public Methods

        internal async Task<JObject> SendAsync(string method, dynamic args = null, bool waitForCallback = true)
        {
            if (IsClosed)
            {
                throw new TargetClosedException($"Protocol error({method}): Target closed.");
            }

            var id = ++_lastId;
            var message = JsonConvert.SerializeObject(new Dictionary<string, object>
            {
                { MessageKeys.Id, id },
                { MessageKeys.Method, method },
                { MessageKeys.Params, args }
            });

            _logger.LogTrace("Send ► {Id} Method {Method} Params {@Params}", id, method, (object)args);

            MessageTask callback = null;
            if (waitForCallback)
            {

                callback = new MessageTask
                {
                    TaskWrapper = new TaskCompletionSource<JObject>(),
                    Method = method
                };
                _callbacks[id] = callback;
            }

            var encoded = Encoding.UTF8.GetBytes(message);
            var buffer = new ArraySegment<byte>(encoded, 0, encoded.Length);
            await _socketQueue.Enqueue(() => WebSocket.SendAsync(buffer, WebSocketMessageType.Text, true, default)).ConfigureAwait(false);

            return waitForCallback ? await callback.TaskWrapper.Task.ConfigureAwait(false) : null;
        }

        internal async Task<T> SendAsync<T>(string method, dynamic args = null)
        {
            JToken response = await SendAsync(method, args).ConfigureAwait(false);
            return response.ToObject<T>();
        }

        internal async Task<CDPSession> CreateSessionAsync(TargetInfo targetInfo)
        {
            var sessionId = (await SendAsync("Target.attachToTarget", new
            {
                targetId = targetInfo.TargetId
            }).ConfigureAwait(false))[MessageKeys.SessionId].AsString();
            var session = new CDPSession(this, targetInfo.Type, sessionId);
            _sessions.Add(sessionId, session);
            return session;
        }

        internal bool HasPendingCallbacks() => _callbacks.Count != 0;
        #endregion

        private void OnClose()
        {
            if (IsClosed)
            {
                return;
            }
            IsClosed = true;

            _websocketReaderCancellationSource.Cancel();
            Closed?.Invoke(this, new EventArgs());

            foreach (var session in _sessions.Values.ToArray())
            {
                session.OnClosed();
            }
            _sessions.Clear();

            foreach (var response in _callbacks.Values.ToArray())
            {
                response.TaskWrapper.TrySetException(new TargetClosedException(
                    $"Protocol error({response.Method}): Target closed."
                ));
            }
            _callbacks.Clear();
        }

        internal static IConnection FromSession(CDPSession session)
        {
            var connection = session.Connection;
            while (connection is CDPSession)
            {
                connection = connection.Connection;
            }
            return connection;
        }
        #region Private Methods

        /// <summary>
        /// Starts listening the socket
        /// </summary>
        /// <returns>The start.</returns>
        private async Task<object> GetResponseAsync()
        {
            var buffer = new byte[2048];

            //If it's not in the list we wait for it
            while (true)
            {
                if (IsClosed)
                {
                    OnClose();
                    return null;
                }

                var endOfMessage = false;
                var response = new StringBuilder();

                while (!endOfMessage)
                {
                    WebSocketReceiveResult result;
                    try
                    {
                        result = await WebSocket.ReceiveAsync(
                            new ArraySegment<byte>(buffer),
                            _websocketReaderCancellationSource.Token).ConfigureAwait(false);
                    }
                    catch (OperationCanceledException)
                    {
                        return null;
                    }
                    catch (Exception)
                    {
                        OnClose();
                        return null;
                    }

                    endOfMessage = result.EndOfMessage;

                    if (result.MessageType == WebSocketMessageType.Text)
                    {
                        response.Append(Encoding.UTF8.GetString(buffer, 0, result.Count));
                    }
                    else if (result.MessageType == WebSocketMessageType.Close)
                    {
                        OnClose();
                        return null;
                    }
                }

                if (response.Length > 0)
                {
                    if (Delay > 0)
                    {
                        await Task.Delay(Delay).ConfigureAwait(false);
                    }

                    ProcessResponse(response.ToString());
                }
            }
        }

        private void ProcessResponse(string response)
        {
            JObject obj = null;

            try
            {
                obj = JObject.Parse(response);
            }
            catch (JsonException exc)
            {
                _logger.LogError(exc, "Failed to deserialize response", response);
                return;
            }

            _logger.LogTrace("◀ Receive {Message}", response);

            var id = obj[MessageKeys.Id]?.Value<int>();

            if (id.HasValue)
            {
                //If we get the object we are waiting for we return if
                //if not we add this to the list, sooner or later some one will come for it 
                if (_callbacks.TryGetValue(id.Value, out var callback) && _callbacks.Remove(id.Value))
                {
                    if (obj[MessageKeys.Error] != null)
                    {
                        callback.TaskWrapper.TrySetException(new MessageException(callback, obj));
                    }
                    else
                    {
                        callback.TaskWrapper.TrySetResult(obj[MessageKeys.Result].Value<JObject>());
                    }
                }
            }
            else
            {
                var method = obj[MessageKeys.Method].AsString();
                var param = obj[MessageKeys.Params];

                if (method == "Target.receivedMessageFromTarget")
                {
                    var sessionId = param[MessageKeys.SessionId].AsString();
                    if (_sessions.TryGetValue(sessionId, out var session))
                    {
                        session.OnMessage(param[MessageKeys.Message].AsString());
                    }
                }
                else if (method == "Target.detachedFromTarget")
                {
                    var sessionId = param[MessageKeys.SessionId].AsString();
                    if (_sessions.TryGetValue(sessionId, out var session) && _sessions.Remove(sessionId) && !session.IsClosed)
                    {
                        session.OnClosed();
                    }
                }
                else
                {
                    MessageReceived?.Invoke(this, new MessageEventArgs
                    {
                        MessageID = method,
                        MessageData = param
                    });
                }
            }
        }
        #endregion

        #region Static Methods

        /// <summary>
        /// Gets default web socket factory implementation.
        /// </summary>
        public static readonly Func<Uri, IConnectionOptions, CancellationToken, Task<WebSocket>> DefaultWebSocketFactory = async (uri, options, cancellationToken) =>
        {
            var result = new ClientWebSocket();
            result.Options.KeepAliveInterval = TimeSpan.Zero;
            await result.ConnectAsync(uri, cancellationToken).ConfigureAwait(false);
            return result;
        };

        internal static async Task<Connection> Create(string url, IConnectionOptions connectionOptions, ILoggerFactory loggerFactory = null)
        {
            var ws = await (connectionOptions.WebSocketFactory ?? DefaultWebSocketFactory)(
                new Uri(url),
                connectionOptions,
                default).ConfigureAwait(false);
            return new Connection(url, connectionOptions.SlowMo, ws, loggerFactory);
        }

        /// <summary>
        /// Releases all resource used by the <see cref="Connection"/> object.
        /// It will raise the <see cref="Closed"/> event and dispose <see cref="WebSocket"/>.
        /// </summary>
        /// <remarks>Call <see cref="Dispose"/> when you are finished using the <see cref="Connection"/>. The
        /// <see cref="Dispose"/> method leaves the <see cref="Connection"/> in an unusable state.
        /// After calling <see cref="Dispose"/>, you must release all references to the
        /// <see cref="Connection"/> so the garbage collector can reclaim the memory that the
        /// <see cref="Connection"/> was occupying.</remarks>
        public void Dispose()
        {
            OnClose();
            WebSocket.Dispose();
        }
        #endregion

        #region IConnection
        ILoggerFactory IConnection.LoggerFactory => LoggerFactory;
        bool IConnection.IsClosed => IsClosed;
<<<<<<< HEAD
        Task<JObject> IConnection.SendAsync(string method, dynamic args) => SendAsync(method, args);
        IConnection IConnection.Connection => null;
=======
        Task<JObject> IConnection.SendAsync(string method, dynamic args, bool waitForCallback)
            => SendAsync(method, args, waitForCallback);
>>>>>>> c51fab4d
        #endregion
    }
}<|MERGE_RESOLUTION|>--- conflicted
+++ resolved
@@ -349,13 +349,9 @@
         #region IConnection
         ILoggerFactory IConnection.LoggerFactory => LoggerFactory;
         bool IConnection.IsClosed => IsClosed;
-<<<<<<< HEAD
-        Task<JObject> IConnection.SendAsync(string method, dynamic args) => SendAsync(method, args);
-        IConnection IConnection.Connection => null;
-=======
         Task<JObject> IConnection.SendAsync(string method, dynamic args, bool waitForCallback)
             => SendAsync(method, args, waitForCallback);
->>>>>>> c51fab4d
+        IConnection IConnection.Connection => null;
         #endregion
     }
 }