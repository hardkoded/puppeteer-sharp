--- conflicted
+++ resolved
@@ -30,32 +30,18 @@
             Transport = transport;
 
             _logger = LoggerFactory.CreateLogger<Connection>();
-<<<<<<< HEAD
-            _callbacks = new Dictionary<int, MessageTask>();
-            _sessions = new Dictionary<string, CDPSession>();
+
             Transport.MessageReceived += Transport_MessageReceived;
             Transport.Closed += Transport_Closed;
-=======
-            _socketQueue = new TaskQueue();
-            _callbacks = new ConcurrentDictionary<int, MessageTask>( );
+            _callbacks = new ConcurrentDictionary<int, MessageTask>();
             _sessions = new ConcurrentDictionary<string, CDPSession>();
-            _websocketReaderCancellationSource = new CancellationTokenSource();
-
-            Task.Factory.StartNew(GetResponseAsync);
->>>>>>> ee4224a8
+
         }
 
         #region Private Members
         private int _lastId;
-<<<<<<< HEAD
-        private readonly Dictionary<int, MessageTask> _callbacks;
-        private readonly Dictionary<string, CDPSession> _sessions;
-=======
         private readonly ConcurrentDictionary<int, MessageTask> _callbacks;
         private readonly ConcurrentDictionary<string, CDPSession> _sessions;
-        private readonly TaskQueue _socketQueue;
-        private readonly CancellationTokenSource _websocketReaderCancellationSource;
->>>>>>> ee4224a8
         #endregion
 
         #region Properties
