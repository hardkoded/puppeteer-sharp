using System;
using System.Collections.Concurrent;
using System.Collections.Generic;
using System.Diagnostics;
using System.Globalization;
using System.IO;
using System.Linq;
using System.Reflection;
using System.Threading.Tasks;
using Microsoft.Extensions.Logging;
using Newtonsoft.Json;
using Newtonsoft.Json.Linq;
using PuppeteerSharp.Helpers;
using PuppeteerSharp.Helpers.Json;
using PuppeteerSharp.Input;
using PuppeteerSharp.Media;
using PuppeteerSharp.Messaging;
using PuppeteerSharp.Mobile;
using PuppeteerSharp.PageAccessibility;
using PuppeteerSharp.PageCoverage;
using Timer = System.Timers.Timer;

namespace PuppeteerSharp
{
    /// <inheritdoc/>
    [DebuggerDisplay("Page {Url}")]
    public class Page : IPage
    {
        private readonly TaskQueue _screenshotTaskQueue;
        private readonly EmulationManager _emulationManager;
        private readonly Dictionary<string, Delegate> _pageBindings;
        private readonly IDictionary<string, Worker> _workers;
        private readonly ILogger _logger;
        private readonly TaskCompletionSource<bool> _closeCompletedTcs = new(TaskCreationOptions.RunContinuationsAsynchronously);
        private readonly TimeoutSettings _timeoutSettings;
        private readonly ConcurrentDictionary<Guid, TaskCompletionSource<FileChooser>> _fileChooserInterceptors;
        private PageGetLayoutMetricsResponse _burstModeMetrics;
        private bool _screenshotBurstModeOn;
        private ScreenshotOptions _screenshotBurstModeOptions;
        private TaskCompletionSource<bool> _sessionClosedTcs;

        private static readonly Dictionary<string, decimal> _unitToPixels = new()
        {
            { "px", 1 },
            { "in", 96 },
            { "cm", 37.8m },
            { "mm", 3.78m },
        };

        /// <inheritdoc/>
        public static readonly IEnumerable<string> SupportedMetrics = new List<string>
        {
            "Timestamp",
            "Documents",
            "Frames",
            "JSEventListeners",
            "Nodes",
            "LayoutCount",
            "RecalcStyleCount",
            "LayoutDuration",
            "RecalcStyleDuration",
            "ScriptDuration",
            "TaskDuration",
            "JSHeapUsedSize",
            "JSHeapTotalSize",
        };

        private Page(
            CDPSession client,
            Target target,
            TaskQueue screenshotTaskQueue,
            bool ignoreHTTPSErrors)
        {
            Client = client;
            Target = target;
            Keyboard = new Keyboard(client);
            Mouse = new Mouse(client, (Keyboard)Keyboard);
            Touchscreen = new Touchscreen(client, (Keyboard)Keyboard);
            Tracing = new Tracing(client);
            Coverage = new Coverage(client);

            _fileChooserInterceptors = new ConcurrentDictionary<Guid, TaskCompletionSource<FileChooser>>();
            _timeoutSettings = new TimeoutSettings();
            _emulationManager = new EmulationManager(client);
            _pageBindings = new Dictionary<string, Delegate>();
            _workers = new ConcurrentDictionary<string, Worker>();
            _logger = Client.Connection.LoggerFactory.CreateLogger<Page>();
            FrameManager = new FrameManager(client, this, ignoreHTTPSErrors, _timeoutSettings);
            Accessibility = new Accessibility(client);

            _screenshotTaskQueue = screenshotTaskQueue;

            _ = target.CloseTask.ContinueWith(
                _ =>
                {
                    try
                    {
                        Close?.Invoke(this, EventArgs.Empty);
                    }
                    finally
                    {
                        IsClosed = true;
                        _closeCompletedTcs.TrySetResult(true);
                    }
                },
                TaskScheduler.Default);
        }

        /// <inheritdoc/>
        public event EventHandler Load;

        /// <inheritdoc/>
        public event EventHandler<ErrorEventArgs> Error;

        /// <inheritdoc/>
        public event EventHandler<MetricEventArgs> Metrics;

        /// <inheritdoc/>
        public event EventHandler<DialogEventArgs> Dialog;

        /// <inheritdoc/>
        public event EventHandler DOMContentLoaded;

        /// <inheritdoc/>
        public event EventHandler<ConsoleEventArgs> Console;

        /// <inheritdoc/>
        public event EventHandler<FrameEventArgs> FrameAttached;

        /// <inheritdoc/>
        public event EventHandler<FrameEventArgs> FrameDetached;

        /// <inheritdoc/>
        public event EventHandler<FrameEventArgs> FrameNavigated;

        /// <inheritdoc/>
        public event EventHandler<ResponseCreatedEventArgs> Response;

        /// <inheritdoc/>
        public event EventHandler<RequestEventArgs> Request;

        /// <inheritdoc/>
        public event EventHandler<RequestEventArgs> RequestFinished;

        /// <inheritdoc/>
        public event EventHandler<RequestEventArgs> RequestFailed;

        /// <inheritdoc/>
        public event EventHandler<RequestEventArgs> RequestServedFromCache;

        /// <inheritdoc/>
        public event EventHandler<PageErrorEventArgs> PageError;

        /// <inheritdoc/>
        public event EventHandler<WorkerEventArgs> WorkerCreated;

        /// <inheritdoc/>
        public event EventHandler<WorkerEventArgs> WorkerDestroyed;

        /// <inheritdoc/>
        public event EventHandler Close;

        /// <inheritdoc/>
        public event EventHandler<PopupEventArgs> Popup;

        /// <inheritdoc/>
        public CDPSession Client { get; }

        ICDPSession IPage.Client => Client;

        /// <inheritdoc/>
        public int DefaultNavigationTimeout
        {
            get => _timeoutSettings.NavigationTimeout;
            set => _timeoutSettings.NavigationTimeout = value;
        }

        /// <inheritdoc/>
        public int DefaultTimeout
        {
            get => _timeoutSettings.Timeout;
            set => _timeoutSettings.Timeout = value;
        }

        /// <inheritdoc/>
        public IFrame MainFrame => FrameManager.MainFrame;

        /// <inheritdoc/>
        public IFrame[] Frames => FrameManager.GetFrames();

        /// <inheritdoc/>
        public Worker[] Workers => _workers.Values.ToArray();

        /// <inheritdoc/>
        public string Url => MainFrame.Url;

        /// <inheritdoc/>
        public ITarget Target { get; }

        /// <inheritdoc/>
        public IKeyboard Keyboard { get; }

        /// <inheritdoc/>
        public ITouchscreen Touchscreen { get; }

        /// <inheritdoc/>
        public ICoverage Coverage { get; }

        /// <inheritdoc/>
        public ITracing Tracing { get; }

        /// <inheritdoc/>
        public IMouse Mouse { get; }

        /// <inheritdoc/>
        public ViewPortOptions Viewport { get; private set; }

        /// <inheritdoc/>
        public IBrowser Browser => Target.Browser;

        /// <inheritdoc/>
        public IBrowserContext BrowserContext => Target.BrowserContext;

        /// <summary>
        /// Get an indication that the page has been closed.
        /// </summary>
        public bool IsClosed { get; private set; }

        /// <summary>
        /// Gets the accessibility.
        /// </summary>
        public IAccessibility Accessibility { get; }

        /// <inheritdoc/>
        public bool IsDragInterceptionEnabled { get; private set; }

        internal bool JavascriptEnabled { get; set; } = true;

        internal bool HasPopupEventListeners => Popup?.GetInvocationList().Any() == true;

        internal FrameManager FrameManager { get; private set; }

        private Task SessionClosedTask
        {
            get
            {
                if (_sessionClosedTcs == null)
                {
                    _sessionClosedTcs = new TaskCompletionSource<bool>(TaskCreationOptions.RunContinuationsAsynchronously);
                    Client.Disconnected += ClientDisconnected;

                    void ClientDisconnected(object sender, EventArgs e)
                    {
                        _sessionClosedTcs.TrySetException(new TargetClosedException("Target closed", "Session closed"));
                        Client.Disconnected -= ClientDisconnected;
                    }
                }

                return _sessionClosedTcs.Task;
            }
        }

        /// <inheritdoc/>
        public Task SetGeolocationAsync(GeolocationOption options)
        {
            if (options == null)
            {
                throw new ArgumentNullException(nameof(options));
            }

            if (options.Longitude < -180 || options.Longitude > 180)
            {
                throw new ArgumentException($"Invalid longitude '{options.Longitude}': precondition - 180 <= LONGITUDE <= 180 failed.");
            }
            if (options.Latitude < -90 || options.Latitude > 90)
            {
                throw new ArgumentException($"Invalid latitude '{options.Latitude}': precondition - 90 <= LATITUDE <= 90 failed.");
            }
            if (options.Accuracy < 0)
            {
                throw new ArgumentException($"Invalid accuracy '{options.Accuracy}': precondition 0 <= ACCURACY failed.");
            }

            return Client.SendAsync("Emulation.setGeolocationOverride", options);
        }

        /// <inheritdoc/>
        public Task SetDragInterceptionAsync(bool enabled)
        {
            IsDragInterceptionEnabled = enabled;
            return Client.SendAsync("Input.setInterceptDrags", new InputSetInterceptDragsRequest { Enabled = enabled });
        }

        /// <inheritdoc/>
        public async Task<Dictionary<string, decimal>> MetricsAsync()
        {
            var response = await Client.SendAsync<PerformanceGetMetricsResponse>("Performance.getMetrics").ConfigureAwait(false);
            return BuildMetricsObject(response.Metrics);
        }

        /// <inheritdoc/>
        public async Task TapAsync(string selector)
        {
            var handle = await QuerySelectorAsync(selector).ConfigureAwait(false);
            if (handle == null)
            {
                throw new SelectorException($"No node found for selector: {selector}", selector);
            }
            await handle.TapAsync().ConfigureAwait(false);
            await handle.DisposeAsync().ConfigureAwait(false);
        }

        /// <inheritdoc/>
        public Task<IElementHandle> QuerySelectorAsync(string selector)
            => MainFrame.QuerySelectorAsync(selector);

        /// <inheritdoc/>
        public Task<IElementHandle[]> QuerySelectorAllAsync(string selector)
            => MainFrame.QuerySelectorAllAsync(selector);

        /// <inheritdoc/>
        public Task<IJSHandle> QuerySelectorAllHandleAsync(string selector)
            => MainFrame.QuerySelectorAllHandleAsync(selector);

        /// <inheritdoc/>
        public Task<IElementHandle[]> XPathAsync(string expression) => MainFrame.XPathAsync(expression);

        /// <inheritdoc/>
        public async Task<IJSHandle> EvaluateExpressionHandleAsync(string script)
        {
            var context = await MainFrame.GetExecutionContextAsync().ConfigureAwait(false);
            return await context.EvaluateExpressionHandleAsync(script).ConfigureAwait(false);
        }

        /// <inheritdoc/>
        public async Task<IJSHandle> EvaluateFunctionHandleAsync(string pageFunction, params object[] args)
        {
            var context = await MainFrame.GetExecutionContextAsync().ConfigureAwait(false);
            return await context.EvaluateFunctionHandleAsync(pageFunction, args).ConfigureAwait(false);
        }

        /// <inheritdoc/>
        public Task EvaluateFunctionOnNewDocumentAsync(string pageFunction, params object[] args)
        {
            var source = EvaluationString(pageFunction, args);
            return Client.SendAsync("Page.addScriptToEvaluateOnNewDocument", new PageAddScriptToEvaluateOnNewDocumentRequest
            {
                Source = source,
            });
        }

        /// <inheritdoc/>
        public Task EvaluateExpressionOnNewDocumentAsync(string expression)
            => Client.SendAsync("Page.addScriptToEvaluateOnNewDocument", new PageAddScriptToEvaluateOnNewDocumentRequest
            {
                Source = expression,
            });

        /// <inheritdoc/>
        public async Task<IJSHandle> QueryObjectsAsync(IJSHandle prototypeHandle)
        {
            var context = await MainFrame.GetExecutionContextAsync().ConfigureAwait(false);
            return await context.QueryObjectsAsync(prototypeHandle).ConfigureAwait(false);
        }

        /// <inheritdoc/>
        public Task SetRequestInterceptionAsync(bool value)
            => FrameManager.NetworkManager.SetRequestInterceptionAsync(value);

        /// <inheritdoc/>
        public Task SetOfflineModeAsync(bool value) => FrameManager.NetworkManager.SetOfflineModeAsync(value);

        /// <inheritdoc/>
        public Task EmulateNetworkConditionsAsync(NetworkConditions networkConditions) => FrameManager.NetworkManager.EmulateNetworkConditionsAsync(networkConditions);

        /// <inheritdoc/>
        public async Task<CookieParam[]> GetCookiesAsync(params string[] urls)
            => (await Client.SendAsync<NetworkGetCookiesResponse>("Network.getCookies", new NetworkGetCookiesRequest
            {
                Urls = urls.Length > 0 ? urls : new string[] { Url },
            }).ConfigureAwait(false)).Cookies;

        /// <inheritdoc/>
        public async Task SetCookieAsync(params CookieParam[] cookies)
        {
            foreach (var cookie in cookies)
            {
                if (string.IsNullOrEmpty(cookie.Url) && Url.StartsWith("http", StringComparison.Ordinal))
                {
                    cookie.Url = Url;
                }
                if (cookie.Url == "about:blank")
                {
                    throw new PuppeteerException($"Blank page can not have cookie \"{cookie.Name}\"");
                }
            }

            await DeleteCookieAsync(cookies).ConfigureAwait(false);

            if (cookies.Length > 0)
            {
                await Client.SendAsync("Network.setCookies", new NetworkSetCookiesRequest
                {
                    Cookies = cookies,
                }).ConfigureAwait(false);
            }
        }

        /// <inheritdoc/>
        public async Task DeleteCookieAsync(params CookieParam[] cookies)
        {
            var pageURL = Url;
            foreach (var cookie in cookies)
            {
                if (string.IsNullOrEmpty(cookie.Url) && pageURL.StartsWith("http", StringComparison.Ordinal))
                {
                    cookie.Url = pageURL;
                }
                await Client.SendAsync("Network.deleteCookies", cookie).ConfigureAwait(false);
            }
        }

        /// <inheritdoc/>
        public Task<IElementHandle> AddScriptTagAsync(AddTagOptions options) => MainFrame.AddScriptTagAsync(options);

        /// <inheritdoc/>
        public Task<IElementHandle> AddScriptTagAsync(string url) => AddScriptTagAsync(new AddTagOptions { Url = url });

        /// <inheritdoc/>
        public Task<IElementHandle> AddStyleTagAsync(AddTagOptions options) => MainFrame.AddStyleTagAsync(options);

        /// <inheritdoc/>
        public Task<IElementHandle> AddStyleTagAsync(string url) => AddStyleTagAsync(new AddTagOptions { Url = url });

        /// <inheritdoc/>
        public Task ExposeFunctionAsync(string name, Action puppeteerFunction)
            => ExposeFunctionAsync(name, (Delegate)puppeteerFunction);

        /// <inheritdoc/>
        public Task ExposeFunctionAsync<TResult>(string name, Func<TResult> puppeteerFunction)
            => ExposeFunctionAsync(name, (Delegate)puppeteerFunction);

        /// <inheritdoc/>
        public Task ExposeFunctionAsync<T, TResult>(string name, Func<T, TResult> puppeteerFunction)
            => ExposeFunctionAsync(name, (Delegate)puppeteerFunction);

        /// <inheritdoc/>
        public Task ExposeFunctionAsync<T1, T2, TResult>(string name, Func<T1, T2, TResult> puppeteerFunction)
            => ExposeFunctionAsync(name, (Delegate)puppeteerFunction);

        /// <inheritdoc/>
        public Task ExposeFunctionAsync<T1, T2, T3, TResult>(string name, Func<T1, T2, T3, TResult> puppeteerFunction)
            => ExposeFunctionAsync(name, (Delegate)puppeteerFunction);

        /// <inheritdoc/>
        public Task ExposeFunctionAsync<T1, T2, T3, T4, TResult>(string name, Func<T1, T2, T3, T4, TResult> puppeteerFunction)
            => ExposeFunctionAsync(name, (Delegate)puppeteerFunction);

        /// <inheritdoc/>
        public Task<string> GetContentAsync() => FrameManager.MainFrame.GetContentAsync();

        /// <inheritdoc/>
        public Task SetContentAsync(string html, NavigationOptions options = null) => FrameManager.MainFrame.SetContentAsync(html, options);

        /// <inheritdoc/>
        public Task<IResponse> GoToAsync(string url, NavigationOptions options) => FrameManager.MainFrame.GoToAsync(url, options);

        /// <inheritdoc/>
        public Task<IResponse> GoToAsync(string url, int? timeout = null, WaitUntilNavigation[] waitUntil = null)
            => GoToAsync(url, new NavigationOptions { Timeout = timeout, WaitUntil = waitUntil });

        /// <inheritdoc/>
        public Task<IResponse> GoToAsync(string url, WaitUntilNavigation waitUntil)
            => GoToAsync(url, new NavigationOptions { WaitUntil = new[] { waitUntil } });

        /// <inheritdoc/>
        public Task PdfAsync(string file) => PdfAsync(file, new PdfOptions());

        /// <inheritdoc/>
        public async Task PdfAsync(string file, PdfOptions options)
        {
            if (options == null)
            {
                throw new ArgumentNullException(nameof(options));
            }

            await PdfInternalAsync(file, options).ConfigureAwait(false);
        }

        /// <inheritdoc/>
        public Task<Stream> PdfStreamAsync() => PdfStreamAsync(new PdfOptions());

        /// <inheritdoc/>
        public async Task<Stream> PdfStreamAsync(PdfOptions options)
            => new MemoryStream(await PdfDataAsync(options).ConfigureAwait(false));

        /// <inheritdoc/>
        public Task<byte[]> PdfDataAsync() => PdfDataAsync(new PdfOptions());

        /// <inheritdoc/>
        public Task<byte[]> PdfDataAsync(PdfOptions options)
        {
            if (options == null)
            {
                throw new ArgumentNullException(nameof(options));
            }

            return PdfInternalAsync(null, options);
        }

        internal async Task<byte[]> PdfInternalAsync(string file, PdfOptions options)
        {
            var paperWidth = PaperFormat.Letter.Width;
            var paperHeight = PaperFormat.Letter.Height;

            if (options.Format != null)
            {
                paperWidth = options.Format.Width;
                paperHeight = options.Format.Height;
            }
            else
            {
                if (options.Width != null)
                {
                    paperWidth = ConvertPrintParameterToInches(options.Width);
                }
                if (options.Height != null)
                {
                    paperHeight = ConvertPrintParameterToInches(options.Height);
                }
            }

            var marginTop = ConvertPrintParameterToInches(options.MarginOptions.Top);
            var marginLeft = ConvertPrintParameterToInches(options.MarginOptions.Left);
            var marginBottom = ConvertPrintParameterToInches(options.MarginOptions.Bottom);
            var marginRight = ConvertPrintParameterToInches(options.MarginOptions.Right);

            if (options.OmitBackground)
            {
                await SetTransparentBackgroundColorAsync().ConfigureAwait(false);
            }

            var result = await Client.SendAsync<PagePrintToPDFResponse>("Page.printToPDF", new PagePrintToPDFRequest
            {
                TransferMode = "ReturnAsStream",
                Landscape = options.Landscape,
                DisplayHeaderFooter = options.DisplayHeaderFooter,
                HeaderTemplate = options.HeaderTemplate,
                FooterTemplate = options.FooterTemplate,
                PrintBackground = options.PrintBackground,
                Scale = options.Scale,
                PaperWidth = paperWidth,
                PaperHeight = paperHeight,
                MarginTop = marginTop,
                MarginBottom = marginBottom,
                MarginLeft = marginLeft,
                MarginRight = marginRight,
                PageRanges = options.PageRanges,
                PreferCSSPageSize = options.PreferCSSPageSize,
            }).ConfigureAwait(false);

            if (options.OmitBackground)
            {
                await ResetDefaultBackgroundColorAsync().ConfigureAwait(false);
            }

            return await ProtocolStreamReader.ReadProtocolStreamByteAsync(Client, result.Stream, file).ConfigureAwait(false);
        }

        /// <inheritdoc/>
        public Task SetJavaScriptEnabledAsync(bool enabled)
        {
            if (enabled == JavascriptEnabled)
            {
                return Task.CompletedTask;
            }
            JavascriptEnabled = enabled;
            return Client.SendAsync("Emulation.setScriptExecutionDisabled", new EmulationSetScriptExecutionDisabledRequest
            {
                Value = !enabled,
            });
        }

        /// <inheritdoc/>
        public Task SetBypassCSPAsync(bool enabled) => Client.SendAsync("Page.setBypassCSP", new PageSetBypassCSPRequest
        {
            Enabled = enabled,
        });

        /// <inheritdoc/>
        public Task EmulateMediaTypeAsync(MediaType type)
            => Client.SendAsync("Emulation.setEmulatedMedia", new EmulationSetEmulatedMediaTypeRequest { Media = type });

        /// <inheritdoc/>
        public Task EmulateMediaFeaturesAsync(IEnumerable<MediaFeatureValue> features)
            => Client.SendAsync("Emulation.setEmulatedMedia", new EmulationSetEmulatedMediaFeatureRequest { Features = features });

        /// <inheritdoc/>
        public async Task SetViewportAsync(ViewPortOptions viewport)
        {
            if (viewport == null)
            {
                throw new ArgumentNullException(nameof(viewport));
            }

            var needsReload = await _emulationManager.EmulateViewportAsync(viewport).ConfigureAwait(false);
            Viewport = viewport;

            if (needsReload)
            {
                await ReloadAsync().ConfigureAwait(false);
            }
        }

        /// <inheritdoc/>
        public Task EmulateAsync(DeviceDescriptor options)
        {
            if (options == null)
            {
                throw new ArgumentNullException(nameof(options));
            }

            return Task.WhenAll(
                SetViewportAsync(options.ViewPort),
                SetUserAgentAsync(options.UserAgent));
        }

        /// <inheritdoc/>
        public Task ScreenshotAsync(string file) => ScreenshotAsync(file, new ScreenshotOptions());

        /// <inheritdoc/>
        public async Task ScreenshotAsync(string file, ScreenshotOptions options)
        {
            if (options == null)
            {
                throw new ArgumentNullException(nameof(options));
            }

            if (!options.Type.HasValue)
            {
                options.Type = ScreenshotOptions.GetScreenshotTypeFromFile(file);

                if (options.Type == ScreenshotType.Jpeg && !options.Quality.HasValue)
                {
                    options.Quality = 90;
                }
            }
            var data = await ScreenshotDataAsync(options).ConfigureAwait(false);

            using (var fs = AsyncFileHelper.CreateStream(file, FileMode.Create))
            {
                await fs.WriteAsync(data, 0, data.Length).ConfigureAwait(false);
            }
        }

        /// <inheritdoc/>
        public Task<Stream> ScreenshotStreamAsync() => ScreenshotStreamAsync(new ScreenshotOptions());

        /// <inheritdoc/>
        public async Task<Stream> ScreenshotStreamAsync(ScreenshotOptions options)
            => new MemoryStream(await ScreenshotDataAsync(options).ConfigureAwait(false));

        /// <inheritdoc/>
        public Task<string> ScreenshotBase64Async() => ScreenshotBase64Async(new ScreenshotOptions());

        /// <inheritdoc/>
        public Task<string> ScreenshotBase64Async(ScreenshotOptions options)
        {
            if (options == null)
            {
                throw new ArgumentNullException(nameof(options));
            }

            var screenshotType = options.Type;

            if (!screenshotType.HasValue)
            {
                screenshotType = ScreenshotType.Png;
            }

            if (options.Quality.HasValue)
            {
                if (screenshotType != ScreenshotType.Jpeg)
                {
                    throw new ArgumentException($"options.Quality is unsupported for the {screenshotType} screenshots");
                }

                if (options.Quality < 0 || options.Quality > 100)
                {
                    throw new ArgumentException($"Expected options.quality to be between 0 and 100 (inclusive), got {options.Quality}");
                }
            }
            if (options?.Clip?.Width == 0)
            {
                throw new PuppeteerException("Expected options.Clip.Width not to be 0.");
            }
            if (options?.Clip?.Height == 0)
            {
                throw new PuppeteerException("Expected options.Clip.Height not to be 0.");
            }

            if (options.Clip != null && options.FullPage)
            {
                throw new ArgumentException("options.clip and options.fullPage are exclusive");
            }

            return _screenshotTaskQueue.Enqueue(() => PerformScreenshot(screenshotType.Value, options));
        }

        /// <inheritdoc/>
        public Task<byte[]> ScreenshotDataAsync() => ScreenshotDataAsync(new ScreenshotOptions());

        /// <inheritdoc/>
        public async Task<byte[]> ScreenshotDataAsync(ScreenshotOptions options)
            => Convert.FromBase64String(await ScreenshotBase64Async(options).ConfigureAwait(false));

        /// <inheritdoc/>
        public Task<string> GetTitleAsync() => MainFrame.GetTitleAsync();

        /// <inheritdoc/>
        public Task CloseAsync(PageCloseOptions options = null)
        {
            if (!(Client?.Connection?.IsClosed ?? true))
            {
                var runBeforeUnload = options?.RunBeforeUnload ?? false;

                if (runBeforeUnload)
                {
                    return Client.SendAsync("Page.close");
                }

                return Client.Connection.SendAsync("Target.closeTarget", new TargetCloseTargetRequest
                {
<<<<<<< HEAD
                    TargetId = Target.TargetId
                }).ContinueWith(task => ((Target)Target).CloseTask, TaskScheduler.Default);
=======
                    TargetId = Target.TargetId,
                }).ContinueWith(task => Target.CloseTask, TaskScheduler.Default);
>>>>>>> dae5325e
            }

            _logger.LogWarning("Protocol error: Connection closed. Most likely the page has been closed.");
            return _closeCompletedTcs.Task;
        }

        /// <inheritdoc/>
        public Task SetCacheEnabledAsync(bool enabled = true)
            => FrameManager.NetworkManager.SetCacheEnabledAsync(enabled);

        /// <inheritdoc/>
        public Task ClickAsync(string selector, ClickOptions options = null) => FrameManager.MainFrame.ClickAsync(selector, options);

        /// <inheritdoc/>
        public Task HoverAsync(string selector) => FrameManager.MainFrame.HoverAsync(selector);

        /// <inheritdoc/>
        public Task FocusAsync(string selector) => FrameManager.MainFrame.FocusAsync(selector);

        /// <inheritdoc/>
        public Task TypeAsync(string selector, string text, TypeOptions options = null)
            => FrameManager.MainFrame.TypeAsync(selector, text, options);

        /// <inheritdoc/>
        public Task<JToken> EvaluateExpressionAsync(string script)
            => FrameManager.MainFrame.EvaluateExpressionAsync<JToken>(script);

        /// <inheritdoc/>
        public Task<T> EvaluateExpressionAsync<T>(string script)
            => FrameManager.MainFrame.EvaluateExpressionAsync<T>(script);

        /// <inheritdoc/>
        public Task<JToken> EvaluateFunctionAsync(string script, params object[] args)
            => FrameManager.MainFrame.EvaluateFunctionAsync<JToken>(script, args);

        /// <inheritdoc/>
        public Task<T> EvaluateFunctionAsync<T>(string script, params object[] args)
            => FrameManager.MainFrame.EvaluateFunctionAsync<T>(script, args);

        /// <inheritdoc/>
        public Task SetUserAgentAsync(string userAgent, UserAgentMetadata userAgentData = null)
            => FrameManager.NetworkManager.SetUserAgentAsync(userAgent, userAgentData);

        /// <inheritdoc/>
        public Task SetExtraHttpHeadersAsync(Dictionary<string, string> headers)
        {
            if (headers == null)
            {
                throw new ArgumentNullException(nameof(headers));
            }

            return FrameManager.NetworkManager.SetExtraHTTPHeadersAsync(headers);
        }

        /// <inheritdoc/>
        public Task AuthenticateAsync(Credentials credentials) => FrameManager.NetworkManager.AuthenticateAsync(credentials);

        /// <inheritdoc/>
        public async Task<IResponse> ReloadAsync(NavigationOptions options)
        {
            var navigationTask = WaitForNavigationAsync(options);

            await Task.WhenAll(
              navigationTask,
              Client.SendAsync("Page.reload", new PageReloadRequest { FrameId = MainFrame.Id })).ConfigureAwait(false);

            return navigationTask.Result;
        }

        /// <inheritdoc/>
        public Task<IResponse> ReloadAsync(int? timeout = null, WaitUntilNavigation[] waitUntil = null)
            => ReloadAsync(new NavigationOptions { Timeout = timeout, WaitUntil = waitUntil });

        /// <inheritdoc/>
        public Task<string[]> SelectAsync(string selector, params string[] values)
            => MainFrame.SelectAsync(selector, values);

        /// <inheritdoc/>
        public Task WaitForTimeoutAsync(int milliseconds)
            => MainFrame.WaitForTimeoutAsync(milliseconds);

        /// <inheritdoc/>
        public Task<IJSHandle> WaitForFunctionAsync(string script, WaitForFunctionOptions options = null, params object[] args)
            => MainFrame.WaitForFunctionAsync(script, options ?? new WaitForFunctionOptions(), args);

        /// <inheritdoc/>
        public Task<IJSHandle> WaitForFunctionAsync(string script, params object[] args) => WaitForFunctionAsync(script, null, args);

        /// <inheritdoc/>
        public Task<IJSHandle> WaitForExpressionAsync(string script, WaitForFunctionOptions options = null)
            => MainFrame.WaitForExpressionAsync(script, options ?? new WaitForFunctionOptions());

        /// <inheritdoc/>
        public Task<IElementHandle> WaitForSelectorAsync(string selector, WaitForSelectorOptions options = null)
            => MainFrame.WaitForSelectorAsync(selector, options ?? new WaitForSelectorOptions());

        /// <inheritdoc/>
        public Task<IElementHandle> WaitForXPathAsync(string xpath, WaitForSelectorOptions options = null)
            => MainFrame.WaitForXPathAsync(xpath, options ?? new WaitForSelectorOptions());

        /// <inheritdoc/>
        public Task<IResponse> WaitForNavigationAsync(NavigationOptions options = null)
            => FrameManager.WaitForFrameNavigationAsync(FrameManager.MainFrame, options);

        /// <inheritdoc/>
        public async Task WaitForNetworkIdleAsync(WaitForNetworkIdleOptions options = null)
        {
            var timeout = options?.Timeout ?? DefaultTimeout;
            var idleTime = options?.IdleTime ?? 500;

            var networkIdleTcs = new TaskCompletionSource<bool>(TaskCreationOptions.RunContinuationsAsynchronously);

            var idleTimer = new Timer
            {
                Interval = idleTime,
            };

            idleTimer.Elapsed += (sender, args) =>
            {
                networkIdleTcs.TrySetResult(true);
            };

            var networkManager = FrameManager.NetworkManager;

            void Evaluate()
            {
                idleTimer.Stop();

                if (networkManager.NumRequestsInProgress == 0)
                {
                    idleTimer.Start();
                }
            }

            void RequestEventListener(object sender, RequestEventArgs e) => Evaluate();
            void ResponseEventListener(object sender, ResponseCreatedEventArgs e) => Evaluate();

            void Cleanup()
            {
                idleTimer.Stop();
                idleTimer.Dispose();

                networkManager.Request -= RequestEventListener;
                networkManager.Response -= ResponseEventListener;
            }

            networkManager.Request += RequestEventListener;
            networkManager.Response += ResponseEventListener;

            Evaluate();

            await Task.WhenAny(networkIdleTcs.Task, SessionClosedTask).WithTimeout(timeout, t =>
            {
                Cleanup();

                return new TimeoutException($"Timeout of {t.TotalMilliseconds} ms exceeded");
            }).ConfigureAwait(false);

            Cleanup();

            if (SessionClosedTask.IsFaulted)
            {
                await SessionClosedTask.ConfigureAwait(false);
            }
        }

        /// <inheritdoc/>
        public Task<IRequest> WaitForRequestAsync(string url, WaitForOptions options = null)
            => WaitForRequestAsync(request => request.Url == url, options);

        /// <inheritdoc/>
        public async Task<IRequest> WaitForRequestAsync(Func<IRequest, bool> predicate, WaitForOptions options = null)
        {
            var timeout = options?.Timeout ?? DefaultTimeout;
            var requestTcs = new TaskCompletionSource<IRequest>(TaskCreationOptions.RunContinuationsAsynchronously);

            void RequestEventListener(object sender, RequestEventArgs e)
            {
                if (predicate(e.Request))
                {
                    requestTcs.TrySetResult(e.Request);
                    FrameManager.NetworkManager.Request -= RequestEventListener;
                }
            }

            FrameManager.NetworkManager.Request += RequestEventListener;

            await Task.WhenAny(requestTcs.Task, SessionClosedTask).WithTimeout(timeout, t =>
            {
                FrameManager.NetworkManager.Request -= RequestEventListener;
                return new TimeoutException($"Timeout of {t.TotalMilliseconds} ms exceeded");
            }).ConfigureAwait(false);

            if (SessionClosedTask.IsFaulted)
            {
                await SessionClosedTask.ConfigureAwait(false);
            }
            return await requestTcs.Task.ConfigureAwait(false);
        }

        /// <inheritdoc/>
        public Task<IFrame> WaitForFrameAsync(string url, WaitForOptions options = null)
            => WaitForFrameAsync((frame) => frame.Url == url, options);

        /// <inheritdoc/>
        public async Task<IFrame> WaitForFrameAsync(Func<IFrame, bool> predicate, WaitForOptions options = null)
        {
            var timeout = options?.Timeout ?? DefaultTimeout;
            var frameTcs = new TaskCompletionSource<IFrame>(TaskCreationOptions.RunContinuationsAsynchronously);

            void FrameEventListener(object sender, FrameEventArgs e)
            {
                if (predicate(e.Frame))
                {
                    frameTcs.TrySetResult(e.Frame);
                    FrameManager.FrameAttached -= FrameEventListener;
                    FrameManager.FrameNavigated -= FrameEventListener;
                }
            }

            FrameManager.FrameAttached += FrameEventListener;
            FrameManager.FrameNavigated += FrameEventListener;

            var eventRace = Task.WhenAny(frameTcs.Task, SessionClosedTask).WithTimeout(timeout, t =>
            {
                FrameManager.FrameAttached -= FrameEventListener;
                FrameManager.FrameNavigated -= FrameEventListener;
                return new TimeoutException($"Timeout of {t.TotalMilliseconds} ms exceeded");
            });

            foreach (var frame in Frames)
            {
                if (predicate(frame))
                {
                    return frame;
                }
            }
            await eventRace.ConfigureAwait(false);

            if (SessionClosedTask.IsFaulted)
            {
                await SessionClosedTask.ConfigureAwait(false);
            }

            return await frameTcs.Task.ConfigureAwait(false);
        }

        /// <inheritdoc/>
        public Task<IResponse> WaitForResponseAsync(string url, WaitForOptions options = null)
            => WaitForResponseAsync(response => response.Url == url, options);

        /// <inheritdoc/>
        public Task<IResponse> WaitForResponseAsync(Func<IResponse, bool> predicate, WaitForOptions options = null)
            => WaitForResponseAsync((response) => Task.FromResult(predicate(response)), options);

        /// <inheritdoc/>
        public async Task<IResponse> WaitForResponseAsync(Func<IResponse, Task<bool>> predicate, WaitForOptions options = null)
        {
            var timeout = options?.Timeout ?? DefaultTimeout;
            var responseTcs = new TaskCompletionSource<IResponse>(TaskCreationOptions.RunContinuationsAsynchronously);

            async void ResponseEventListener(object sender, ResponseCreatedEventArgs e)
            {
                try
                {
                    if (await predicate(e.Response).ConfigureAwait(false))
                    {
                        responseTcs.TrySetResult(e.Response);
                        FrameManager.NetworkManager.Response -= ResponseEventListener;
                    }
                }
                catch (Exception ex)
                {
                    responseTcs.TrySetException(new Exception("Predicated failed", ex));
                }
            }

            FrameManager.NetworkManager.Response += ResponseEventListener;

            await Task.WhenAny(responseTcs.Task, SessionClosedTask).WithTimeout(timeout).ConfigureAwait(false);

            if (SessionClosedTask.IsFaulted)
            {
                await SessionClosedTask.ConfigureAwait(false);
            }
            return await responseTcs.Task.ConfigureAwait(false);
        }

        /// <inheritdoc/>
        public async Task<FileChooser> WaitForFileChooserAsync(WaitForFileChooserOptions options = null)
        {
            if (!_fileChooserInterceptors.Any())
            {
                await Client.SendAsync("Page.setInterceptFileChooserDialog", new PageSetInterceptFileChooserDialog
                {
                    Enabled = true,
                }).ConfigureAwait(false);
            }

            var timeout = options?.Timeout ?? _timeoutSettings.Timeout;
            var tcs = new TaskCompletionSource<FileChooser>(TaskCreationOptions.RunContinuationsAsynchronously);
            var guid = Guid.NewGuid();
            _fileChooserInterceptors.TryAdd(guid, tcs);

            try
            {
                return await tcs.Task.WithTimeout(timeout).ConfigureAwait(false);
            }
            catch (Exception)
            {
                _fileChooserInterceptors.TryRemove(guid, out _);
                throw;
            }
        }

        /// <inheritdoc/>
        public Task<IResponse> GoBackAsync(NavigationOptions options = null) => GoAsync(-1, options);

        /// <inheritdoc/>
        public Task<IResponse> GoForwardAsync(NavigationOptions options = null) => GoAsync(1, options);

        /// <inheritdoc/>
        public Task SetBurstModeOffAsync()
        {
            _screenshotBurstModeOn = false;
            if (_screenshotBurstModeOptions != null)
            {
                ResetBackgroundColorAndViewportAsync(_screenshotBurstModeOptions);
            }

            return Task.CompletedTask;
        }

        /// <inheritdoc/>
        public Task BringToFrontAsync() => Client.SendAsync("Page.bringToFront");

        /// <inheritdoc/>
        public Task EmulateVisionDeficiencyAsync(VisionDeficiency type)
            => Client.SendAsync("Emulation.setEmulatedVisionDeficiency", new EmulationSetEmulatedVisionDeficiencyRequest
            {
                Type = type,
            });

        /// <inheritdoc/>
        public async Task EmulateTimezoneAsync(string timezoneId)
        {
            try
            {
                await Client.SendAsync("Emulation.setTimezoneOverride", new EmulateTimezoneRequest
                {
                    TimezoneId = timezoneId ?? string.Empty,
                }).ConfigureAwait(false);
            }
            catch (Exception ex) when (ex.Message.Contains("Invalid timezone"))
            {
                throw new PuppeteerException($"Invalid timezone ID: {timezoneId}");
            }
        }

        /// <inheritdoc/>
        public async Task EmulateIdleStateAsync(EmulateIdleOverrides overrides = null)
        {
            if (overrides != null)
            {
                await Client.SendAsync(
                    "Emulation.setIdleOverride",
                    new EmulationSetIdleOverrideRequest
                    {
                        IsUserActive = overrides.IsUserActive,
                        IsScreenUnlocked = overrides.IsScreenUnlocked,
                    }).ConfigureAwait(false);
            }
            else
            {
                await Client.SendAsync("Emulation.clearIdleOverride").ConfigureAwait(false);
            }
        }

        /// <inheritdoc/>
        public Task EmulateCPUThrottlingAsync(decimal? factor = null)
        {
            if (factor != null && factor < 1)
            {
                throw new ArgumentException("Throttling rate should be greater or equal to 1", nameof(factor));
            }

            return Client.SendAsync("Emulation.setCPUThrottlingRate", new EmulationSetCPUThrottlingRateRequest
            {
                Rate = factor ?? 1,
            });
        }

        internal void OnPopup(IPage popupPage) => Popup?.Invoke(this, new PopupEventArgs { PopupPage = popupPage });

        internal static async Task<Page> CreateAsync(
            CDPSession client,
            Target target,
            bool ignoreHTTPSErrors,
            ViewPortOptions defaultViewPort,
            TaskQueue screenshotTaskQueue)
        {
            var page = new Page(client, target, screenshotTaskQueue, ignoreHTTPSErrors);
            await page.InitializeAsync().ConfigureAwait(false);

            if (defaultViewPort != null)
            {
                await page.SetViewportAsync(defaultViewPort).ConfigureAwait(false);
            }

            return page;
        }

        private async Task InitializeAsync()
        {
            await FrameManager.InitializeAsync().ConfigureAwait(false);
            var networkManager = FrameManager.NetworkManager;

            Client.MessageReceived += Client_MessageReceived;
            FrameManager.FrameAttached += (_, e) => FrameAttached?.Invoke(this, e);
            FrameManager.FrameDetached += (_, e) => FrameDetached?.Invoke(this, e);
            FrameManager.FrameNavigated += (_, e) => FrameNavigated?.Invoke(this, e);

            networkManager.Request += (_, e) => Request?.Invoke(this, e);
            networkManager.RequestFailed += (_, e) => RequestFailed?.Invoke(this, e);
            networkManager.Response += (_, e) => Response?.Invoke(this, e);
            networkManager.RequestFinished += (_, e) => RequestFinished?.Invoke(this, e);
            networkManager.RequestServedFromCache += (_, e) => RequestServedFromCache?.Invoke(this, e);

            await Task.WhenAll(
               Client.SendAsync("Target.setAutoAttach", new TargetSetAutoAttachRequest
               {
                   AutoAttach = true,
                   WaitForDebuggerOnStart = false,
                   Flatten = true,
               }),
               Client.SendAsync("Performance.enable", null),
               Client.SendAsync("Log.enable", null)).ConfigureAwait(false);
        }

        private async Task<IResponse> GoAsync(int delta, NavigationOptions options)
        {
            var history = await Client.SendAsync<PageGetNavigationHistoryResponse>("Page.getNavigationHistory").ConfigureAwait(false);

            if (history.Entries.Count <= history.CurrentIndex + delta || history.CurrentIndex + delta < 0)
            {
                return null;
            }
            var entry = history.Entries[history.CurrentIndex + delta];
            var waitTask = WaitForNavigationAsync(options);

            await Task.WhenAll(
                waitTask,
                Client.SendAsync("Page.navigateToHistoryEntry", new PageNavigateToHistoryEntryRequest
                {
                    EntryId = entry.Id,
                })).ConfigureAwait(false);

            return waitTask.Result;
        }

        private Dictionary<string, decimal> BuildMetricsObject(List<Metric> metrics)
        {
            var result = new Dictionary<string, decimal>();

            foreach (var item in metrics)
            {
                if (SupportedMetrics.Contains(item.Name))
                {
                    result.Add(item.Name, item.Value);
                }
            }

            return result;
        }

        private async Task<string> PerformScreenshot(ScreenshotType type, ScreenshotOptions options)
        {
            if (!_screenshotBurstModeOn)
            {
                await Client.SendAsync("Target.activateTarget", new TargetActivateTargetRequest
                {
                    TargetId = Target.TargetId,
                }).ConfigureAwait(false);
            }

            var clip = options.Clip != null ? ProcessClip(options.Clip) : null;

            if (!_screenshotBurstModeOn)
            {
                if (options != null && options.FullPage)
                {
                    var metrics = _screenshotBurstModeOn
                        ? _burstModeMetrics :
                        await Client.SendAsync<PageGetLayoutMetricsResponse>("Page.getLayoutMetrics").ConfigureAwait(false);

                    if (options.BurstMode)
                    {
                        _burstModeMetrics = metrics;
                    }

                    var contentSize = metrics.CssContentSize ?? metrics.ContentSize;

                    var width = Convert.ToInt32(Math.Ceiling(contentSize.Width));
                    var height = Convert.ToInt32(Math.Ceiling(contentSize.Height));

                    // Overwrite clip for full page at all times.
                    clip = new Clip
                    {
                        X = 0,
                        Y = 0,
                        Width = width,
                        Height = height,
                        Scale = 1,
                    };

                    var isMobile = Viewport?.IsMobile ?? false;
                    var deviceScaleFactor = Viewport?.DeviceScaleFactor ?? 1;
                    var isLandscape = Viewport?.IsLandscape ?? false;
                    var screenOrientation = isLandscape
                        ? new ScreenOrientation
                        {
                            Angle = 90,
                            Type = ScreenOrientationType.LandscapePrimary,
                        }
                        : new ScreenOrientation
                        {
                            Angle = 0,
                            Type = ScreenOrientationType.PortraitPrimary,
                        };

                    await Client.SendAsync("Emulation.setDeviceMetricsOverride", new EmulationSetDeviceMetricsOverrideRequest
                    {
                        Mobile = isMobile,
                        Width = width,
                        Height = height,
                        DeviceScaleFactor = deviceScaleFactor,
                        ScreenOrientation = screenOrientation,
                    }).ConfigureAwait(false);
                }

                if (options?.OmitBackground == true && type == ScreenshotType.Png)
                {
                    await SetTransparentBackgroundColorAsync().ConfigureAwait(false);
                }
            }

            var screenMessage = new PageCaptureScreenshotRequest
            {
                Format = type.ToString().ToLower(CultureInfo.CurrentCulture),
            };

            if (options.Quality.HasValue)
            {
                screenMessage.Quality = options.Quality.Value;
            }

            if (clip != null)
            {
                screenMessage.Clip = clip;
            }

            var result = await Client.SendAsync<PageCaptureScreenshotResponse>("Page.captureScreenshot", screenMessage).ConfigureAwait(false);

            if (options.BurstMode)
            {
                _screenshotBurstModeOptions = options;
                _screenshotBurstModeOn = true;
            }
            else
            {
                await ResetBackgroundColorAndViewportAsync(options).ConfigureAwait(false);
            }
            return result.Data;
        }

        private Clip ProcessClip(Clip clip)
        {
            var x = Math.Round(clip.X);
            var y = Math.Round(clip.Y);

            return new Clip
            {
                X = x,
                Y = y,
                Width = Math.Round(clip.Width + clip.X - x, MidpointRounding.AwayFromZero),
                Height = Math.Round(clip.Height + clip.Y - y, MidpointRounding.AwayFromZero),
                Scale = clip.Scale,
            };
        }

        private Task ResetBackgroundColorAndViewportAsync(ScreenshotOptions options)
        {
            var omitBackgroundTask = options?.OmitBackground == true && options.Type == ScreenshotType.Png ?
                ResetDefaultBackgroundColorAsync() : Task.CompletedTask;
            var setViewPortTask = (options?.FullPage == true && Viewport != null) ?
                SetViewportAsync(Viewport) : Task.CompletedTask;
            return Task.WhenAll(omitBackgroundTask, setViewPortTask);
        }

        private Task ResetDefaultBackgroundColorAsync()
            => Client.SendAsync("Emulation.setDefaultBackgroundColorOverride");

        private Task SetTransparentBackgroundColorAsync()
            => Client.SendAsync("Emulation.setDefaultBackgroundColorOverride", new EmulationSetDefaultBackgroundColorOverrideRequest
            {
                Color = new EmulationSetDefaultBackgroundColorOverrideColor
                {
                    R = 0,
                    G = 0,
                    B = 0,
                    A = 0,
                },
            });

        private decimal ConvertPrintParameterToInches(object parameter)
        {
            if (parameter == null)
            {
                return 0;
            }

            decimal pixels;
            if (parameter is decimal || parameter is int)
            {
                pixels = Convert.ToDecimal(parameter, CultureInfo.CurrentCulture);
            }
            else
            {
                var text = parameter.ToString();
                var unit = text.Substring(text.Length - 2).ToLower(CultureInfo.CurrentCulture);
                string valueText;
                if (_unitToPixels.ContainsKey(unit))
                {
                    valueText = text.Substring(0, text.Length - 2);
                }
                else
                {
                    // In case of unknown unit try to parse the whole parameter as number of pixels.
                    // This is consistent with phantom's paperSize behavior.
                    unit = "px";
                    valueText = text;
                }

                if (decimal.TryParse(valueText, NumberStyles.Any, CultureInfo.InvariantCulture.NumberFormat, out var number))
                {
                    pixels = number * _unitToPixels[unit];
                }
                else
                {
                    throw new ArgumentException($"Failed to parse parameter value: '{text}'", nameof(parameter));
                }
            }

            return pixels / 96;
        }

        private async void Client_MessageReceived(object sender, MessageEventArgs e)
        {
            try
            {
                switch (e.MessageID)
                {
                    case "Page.domContentEventFired":
                        DOMContentLoaded?.Invoke(this, EventArgs.Empty);
                        break;
                    case "Page.loadEventFired":
                        Load?.Invoke(this, EventArgs.Empty);
                        break;
                    case "Runtime.consoleAPICalled":
                        await OnConsoleAPIAsync(e.MessageData.ToObject<PageConsoleResponse>(true)).ConfigureAwait(false);
                        break;
                    case "Page.javascriptDialogOpening":
                        OnDialog(e.MessageData.ToObject<PageJavascriptDialogOpeningResponse>(true));
                        break;
                    case "Runtime.exceptionThrown":
                        HandleException(e.MessageData.ToObject<RuntimeExceptionThrownResponse>(true).ExceptionDetails);
                        break;
                    case "Inspector.targetCrashed":
                        OnTargetCrashed();
                        break;
                    case "Performance.metrics":
                        EmitMetrics(e.MessageData.ToObject<PerformanceMetricsResponse>(true));
                        break;
                    case "Target.attachedToTarget":
                        await OnAttachedToTargetAsync(e.MessageData.ToObject<TargetAttachedToTargetResponse>(true)).ConfigureAwait(false);
                        break;
                    case "Target.detachedFromTarget":
                        OnDetachedFromTarget(e.MessageData.ToObject<TargetDetachedFromTargetResponse>(true));
                        break;
                    case "Log.entryAdded":
                        await OnLogEntryAddedAsync(e.MessageData.ToObject<LogEntryAddedResponse>(true)).ConfigureAwait(false);
                        break;
                    case "Runtime.bindingCalled":
                        await OnBindingCalled(e.MessageData.ToObject<BindingCalledResponse>(true)).ConfigureAwait(false);
                        break;
                    case "Page.fileChooserOpened":
                        await OnFileChooserAsync(e.MessageData.ToObject<PageFileChooserOpenedResponse>(true)).ConfigureAwait(false);
                        break;
                }
            }
            catch (Exception ex)
            {
                var message = $"Page failed to process {e.MessageID}. {ex.Message}. {ex.StackTrace}";
                _logger.LogError(ex, message);
                Client.Close(message);
            }
        }

        private async Task OnFileChooserAsync(PageFileChooserOpenedResponse e)
        {
            if (_fileChooserInterceptors.Count == 0)
            {
                try
                {
                    await Client.SendAsync("Page.handleFileChooser", new PageHandleFileChooserRequest
                    {
                        Action = FileChooserAction.Fallback,
                    }).ConfigureAwait(false);
                    return;
                }
                catch (Exception ex)
                {
                    _logger.LogError(ex, ex.ToString());
                }
            }

            var frame = await FrameManager.GetFrameAsync(e.FrameId).ConfigureAwait(false);
            var context = await frame.GetExecutionContextAsync().ConfigureAwait(false) as ExecutionContext;
            var element = await context.AdoptBackendNodeAsync(e.BackendNodeId).ConfigureAwait(false);
            var fileChooser = new FileChooser(element, e);
            while (_fileChooserInterceptors.Count > 0)
            {
                var key = _fileChooserInterceptors.FirstOrDefault().Key;

                if (_fileChooserInterceptors.TryRemove(key, out var tcs))
                {
                    tcs.TrySetResult(fileChooser);
                }
            }
        }

        private async Task OnBindingCalled(BindingCalledResponse e)
        {
            string expression;
            try
            {
                var result = await ExecuteBinding(e).ConfigureAwait(false);

                expression = EvaluationString(
                    @"function deliverResult(name, seq, result) {
                        window[name]['callbacks'].get(seq).resolve(result);
                        window[name]['callbacks'].delete(seq);
                    }",
                    e.BindingPayload.Name,
                    e.BindingPayload.Seq,
                    result);
            }
            catch (Exception ex)
            {
                if (ex is TargetInvocationException)
                {
                    ex = ex.InnerException;
                }

                expression = EvaluationString(
                    @"function deliverError(name, seq, message, stack) {
                        const error = new Error(message);
                        error.stack = stack;
                        window[name]['callbacks'].get(seq).reject(error);
                        window[name]['callbacks'].delete(seq);
                    }",
                    e.BindingPayload.Name,
                    e.BindingPayload.Seq,
                    ex.Message,
                    ex.StackTrace);
            }

            Client.Send("Runtime.evaluate", new
            {
                expression,
                contextId = e.ExecutionContextId,
            });
        }

        private async Task<object> ExecuteBinding(BindingCalledResponse e)
        {
            const string taskResultPropertyName = "Result";
            object result;
            var binding = _pageBindings[e.BindingPayload.Name];
            var methodParams = binding.Method.GetParameters().Select(parameter => parameter.ParameterType).ToArray();

            var args = e.BindingPayload.Args.Select((token, i) => token.ToObject(methodParams[i])).ToArray();

            result = binding.DynamicInvoke(args);
            if (result is Task taskResult)
            {
                await taskResult.ConfigureAwait(false);

                if (taskResult.GetType().IsGenericType)
                {
                    // the task is already awaited and therefore the call to property Result will not deadlock
                    result = taskResult.GetType().GetProperty(taskResultPropertyName).GetValue(taskResult);
                }
            }

            return result;
        }

        private void OnDetachedFromTarget(TargetDetachedFromTargetResponse e)
        {
            var sessionId = e.SessionId;
            if (_workers.TryGetValue(sessionId, out var worker))
            {
                WorkerDestroyed?.Invoke(this, new WorkerEventArgs(worker));
                _workers.Remove(sessionId);
            }
        }

        private async Task OnAttachedToTargetAsync(TargetAttachedToTargetResponse e)
        {
            var targetInfo = e.TargetInfo;
            var sessionId = e.SessionId;
            if (targetInfo.Type != TargetType.Worker && targetInfo.Type != TargetType.IFrame)
            {
                try
                {
                    await Client.SendAsync("Target.detachFromTarget", new TargetDetachFromTargetRequest
                    {
                        SessionId = sessionId,
                    }).ConfigureAwait(false);
                }
                catch (Exception ex)
                {
                    _logger.LogError(ex.ToString());
                }
                return;
            }

            var session = Connection.FromSession(Client).GetSession(sessionId);
            var worker = new Worker(session, targetInfo.Url, AddConsoleMessageAsync, HandleException);
            _workers[sessionId] = worker;
            WorkerCreated?.Invoke(this, new WorkerEventArgs(worker));
        }

        private async Task OnLogEntryAddedAsync(LogEntryAddedResponse e)
        {
            if (e.Entry.Args != null)
            {
                foreach (var arg in e.Entry?.Args)
                {
                    await RemoteObjectHelper.ReleaseObjectAsync(Client, arg, _logger).ConfigureAwait(false);
                }
            }
            if (e.Entry.Source != TargetType.Worker)
            {
                Console?.Invoke(this, new ConsoleEventArgs(new ConsoleMessage(
                    e.Entry.Level,
                    e.Entry.Text,
                    null,
                    new ConsoleMessageLocation
                    {
                        URL = e.Entry.URL,
                        LineNumber = e.Entry.LineNumber,
                    })));
            }
        }

        private void OnTargetCrashed()
        {
            if (Error == null)
            {
                throw new TargetCrashedException();
            }

            Error.Invoke(this, new ErrorEventArgs("Page crashed!"));
        }

        private void EmitMetrics(PerformanceMetricsResponse metrics)
            => Metrics?.Invoke(this, new MetricEventArgs(metrics.Title, BuildMetricsObject(metrics.Metrics)));

        private void HandleException(EvaluateExceptionResponseDetails exceptionDetails)
            => PageError?.Invoke(this, new PageErrorEventArgs(GetExceptionMessage(exceptionDetails)));

        private string GetExceptionMessage(EvaluateExceptionResponseDetails exceptionDetails)
        {
            if (exceptionDetails.Exception != null)
            {
                return exceptionDetails.Exception.Description;
            }
            var message = exceptionDetails.Text;
            if (exceptionDetails.StackTrace != null)
            {
                foreach (var callframe in exceptionDetails.StackTrace.CallFrames)
                {
                    var location = $"{callframe.Url}:{callframe.LineNumber}:{callframe.ColumnNumber}";
                    var functionName = callframe.FunctionName ?? "<anonymous>";
                    message += $"\n at {functionName} ({location})";
                }
            }
            return message;
        }

        private void OnDialog(PageJavascriptDialogOpeningResponse message)
        {
            var dialog = new Dialog(Client, message.Type, message.Message, message.DefaultPrompt);
            Dialog?.Invoke(this, new DialogEventArgs(dialog));
        }

        private Task OnConsoleAPIAsync(PageConsoleResponse message)
        {
            if (message.ExecutionContextId == 0)
            {
                return Task.CompletedTask;
            }
            var ctx = FrameManager.ExecutionContextById(message.ExecutionContextId, Client);
            var values = message.Args.Select(ctx.CreateJSHandle).ToArray();

            return AddConsoleMessageAsync(message.Type, values, message.StackTrace);
        }

        private async Task AddConsoleMessageAsync(ConsoleType type, IJSHandle[] values, Messaging.StackTrace stackTrace)
        {
            if (Console?.GetInvocationList().Length == 0)
            {
                await Task.WhenAll(values.Select(v => RemoteObjectHelper.ReleaseObjectAsync(Client, v.RemoteObject, _logger))).ConfigureAwait(false);
                return;
            }

            var tokens = values.Select(i => i.RemoteObject.ObjectId != null
                ? i.ToString()
                : RemoteObjectHelper.ValueFromRemoteObject<string>(i.RemoteObject));

            var location = new ConsoleMessageLocation();
            if (stackTrace?.CallFrames?.Length > 0)
            {
                var callFrame = stackTrace.CallFrames[0];
                location.URL = callFrame.URL;
                location.LineNumber = callFrame.LineNumber;
                location.ColumnNumber = callFrame.ColumnNumber;
            }

            var consoleMessage = new ConsoleMessage(type, string.Join(" ", tokens), values, location);
            Console?.Invoke(this, new ConsoleEventArgs(consoleMessage));
        }

        private async Task ExposeFunctionAsync(string name, Delegate puppeteerFunction)
        {
            if (_pageBindings.ContainsKey(name))
            {
                throw new PuppeteerException($"Failed to add page binding with name {name}: window['{name}'] already exists!");
            }
            _pageBindings.Add(name, puppeteerFunction);

            const string addPageBinding = @"function addPageBinding(bindingName) {
              const binding = window[bindingName];
              window[bindingName] = (...args) => {
                const me = window[bindingName];
                let callbacks = me['callbacks'];
                if (!callbacks) {
                  callbacks = new Map();
                  me['callbacks'] = callbacks;
                }
                const seq = (me['lastSeq'] || 0) + 1;
                me['lastSeq'] = seq;
                const promise = new Promise((resolve, reject) => callbacks.set(seq, {resolve, reject}));
                binding(JSON.stringify({name: bindingName, seq, args}));
                return promise;
              };
            }";
            var expression = EvaluationString(addPageBinding, name);
            await Client.SendAsync("Runtime.addBinding", new RuntimeAddBindingRequest { Name = name }).ConfigureAwait(false);
            await Client.SendAsync("Page.addScriptToEvaluateOnNewDocument", new PageAddScriptToEvaluateOnNewDocumentRequest
            {
                Source = expression,
            }).ConfigureAwait(false);

            await Task.WhenAll(Frames.Select(
                frame => frame
                    .EvaluateExpressionAsync(expression)
                    .ContinueWith(
                        task =>
                        {
                            if (task.IsFaulted)
                            {
                                _logger.LogError(task.Exception.ToString());
                            }
                        },
                        TaskScheduler.Default)))
                .ConfigureAwait(false);
        }

        private static string EvaluationString(string fun, params object[] args)
        {
            return $"({fun})({string.Join(",", args.Select(SerializeArgument))})";

            string SerializeArgument(object arg)
            {
                return arg == null
                    ? "undefined"
                    : JsonConvert.SerializeObject(arg, JsonHelper.DefaultJsonSerializerSettings);
            }
        }

        /// <inheritdoc />
        public void Dispose()
        {
            Dispose(true);
            GC.SuppressFinalize(this);
        }

        /// <inheritdoc/>
        protected virtual void Dispose(bool disposing)
            => _ = DisposeAsync();

        /// <inheritdoc/>
        public ValueTask DisposeAsync() => new(CloseAsync());
    }
}<|MERGE_RESOLUTION|>--- conflicted
+++ resolved
@@ -731,13 +731,8 @@
 
                 return Client.Connection.SendAsync("Target.closeTarget", new TargetCloseTargetRequest
                 {
-<<<<<<< HEAD
-                    TargetId = Target.TargetId
+                    TargetId = Target.TargetId,
                 }).ContinueWith(task => ((Target)Target).CloseTask, TaskScheduler.Default);
-=======
-                    TargetId = Target.TargetId,
-                }).ContinueWith(task => Target.CloseTask, TaskScheduler.Default);
->>>>>>> dae5325e
             }
 
             _logger.LogWarning("Protocol error: Connection closed. Most likely the page has been closed.");
