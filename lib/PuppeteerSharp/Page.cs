--- conflicted
+++ resolved
@@ -1951,13 +1951,9 @@
                 }
                 return;
             }
-<<<<<<< HEAD
+
             var session = Connection.FromSession(Client).GetSession(sessionId);
-            var worker = new Worker(session, targetInfo.Url, AddConsoleMessage, HandleException);
-=======
-            var session = Client.CreateSession(TargetType.Worker, sessionId);
             var worker = new Worker(session, targetInfo.Url, AddConsoleMessageAsync, HandleException);
->>>>>>> 36836082
             _workers[sessionId] = worker;
             WorkerCreated?.Invoke(this, new WorkerEventArgs(worker));
         }
