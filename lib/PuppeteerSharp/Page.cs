using System;
using System.Collections.Concurrent;
using System.Collections.Generic;
using System.Diagnostics;
using System.Globalization;
using System.IO;
using System.Linq;
using System.Reflection;
using System.Threading.Tasks;
using Microsoft.Extensions.Logging;
using Newtonsoft.Json;
using Newtonsoft.Json.Linq;
using PuppeteerSharp.Helpers;
using PuppeteerSharp.Helpers.Json;
using PuppeteerSharp.Input;
using PuppeteerSharp.Media;
using PuppeteerSharp.Messaging;
using PuppeteerSharp.Mobile;
using PuppeteerSharp.PageAccessibility;
using PuppeteerSharp.PageCoverage;

namespace PuppeteerSharp
{
    /// <summary>
    /// Provides methods to interact with a single tab in Chromium. One <see cref="Browser"/> instance might have multiple <see cref="Page"/> instances.
    /// </summary>
    /// <example>
    /// This example creates a page, navigates it to a URL, and then saves a screenshot:
    /// <code>
    /// var browser = await Puppeteer.LaunchAsync(new LaunchOptions());
    /// var page = await browser.NewPageAsync();
    /// await page.GoToAsync("https://example.com");
    /// await page.ScreenshotAsync("screenshot.png");
    /// await browser.CloseAsync();
    /// </code>
    /// </example>
    [DebuggerDisplay("Page {Url}")]
    public class Page : IDisposable, IAsyncDisposable
    {
        private readonly TaskQueue _screenshotTaskQueue;
        private readonly EmulationManager _emulationManager;
        private readonly Dictionary<string, Delegate> _pageBindings;
        private readonly Dictionary<string, Worker> _workers;
        private readonly ILogger _logger;
        private PageGetLayoutMetricsResponse _burstModeMetrics;
        private bool _screenshotBurstModeOn;
        private ScreenshotOptions _screenshotBurstModeOptions;
        private readonly TaskCompletionSource<bool> _closeCompletedTcs = new TaskCompletionSource<bool>(TaskCreationOptions.RunContinuationsAsynchronously);
        private TaskCompletionSource<bool> _sessionClosedTcs;
        private readonly TimeoutSettings _timeoutSettings;
        private bool _fileChooserInterceptionIsDisabled;
        private readonly ConcurrentDictionary<Guid, TaskCompletionSource<FileChooser>> _fileChooserInterceptors;

        private static readonly Dictionary<string, decimal> _unitToPixels = new Dictionary<string, decimal> {
            {"px", 1},
            {"in", 96},
            {"cm", 37.8m},
            {"mm", 3.78m}
        };

        private Page(
            CDPSession client,
            Target target,
            TaskQueue screenshotTaskQueue)
        {
            Client = client;
            Target = target;
            Keyboard = new Keyboard(client);
            Mouse = new Mouse(client, Keyboard);
            Touchscreen = new Touchscreen(client, Keyboard);
            Tracing = new Tracing(client);
            Coverage = new Coverage(client);

            _fileChooserInterceptors = new ConcurrentDictionary<Guid, TaskCompletionSource<FileChooser>>();
            _timeoutSettings = new TimeoutSettings();
            _emulationManager = new EmulationManager(client);
            _pageBindings = new Dictionary<string, Delegate>();
            _workers = new Dictionary<string, Worker>();
            _logger = Client.Connection.LoggerFactory.CreateLogger<Page>();
            Accessibility = new Accessibility(client);

            _screenshotTaskQueue = screenshotTaskQueue;

            _ = target.CloseTask.ContinueWith((arg) =>
            {
                try
                {
                    Close?.Invoke(this, EventArgs.Empty);
                }
                finally
                {
                    IsClosed = true;
                    _closeCompletedTcs.TrySetResult(true);
                }
            });
        }

        #region Public Properties

        /// <summary>
        /// Chrome DevTools Protocol session.
        /// </summary>
        public CDPSession Client { get; }

        /// <summary>
        /// Raised when the JavaScript <c>load</c> <see href="https://developer.mozilla.org/en-US/docs/Web/Events/load"/> event is dispatched.
        /// </summary>
        public event EventHandler Load;

        /// <summary>
        /// Raised when the page crashes
        /// </summary>
        public event EventHandler<ErrorEventArgs> Error;

        /// <summary>
        /// Raised when the JavaScript code makes a call to <c>console.timeStamp</c>. For the list of metrics see <see cref="MetricsAsync"/>.
        /// </summary>
        public event EventHandler<MetricEventArgs> Metrics;

        /// <summary>
        /// Raised when a JavaScript dialog appears, such as <c>alert</c>, <c>prompt</c>, <c>confirm</c> or <c>beforeunload</c>. Puppeteer can respond to the dialog via <see cref="Dialog"/>'s <see cref="Dialog.Accept(string)"/> or <see cref="Dialog.Dismiss"/> methods.
        /// </summary>
        public event EventHandler<DialogEventArgs> Dialog;

        /// <summary>
        /// Raised when the JavaScript <c>DOMContentLoaded</c> <see href="https://developer.mozilla.org/en-US/docs/Web/Events/DOMContentLoaded"/> event is dispatched.
        /// </summary>
        public event EventHandler DOMContentLoaded;

        /// <summary>
        /// Raised when JavaScript within the page calls one of console API methods, e.g. <c>console.log</c> or <c>console.dir</c>. Also emitted if the page throws an error or a warning.
        /// The arguments passed into <c>console.log</c> appear as arguments on the event handler.
        /// </summary>
        /// <example>
        /// An example of handling <see cref="Console"/> event:
        /// <code>
        /// <![CDATA[
        /// page.Console += (sender, e) =>
        /// {
        ///     for (var i = 0; i < e.Message.Args.Count; ++i)
        ///     {
        ///         System.Console.WriteLine($"{i}: {e.Message.Args[i]}");
        ///     }
        /// }
        /// ]]>
        /// </code>
        /// </example>
        public event EventHandler<ConsoleEventArgs> Console;

        /// <summary>
        /// Raised when a frame is attached.
        /// </summary>
        public event EventHandler<FrameEventArgs> FrameAttached;

        /// <summary>
        /// Raised when a frame is detached.
        /// </summary>
        public event EventHandler<FrameEventArgs> FrameDetached;

        /// <summary>
        /// Raised when a frame is navigated to a new url.
        /// </summary>
        public event EventHandler<FrameEventArgs> FrameNavigated;

        /// <summary>
        /// Raised when a <see cref="Response"/> is received.
        /// </summary>
        /// <example>
        /// An example of handling <see cref="Response"/> event:
        /// <code>
        /// <![CDATA[
        /// var tcs = new TaskCompletionSource<string>();
        /// page.Response += async(sender, e) =>
        /// {
        ///     if (e.Response.Url.Contains("script.js"))
        ///     {
        ///         tcs.TrySetResult(await e.Response.TextAsync());
        ///     }
        /// };
        ///
        /// await Task.WhenAll(
        ///     page.GoToAsync(TestConstants.ServerUrl + "/grid.html"),
        ///     tcs.Task);
        /// Console.WriteLine(await tcs.Task);
        /// ]]>
        /// </code>
        /// </example>
        public event EventHandler<ResponseCreatedEventArgs> Response;

        /// <summary>
        /// Raised when a page issues a request. The <see cref="Request"/> object is read-only.
        /// In order to intercept and mutate requests, see <see cref="SetRequestInterceptionAsync(bool)"/>
        /// </summary>
        public event EventHandler<RequestEventArgs> Request;

        /// <summary>
        /// Raised when a request finishes successfully.
        /// </summary>
        public event EventHandler<RequestEventArgs> RequestFinished;

        /// <summary>
        /// Raised when a request fails, for example by timing out.
        /// </summary>
        public event EventHandler<RequestEventArgs> RequestFailed;

        /// <summary>
        /// Raised when an uncaught exception happens within the page.
        /// </summary>
        public event EventHandler<PageErrorEventArgs> PageError;

        /// <summary>
        /// Emitted when a dedicated WebWorker (<see href="https://developer.mozilla.org/en-US/docs/Web/API/Web_Workers_API"/>) is spawned by the page.
        /// </summary>
        public event EventHandler<WorkerEventArgs> WorkerCreated;

        /// <summary>
        /// Emitted when a dedicated WebWorker (<see href="https://developer.mozilla.org/en-US/docs/Web/API/Web_Workers_API"/>) is terminated.
        /// </summary>
        public event EventHandler<WorkerEventArgs> WorkerDestroyed;

        /// <summary>
        /// Raised when the page closes.
        /// </summary>
        public event EventHandler Close;

        /// <summary>
        /// Raised when the page opens a new tab or window.
        /// </summary>
        public event EventHandler<PopupEventArgs> Popup;

        /// <summary>
        /// This setting will change the default maximum time for the following methods:
        /// - <see cref="GoToAsync(string, NavigationOptions)"/>
        /// - <see cref="GoBackAsync(NavigationOptions)"/>
        /// - <see cref="GoForwardAsync(NavigationOptions)"/>
        /// - <see cref="ReloadAsync(NavigationOptions)"/>
        /// - <see cref="SetContentAsync(string, NavigationOptions)"/>
        /// - <see cref="WaitForNavigationAsync(NavigationOptions)"/>
        /// **NOTE** <see cref="DefaultNavigationTimeout"/> takes priority over <seealso cref="DefaultTimeout"/>
        /// </summary>
        public int DefaultNavigationTimeout
        {
            get => _timeoutSettings.NavigationTimeout;
            set => _timeoutSettings.NavigationTimeout = value;
        }

        /// <summary>
        /// This setting will change the default maximum times for the following methods:
        /// - <see cref="GoBackAsync(NavigationOptions)"/>
        /// - <see cref="GoForwardAsync(NavigationOptions)"/>
        /// - <see cref="GoToAsync(string, NavigationOptions)"/>
        /// - <see cref="ReloadAsync(NavigationOptions)"/>
        /// - <see cref="SetContentAsync(string, NavigationOptions)"/>
        /// - <see cref="WaitForFunctionAsync(string, object[])"/>
        /// - <see cref="WaitForNavigationAsync(NavigationOptions)"/>
        /// - <see cref="WaitForRequestAsync(string, WaitForOptions)"/>
        /// - <see cref="WaitForResponseAsync(string, WaitForOptions)"/>
        /// - <see cref="WaitForXPathAsync(string, WaitForSelectorOptions)"/>
        /// - <see cref="WaitForSelectorAsync(string, WaitForSelectorOptions)"/>
        /// - <see cref="WaitForExpressionAsync(string, WaitForFunctionOptions)"/>
        /// </summary>
        public int DefaultTimeout
        {
            get => _timeoutSettings.Timeout;
            set => _timeoutSettings.Timeout = value;
        }

        /// <summary>
        /// Gets page's main frame
        /// </summary>
        /// <remarks>
        /// Page is guaranteed to have a main frame which persists during navigations.
        /// </remarks>
        public Frame MainFrame => FrameManager.MainFrame;

        /// <summary>
        /// Gets all frames attached to the page.
        /// </summary>
        /// <value>An array of all frames attached to the page.</value>
        public Frame[] Frames => FrameManager.GetFrames();

        /// <summary>
        /// Gets all workers in the page.
        /// </summary>
        public Worker[] Workers => _workers.Values.ToArray();

        /// <summary>
        /// Shortcut for <c>page.MainFrame.Url</c>
        /// </summary>
        public string Url => MainFrame.Url;

        /// <summary>
        /// Gets that target this page was created from.
        /// </summary>
        public Target Target { get; }

        /// <summary>
        /// Gets this page's keyboard
        /// </summary>
        public Keyboard Keyboard { get; }

        /// <summary>
        /// Gets this page's touchscreen
        /// </summary>
        public Touchscreen Touchscreen { get; }

        /// <summary>
        /// Gets this page's coverage
        /// </summary>
        public Coverage Coverage { get; }

        /// <summary>
        /// Gets this page's tracing
        /// </summary>
        public Tracing Tracing { get; }

        /// <summary>
        /// Gets this page's mouse
        /// </summary>
        public Mouse Mouse { get; }

        /// <summary>
        /// Gets this page's viewport
        /// </summary>
        public ViewPortOptions Viewport { get; private set; }

        /// <summary>
        /// List of supported metrics provided by the <see cref="Metrics"/> event.
        /// </summary>
        public static readonly IEnumerable<string> SupportedMetrics = new List<string>
        {
            "Timestamp",
            "Documents",
            "Frames",
            "JSEventListeners",
            "Nodes",
            "LayoutCount",
            "RecalcStyleCount",
            "LayoutDuration",
            "RecalcStyleDuration",
            "ScriptDuration",
            "TaskDuration",
            "JSHeapUsedSize",
            "JSHeapTotalSize"
        };

        /// <summary>
        /// Get the browser the page belongs to.
        /// </summary>
        public Browser Browser => Target.Browser;

        /// <summary>
        /// Get the browser context that the page belongs to.
        /// </summary>
        public BrowserContext BrowserContext => Target.BrowserContext;

        /// <summary>
        /// Get an indication that the page has been closed.
        /// </summary>
        public bool IsClosed { get; private set; }

        /// <summary>
        /// Gets the accessibility.
        /// </summary>
        public Accessibility Accessibility { get; }

        internal bool JavascriptEnabled { get; set; } = true;

        internal bool HasPopupEventListeners => Popup?.GetInvocationList().Any() == true;

        internal FrameManager FrameManager { get; private set; }

        private Task SessionClosedTask
        {
            get
            {
                if (_sessionClosedTcs == null)
                {
                    _sessionClosedTcs = new TaskCompletionSource<bool>(TaskCreationOptions.RunContinuationsAsynchronously);
                    Client.Disconnected += clientDisconnected;

                    void clientDisconnected(object sender, EventArgs e)
                    {
                        _sessionClosedTcs.TrySetException(new TargetClosedException("Target closed", "Session closed"));
                        Client.Disconnected -= clientDisconnected;
                    }
                }

                return _sessionClosedTcs.Task;
            }
        }
        #endregion

        #region Public Methods

        /// <summary>
        /// Sets the page's geolocation.
        /// </summary>
        /// <returns>The task.</returns>
        /// <param name="options">Geolocation options.</param>
        /// <remarks>
        /// Consider using <seealso cref="BrowserContext.OverridePermissionsAsync(string, IEnumerable{OverridePermission})"/> to grant permissions for the page to read its geolocation.
        /// </remarks>
        public Task SetGeolocationAsync(GeolocationOption options)
        {
            if (options.Longitude < -180 || options.Longitude > 180)
            {
                throw new ArgumentException($"Invalid longitude '{ options.Longitude }': precondition - 180 <= LONGITUDE <= 180 failed.");
            }
            if (options.Latitude < -90 || options.Latitude > 90)
            {
                throw new ArgumentException($"Invalid latitude '{ options.Latitude }': precondition - 90 <= LATITUDE <= 90 failed.");
            }
            if (options.Accuracy < 0)
            {
                throw new ArgumentException($"Invalid accuracy '{options.Accuracy}': precondition 0 <= ACCURACY failed.");
            }

            return Client.SendAsync("Emulation.setGeolocationOverride", options);
        }

        /// <summary>
        /// Returns metrics
        /// </summary>
        /// <returns>Task which resolves into a list of metrics</returns>
        /// <remarks>
        /// All timestamps are in monotonic time: monotonically increasing time in seconds since an arbitrary point in the past.
        /// </remarks>
        public async Task<Dictionary<string, decimal>> MetricsAsync()
        {
            var response = await Client.SendAsync<PerformanceGetMetricsResponse>("Performance.getMetrics").ConfigureAwait(false);
            return BuildMetricsObject(response.Metrics);
        }

        /// <summary>
        /// Fetches an element with <paramref name="selector"/>, scrolls it into view if needed, and then uses <see cref="Touchscreen"/> to tap in the center of the element.
        /// </summary>
        /// <param name="selector">A selector to search for element to tap. If there are multiple elements satisfying the selector, the first will be clicked.</param>
        /// <exception cref="SelectorException">If there's no element matching <paramref name="selector"/></exception>
        /// <returns>Task which resolves when the element matching <paramref name="selector"/> is successfully tapped</returns>
        public async Task TapAsync(string selector)
        {
            var handle = await QuerySelectorAsync(selector).ConfigureAwait(false);
            if (handle == null)
            {
                throw new SelectorException($"No node found for selector: {selector}", selector);
            }
            await handle.TapAsync().ConfigureAwait(false);
            await handle.DisposeAsync().ConfigureAwait(false);
        }

        /// <summary>
        /// The method runs <c>document.querySelector</c> within the page. If no element matches the selector, the return value resolve to <c>null</c>.
        /// </summary>
        /// <param name="selector">A selector to query page for</param>
        /// <returns>Task which resolves to <see cref="ElementHandle"/> pointing to the frame element</returns>
        /// <remarks>
        /// Shortcut for <c>page.MainFrame.QuerySelectorAsync(selector)</c>
        /// </remarks>
        /// <seealso cref="Frame.QuerySelectorAsync(string)"/>
        public Task<ElementHandle> QuerySelectorAsync(string selector)
            => MainFrame.QuerySelectorAsync(selector);

        /// <summary>
        /// Runs <c>document.querySelectorAll</c> within the page. If no elements match the selector, the return value resolve to <see cref="Array.Empty{T}"/>.
        /// </summary>
        /// <param name="selector">A selector to query page for</param>
        /// <returns>Task which resolves to ElementHandles pointing to the frame elements</returns>
        /// <seealso cref="Frame.QuerySelectorAllAsync(string)"/>
        public Task<ElementHandle[]> QuerySelectorAllAsync(string selector)
            => MainFrame.QuerySelectorAllAsync(selector);

        /// <summary>
        /// A utility function to be used with <see cref="Extensions.EvaluateFunctionAsync{T}(Task{JSHandle}, string, object[])"/>
        /// </summary>
        /// <param name="selector">A selector to query page for</param>
        /// <returns>Task which resolves to a <see cref="JSHandle"/> of <c>document.querySelectorAll</c> result</returns>
        public Task<JSHandle> QuerySelectorAllHandleAsync(string selector)
            => EvaluateFunctionHandleAsync("selector => Array.from(document.querySelectorAll(selector))", selector);

        /// <summary>
        /// Evaluates the XPath expression
        /// </summary>
        /// <param name="expression">Expression to evaluate <see href="https://developer.mozilla.org/en-US/docs/Web/API/Document/evaluate"/></param>
        /// <returns>Task which resolves to an array of <see cref="ElementHandle"/></returns>
        /// <remarks>
        /// Shortcut for <c>page.MainFrame.XPathAsync(expression)</c>
        /// </remarks>
        /// <seealso cref="Frame.XPathAsync(string)"/>
        public Task<ElementHandle[]> XPathAsync(string expression) => MainFrame.XPathAsync(expression);

        /// <summary>
        /// Executes a script in browser context
        /// </summary>
        /// <param name="script">Script to be evaluated in browser context</param>
        /// <remarks>
        /// If the script, returns a Promise, then the method would wait for the promise to resolve and return its value.
        /// </remarks>
        /// <returns>Task which resolves to script return value</returns>
        public async Task<JSHandle> EvaluateExpressionHandleAsync(string script)
        {
            var context = await MainFrame.GetExecutionContextAsync().ConfigureAwait(false);
            return await context.EvaluateExpressionHandleAsync(script).ConfigureAwait(false);
        }

        /// <summary>
        /// Executes a script in browser context
        /// </summary>
        /// <param name="pageFunction">Script to be evaluated in browser context</param>
        /// <param name="args">Function arguments</param>
        /// <remarks>
        /// If the script, returns a Promise, then the method would wait for the promise to resolve and return its value.
        /// <see cref="JSHandle"/> instances can be passed as arguments
        /// </remarks>
        /// <returns>Task which resolves to script return value</returns>
        public async Task<JSHandle> EvaluateFunctionHandleAsync(string pageFunction, params object[] args)
        {
            var context = await MainFrame.GetExecutionContextAsync().ConfigureAwait(false);
            return await context.EvaluateFunctionHandleAsync(pageFunction, args).ConfigureAwait(false);
        }

        /// <summary>
        /// Adds a function which would be invoked in one of the following scenarios:
        /// - whenever the page is navigated
        /// - whenever the child frame is attached or navigated. In this case, the function is invoked in the context of the newly attached frame
        /// </summary>
        /// <param name="pageFunction">Function to be evaluated in browser context</param>
        /// <param name="args">Arguments to pass to <c>pageFunction</c></param>
        /// <remarks>
        /// The function is invoked after the document was created but before any of its scripts were run. This is useful to amend JavaScript environment, e.g. to seed <c>Math.random</c>.
        /// </remarks>
        /// <example>
        /// An example of overriding the navigator.languages property before the page loads:
        /// <code>
        /// await page.EvaluateOnNewDocumentAsync("() => window.__example = true");
        /// </code>
        /// </example>
        /// <returns>Task</returns>
        [Obsolete("User EvaluateFunctionOnNewDocumentAsync instead")]
        public Task EvaluateOnNewDocumentAsync(string pageFunction, params object[] args)
            => EvaluateFunctionOnNewDocumentAsync(pageFunction, args);

        /// <summary>
        /// Adds a function which would be invoked in one of the following scenarios:
        /// - whenever the page is navigated
        /// - whenever the child frame is attached or navigated. In this case, the function is invoked in the context of the newly attached frame
        /// </summary>
        /// <param name="pageFunction">Function to be evaluated in browser context</param>
        /// <param name="args">Arguments to pass to <c>pageFunction</c></param>
        /// <remarks>
        /// The function is invoked after the document was created but before any of its scripts were run. This is useful to amend JavaScript environment, e.g. to seed <c>Math.random</c>.
        /// </remarks>
        /// <example>
        /// An example of overriding the navigator.languages property before the page loads:
        /// <code>
        /// await page.EvaluateFunctionOnNewDocumentAsync("() => window.__example = true");
        /// </code>
        /// </example>
        /// <returns>Task</returns>
        public Task EvaluateFunctionOnNewDocumentAsync(string pageFunction, params object[] args)
        {
            var source = EvaluationString(pageFunction, args);
            return Client.SendAsync("Page.addScriptToEvaluateOnNewDocument", new PageAddScriptToEvaluateOnNewDocumentRequest
            {
                Source = source
            });
        }

        /// <summary>
        /// Adds a function which would be invoked in one of the following scenarios:
        /// - whenever the page is navigated
        /// - whenever the child frame is attached or navigated. In this case, the function is invoked in the context of the newly attached frame
        /// </summary>
        /// <param name="expression">Javascript expression to be evaluated in browser context</param>
        /// <remarks>
        /// The function is invoked after the document was created but before any of its scripts were run. This is useful to amend JavaScript environment, e.g. to seed <c>Math.random</c>.
        /// </remarks>
        /// <example>
        /// An example of overriding the navigator.languages property before the page loads:
        /// <code>
        /// await page.EvaluateExpressionOnNewDocumentAsync("window.__example = true;");
        /// </code>
        /// </example>
        /// <returns>Task</returns>
        public Task EvaluateExpressionOnNewDocumentAsync(string expression)
            => Client.SendAsync("Page.addScriptToEvaluateOnNewDocument", new PageAddScriptToEvaluateOnNewDocumentRequest
            {
                Source = expression
            });

        /// <summary>
        /// The method iterates JavaScript heap and finds all the objects with the given prototype.
        /// Shortcut for <c>page.MainFrame.GetExecutionContextAsync().QueryObjectsAsync(prototypeHandle)</c>.
        /// </summary>
        /// <returns>A task which resolves to a handle to an array of objects with this prototype.</returns>
        /// <param name="prototypeHandle">A handle to the object prototype.</param>
        public async Task<JSHandle> QueryObjectsAsync(JSHandle prototypeHandle)
        {
            var context = await MainFrame.GetExecutionContextAsync().ConfigureAwait(false);
            return await context.QueryObjectsAsync(prototypeHandle).ConfigureAwait(false);
        }

        /// <summary>
        /// Activating request interception enables <see cref="Request.AbortAsync(RequestAbortErrorCode)">request.AbortAsync</see>,
        /// <see cref="Request.ContinueAsync(Payload)">request.ContinueAsync</see> and <see cref="Request.RespondAsync(ResponseData)">request.RespondAsync</see> methods.
        /// </summary>
        /// <returns>The request interception task.</returns>
        /// <param name="value">Whether to enable request interception..</param>
        public Task SetRequestInterceptionAsync(bool value)
            => FrameManager.NetworkManager.SetRequestInterceptionAsync(value);

        /// <summary>
        /// Set offline mode for the page.
        /// </summary>
        /// <returns>Result task</returns>
        /// <param name="value">When <c>true</c> enables offline mode for the page.</param>
        public Task SetOfflineModeAsync(bool value) => FrameManager.NetworkManager.SetOfflineModeAsync(value);

        /// <summary>
        /// Returns the page's cookies
        /// </summary>
        /// <param name="urls">Url's to return cookies for</param>
        /// <returns>Array of cookies</returns>
        /// <remarks>
        /// If no URLs are specified, this method returns cookies for the current page URL.
        /// If URLs are specified, only cookies for those URLs are returned.
        /// </remarks>
        public async Task<CookieParam[]> GetCookiesAsync(params string[] urls)
            => (await Client.SendAsync<NetworkGetCookiesResponse>("Network.getCookies", new NetworkGetCookiesRequest
            {
                Urls = urls.Length > 0 ? urls : new string[] { Url }
            }).ConfigureAwait(false)).Cookies;

        /// <summary>
        /// Clears all of the current cookies and then sets the cookies for the page
        /// </summary>
        /// <param name="cookies">Cookies to set</param>
        /// <returns>Task</returns>
        public async Task SetCookieAsync(params CookieParam[] cookies)
        {
            foreach (var cookie in cookies)
            {
                if (string.IsNullOrEmpty(cookie.Url) && Url.StartsWith("http", StringComparison.Ordinal))
                {
                    cookie.Url = Url;
                }
                if (cookie.Url == "about:blank")
                {
                    throw new PuppeteerException($"Blank page can not have cookie \"{cookie.Name}\"");
                }
            }

            await DeleteCookieAsync(cookies).ConfigureAwait(false);

            if (cookies.Length > 0)
            {
                await Client.SendAsync("Network.setCookies", new NetworkSetCookiesRequest
                {
                    Cookies = cookies
                }).ConfigureAwait(false);
            }
        }

        /// <summary>
        /// Deletes cookies from the page
        /// </summary>
        /// <param name="cookies">Cookies to delete</param>
        /// <returns>Task</returns>
        public async Task DeleteCookieAsync(params CookieParam[] cookies)
        {
            var pageURL = Url;
            foreach (var cookie in cookies)
            {
                if (string.IsNullOrEmpty(cookie.Url) && pageURL.StartsWith("http", StringComparison.Ordinal))
                {
                    cookie.Url = pageURL;
                }
                await Client.SendAsync("Network.deleteCookies", cookie).ConfigureAwait(false);
            }
        }

        /// <summary>
        /// Adds a <c><![CDATA[<script>]]></c> tag into the page with the desired url or content
        /// </summary>
        /// <param name="options">add script tag options</param>
        /// <remarks>
        /// Shortcut for <c>page.MainFrame.AddScriptTagAsync(options)</c>
        /// </remarks>
        /// <returns>Task which resolves to the added tag when the script's onload fires or when the script content was injected into frame</returns>
        /// <seealso cref="Frame.AddScriptTagAsync(AddTagOptions)"/>
        public Task<ElementHandle> AddScriptTagAsync(AddTagOptions options) => MainFrame.AddScriptTagAsync(options);

        /// <summary>
        /// Adds a <c><![CDATA[<script>]]></c> tag into the page with the desired url or content
        /// </summary>
        /// <param name="url">script url</param>
        /// <remarks>
        /// Shortcut for <c>page.MainFrame.AddScriptTagAsync(new AddTagOptions { Url = url })</c>
        /// </remarks>
        /// <returns>Task which resolves to the added tag when the script's onload fires or when the script content was injected into frame</returns>
        public Task<ElementHandle> AddScriptTagAsync(string url) => AddScriptTagAsync(new AddTagOptions { Url = url });

        /// <summary>
        /// Adds a <c><![CDATA[<link rel="stylesheet">]]></c> tag into the page with the desired url or a <c><![CDATA[<link rel="stylesheet">]]></c> tag with the content
        /// </summary>
        /// <param name="options">add style tag options</param>
        /// <remarks>
        /// Shortcut for <c>page.MainFrame.AddStyleTagAsync(options)</c>
        /// </remarks>
        /// <returns>Task which resolves to the added tag when the stylesheet's onload fires or when the CSS content was injected into frame</returns>
        /// <seealso cref="Frame.AddStyleTag(AddTagOptions)"/>
        public Task<ElementHandle> AddStyleTagAsync(AddTagOptions options) => MainFrame.AddStyleTagAsync(options);

        /// <summary>
        /// Adds a <c><![CDATA[<link rel="stylesheet">]]></c> tag into the page with the desired url or a <c><![CDATA[<link rel="stylesheet">]]></c> tag with the content
        /// </summary>
        /// <param name="url">stylesheel url</param>
        /// <remarks>
        /// Shortcut for <c>page.MainFrame.AddStyleTagAsync(new AddTagOptions { Url = url })</c>
        /// </remarks>
        /// <returns>Task which resolves to the added tag when the stylesheet's onload fires or when the CSS content was injected into frame</returns>
        public Task<ElementHandle> AddStyleTagAsync(string url) => AddStyleTagAsync(new AddTagOptions { Url = url });

        /// <summary>
        /// Adds a function called <c>name</c> on the page's <c>window</c> object.
        /// When called, the function executes <paramref name="puppeteerFunction"/> in C# and returns a <see cref="Task"/> which resolves when <paramref name="puppeteerFunction"/> completes.
        /// </summary>
        /// <param name="name">Name of the function on the window object</param>
        /// <param name="puppeteerFunction">Callback function which will be called in Puppeteer's context.</param>
        /// <remarks>
        /// If the <paramref name="puppeteerFunction"/> returns a <see cref="Task"/>, it will be awaited.
        /// Functions installed via <see cref="ExposeFunctionAsync(string, Action)"/> survive navigations
        /// </remarks>
        /// <returns>Task</returns>
        public Task ExposeFunctionAsync(string name, Action puppeteerFunction)
            => ExposeFunctionAsync(name, (Delegate)puppeteerFunction);

        /// <summary>
        /// Adds a function called <c>name</c> on the page's <c>window</c> object.
        /// When called, the function executes <paramref name="puppeteerFunction"/> in C# and returns a <see cref="Task"/> which resolves to the return value of <paramref name="puppeteerFunction"/>.
        /// </summary>
        /// <typeparam name="TResult">The result of <paramref name="puppeteerFunction"/></typeparam>
        /// <param name="name">Name of the function on the window object</param>
        /// <param name="puppeteerFunction">Callback function which will be called in Puppeteer's context.</param>
        /// <remarks>
        /// If the <paramref name="puppeteerFunction"/> returns a <see cref="Task"/>, it will be awaited.
        /// Functions installed via <see cref="ExposeFunctionAsync{TResult}(string, Func{TResult})"/> survive navigations
        /// </remarks>
        /// <returns>Task</returns>
        public Task ExposeFunctionAsync<TResult>(string name, Func<TResult> puppeteerFunction)
            => ExposeFunctionAsync(name, (Delegate)puppeteerFunction);

        /// <summary>
        /// Adds a function called <c>name</c> on the page's <c>window</c> object.
        /// When called, the function executes <paramref name="puppeteerFunction"/> in C# and returns a <see cref="Task"/> which resolves to the return value of <paramref name="puppeteerFunction"/>.
        /// </summary>
        /// <typeparam name="TResult">The result of <paramref name="puppeteerFunction"/></typeparam>
        /// <typeparam name="T">The parameter of <paramref name="puppeteerFunction"/></typeparam>
        /// <param name="name">Name of the function on the window object</param>
        /// <param name="puppeteerFunction">Callback function which will be called in Puppeteer's context.</param>
        /// <remarks>
        /// If the <paramref name="puppeteerFunction"/> returns a <see cref="Task"/>, it will be awaited.
        /// Functions installed via <see cref="ExposeFunctionAsync{T, TResult}(string, Func{T, TResult})"/> survive navigations
        /// </remarks>
        /// <returns>Task</returns>
        public Task ExposeFunctionAsync<T, TResult>(string name, Func<T, TResult> puppeteerFunction)
            => ExposeFunctionAsync(name, (Delegate)puppeteerFunction);

        /// <summary>
        /// Adds a function called <c>name</c> on the page's <c>window</c> object.
        /// When called, the function executes <paramref name="puppeteerFunction"/> in C# and returns a <see cref="Task"/> which resolves to the return value of <paramref name="puppeteerFunction"/>.
        /// </summary>
        /// <typeparam name="TResult">The result of <paramref name="puppeteerFunction"/></typeparam>
        /// <typeparam name="T1">The first parameter of <paramref name="puppeteerFunction"/></typeparam>
        /// <typeparam name="T2">The second parameter of <paramref name="puppeteerFunction"/></typeparam>
        /// <param name="name">Name of the function on the window object</param>
        /// <param name="puppeteerFunction">Callback function which will be called in Puppeteer's context.</param>
        /// <remarks>
        /// If the <paramref name="puppeteerFunction"/> returns a <see cref="Task"/>, it will be awaited.
        /// Functions installed via <see cref="ExposeFunctionAsync{T1, T2, TResult}(string, Func{T1, T2, TResult})"/> survive navigations
        /// </remarks>
        /// <returns>Task</returns>
        public Task ExposeFunctionAsync<T1, T2, TResult>(string name, Func<T1, T2, TResult> puppeteerFunction)
            => ExposeFunctionAsync(name, (Delegate)puppeteerFunction);

        /// <summary>
        /// Adds a function called <c>name</c> on the page's <c>window</c> object.
        /// When called, the function executes <paramref name="puppeteerFunction"/> in C# and returns a <see cref="Task"/> which resolves to the return value of <paramref name="puppeteerFunction"/>.
        /// </summary>
        /// <typeparam name="TResult">The result of <paramref name="puppeteerFunction"/></typeparam>
        /// <typeparam name="T1">The first parameter of <paramref name="puppeteerFunction"/></typeparam>
        /// <typeparam name="T2">The second parameter of <paramref name="puppeteerFunction"/></typeparam>
        /// <typeparam name="T3">The third parameter of <paramref name="puppeteerFunction"/></typeparam>
        /// <param name="name">Name of the function on the window object</param>
        /// <param name="puppeteerFunction">Callback function which will be called in Puppeteer's context.</param>
        /// <remarks>
        /// If the <paramref name="puppeteerFunction"/> returns a <see cref="Task"/>, it will be awaited.
        /// Functions installed via <see cref="ExposeFunctionAsync{T1, T2, T3, TResult}(string, Func{T1, T2, T3, TResult})"/> survive navigations
        /// </remarks>
        /// <returns>Task</returns>
        public Task ExposeFunctionAsync<T1, T2, T3, TResult>(string name, Func<T1, T2, T3, TResult> puppeteerFunction)
            => ExposeFunctionAsync(name, (Delegate)puppeteerFunction);

        /// <summary>
        /// Adds a function called <c>name</c> on the page's <c>window</c> object.
        /// When called, the function executes <paramref name="puppeteerFunction"/> in C# and returns a <see cref="Task"/> which resolves to the return value of <paramref name="puppeteerFunction"/>.
        /// </summary>
        /// <typeparam name="TResult">The result of <paramref name="puppeteerFunction"/></typeparam>
        /// <typeparam name="T1">The first parameter of <paramref name="puppeteerFunction"/></typeparam>
        /// <typeparam name="T2">The second parameter of <paramref name="puppeteerFunction"/></typeparam>
        /// <typeparam name="T3">The third parameter of <paramref name="puppeteerFunction"/></typeparam>
        /// <typeparam name="T4">The fourth parameter of <paramref name="puppeteerFunction"/></typeparam>
        /// <param name="name">Name of the function on the window object</param>
        /// <param name="puppeteerFunction">Callback function which will be called in Puppeteer's context.</param>
        /// <remarks>
        /// If the <paramref name="puppeteerFunction"/> returns a <see cref="Task"/>, it will be awaited.
        /// Functions installed via <see cref="ExposeFunctionAsync{T1, T2, T3, T4, TResult}(string, Func{T1, T2, T3, T4, TResult})"/> survive navigations
        /// </remarks>
        /// <returns>Task</returns>
        public Task ExposeFunctionAsync<T1, T2, T3, T4, TResult>(string name, Func<T1, T2, T3, T4, TResult> puppeteerFunction)
            => ExposeFunctionAsync(name, (Delegate)puppeteerFunction);

        /// <summary>
        /// Gets the full HTML contents of the page, including the doctype.
        /// </summary>
        /// <returns>Task which resolves to the HTML content.</returns>
        /// <seealso cref="Frame.GetContentAsync"/>
        public Task<string> GetContentAsync() => FrameManager.MainFrame.GetContentAsync();

        /// <summary>
        /// Sets the HTML markup to the page
        /// </summary>
        /// <param name="html">HTML markup to assign to the page.</param>
        /// <param name="options">The navigations options</param>
        /// <returns>Task.</returns>
        /// <seealso cref="Frame.SetContentAsync(string, NavigationOptions)"/>
        public Task SetContentAsync(string html, NavigationOptions options = null) => FrameManager.MainFrame.SetContentAsync(html, options);

        /// <summary>
        /// Navigates to an url
        /// </summary>
        /// <remarks>
        /// <see cref="GoToAsync(string, int?, WaitUntilNavigation[])"/> will throw an error if:
        /// - there's an SSL error (e.g. in case of self-signed certificates).
        /// - target URL is invalid.
        /// - the `timeout` is exceeded during navigation.
        /// - the remote server does not respond or is unreachable.
        /// - the main resource failed to load.
        ///
        /// <see cref="GoToAsync(string, int?, WaitUntilNavigation[])"/> will not throw an error when any valid HTTP status code is returned by the remote server,
        /// including 404 "Not Found" and 500 "Internal Server Error".  The status code for such responses can be retrieved by calling <see cref="Response.Status"/>
        ///
        /// > **NOTE** <see cref="GoToAsync(string, int?, WaitUntilNavigation[])"/> either throws an error or returns a main resource response.
        /// The only exceptions are navigation to `about:blank` or navigation to the same URL with a different hash, which would succeed and return `null`.
        ///
        /// > **NOTE** Headless mode doesn't support navigation to a PDF document. See the <see fref="https://bugs.chromium.org/p/chromium/issues/detail?id=761295">upstream issue</see>.
        ///
        /// Shortcut for <seealso cref="Frame.GoToAsync(string, int?, WaitUntilNavigation[])"/>
        /// </remarks>
        /// <param name="url">URL to navigate page to. The url should include scheme, e.g. https://.</param>
        /// <param name="options">Navigation parameters.</param>
        /// <returns>Task which resolves to the main resource response. In case of multiple redirects, the navigation will resolve with the response of the last redirect.</returns>
        /// <seealso cref="GoToAsync(string, int?, WaitUntilNavigation[])"/>
        public Task<Response> GoToAsync(string url, NavigationOptions options) => FrameManager.MainFrame.GoToAsync(url, options);

        /// <summary>
        /// Navigates to an url
        /// </summary>
        /// <param name="url">URL to navigate page to. The url should include scheme, e.g. https://.</param>
        /// <param name="timeout">Maximum navigation time in milliseconds, defaults to 30 seconds, pass <c>0</c> to disable timeout. </param>
        /// <param name="waitUntil">When to consider navigation succeeded, defaults to <see cref="WaitUntilNavigation.Load"/>. Given an array of <see cref="WaitUntilNavigation"/>, navigation is considered to be successful after all events have been fired</param>
        /// <returns>Task which resolves to the main resource response. In case of multiple redirects, the navigation will resolve with the response of the last redirect</returns>
        /// <seealso cref="GoToAsync(string, NavigationOptions)"/>
        public Task<Response> GoToAsync(string url, int? timeout = null, WaitUntilNavigation[] waitUntil = null)
            => GoToAsync(url, new NavigationOptions { Timeout = timeout, WaitUntil = waitUntil });

        /// <summary>
        /// Navigates to an url
        /// </summary>
        /// <param name="url">URL to navigate page to. The url should include scheme, e.g. https://.</param>
        /// <param name="waitUntil">When to consider navigation succeeded.</param>
        /// <returns>Task which resolves to the main resource response. In case of multiple redirects, the navigation will resolve with the response of the last redirect</returns>
        /// <seealso cref="GoToAsync(string, NavigationOptions)"/>
        public Task<Response> GoToAsync(string url, WaitUntilNavigation waitUntil)
            => GoToAsync(url, new NavigationOptions { WaitUntil = new[] { waitUntil } });

        /// <summary>
        /// generates a pdf of the page with <see cref="MediaType.Print"/> css media. To generate a pdf with <see cref="MediaType.Screen"/> media call <see cref="EmulateMediaAsync(MediaType)"/> with <see cref="MediaType.Screen"/>
        /// </summary>
        /// <param name="file">The file path to save the PDF to. paths are resolved using <see cref="Path.GetFullPath(string)"/></param>
        /// <returns></returns>
        /// <remarks>
        /// Generating a pdf is currently only supported in Chrome headless
        /// </remarks>
        public Task PdfAsync(string file) => PdfAsync(file, new PdfOptions());

        /// <summary>
        ///  generates a pdf of the page with <see cref="MediaType.Print"/> css media. To generate a pdf with <see cref="MediaType.Screen"/> media call <see cref="EmulateMediaAsync(MediaType)"/> with <see cref="MediaType.Screen"/>
        /// </summary>
        /// <param name="file">The file path to save the PDF to. paths are resolved using <see cref="Path.GetFullPath(string)"/></param>
        /// <param name="options">pdf options</param>
        /// <returns></returns>
        /// <remarks>
        /// Generating a pdf is currently only supported in Chrome headless
        /// </remarks>
        public async Task PdfAsync(string file, PdfOptions options)
            => await PdfInternalAsync(file, options).ConfigureAwait(false);

        /// <summary>
        /// generates a pdf of the page with <see cref="MediaType.Print"/> css media. To generate a pdf with <see cref="MediaType.Screen"/> media call <see cref="EmulateMediaAsync(MediaType)"/> with <see cref="MediaType.Screen"/>
        /// </summary>
        /// <returns>Task which resolves to a <see cref="Stream"/> containing the PDF data.</returns>
        /// <remarks>
        /// Generating a pdf is currently only supported in Chrome headless
        /// </remarks>
        public Task<Stream> PdfStreamAsync() => PdfStreamAsync(new PdfOptions());

        /// <summary>
        /// Generates a pdf of the page with <see cref="MediaType.Print"/> css media. To generate a pdf with <see cref="MediaType.Screen"/> media call <see cref="EmulateMediaAsync(MediaType)"/> with <see cref="MediaType.Screen"/>
        /// </summary>
        /// <param name="options">pdf options</param>
        /// <returns>Task which resolves to a <see cref="Stream"/> containing the PDF data.</returns>
        /// <remarks>
        /// Generating a pdf is currently only supported in Chrome headless
        /// </remarks>
        public async Task<Stream> PdfStreamAsync(PdfOptions options)
            => new MemoryStream(await PdfDataAsync(options).ConfigureAwait(false));

        /// <summary>
        /// Generates a pdf of the page with <see cref="MediaType.Print"/> css media. To generate a pdf with <see cref="MediaType.Screen"/> media call <see cref="EmulateMediaAsync(MediaType)"/> with <see cref="MediaType.Screen"/>
        /// </summary>
        /// <returns>Task which resolves to a <see cref="byte"/>[] containing the PDF data.</returns>
        /// <remarks>
        /// Generating a pdf is currently only supported in Chrome headless
        /// </remarks>
        public Task<byte[]> PdfDataAsync() => PdfDataAsync(new PdfOptions());

        /// <summary>
        /// Generates a pdf of the page with <see cref="MediaType.Print"/> css media. To generate a pdf with <see cref="MediaType.Screen"/> media call <see cref="EmulateMediaAsync(MediaType)"/> with <see cref="MediaType.Screen"/>
        /// </summary>
        /// <param name="options">pdf options</param>
        /// <returns>Task which resolves to a <see cref="byte"/>[] containing the PDF data.</returns>
        /// <remarks>
        /// Generating a pdf is currently only supported in Chrome headless
        /// </remarks>
        public Task<byte[]> PdfDataAsync(PdfOptions options) => PdfInternalAsync(null, options);

        internal async Task<byte[]> PdfInternalAsync(string file, PdfOptions options)
        {
            var paperWidth = PaperFormat.Letter.Width;
            var paperHeight = PaperFormat.Letter.Height;

            if (options.Format != null)
            {
                paperWidth = options.Format.Width;
                paperHeight = options.Format.Height;
            }
            else
            {
                if (options.Width != null)
                {
                    paperWidth = ConvertPrintParameterToInches(options.Width);
                }
                if (options.Height != null)
                {
                    paperHeight = ConvertPrintParameterToInches(options.Height);
                }
            }

            var marginTop = ConvertPrintParameterToInches(options.MarginOptions.Top);
            var marginLeft = ConvertPrintParameterToInches(options.MarginOptions.Left);
            var marginBottom = ConvertPrintParameterToInches(options.MarginOptions.Bottom);
            var marginRight = ConvertPrintParameterToInches(options.MarginOptions.Right);

            var result = await Client.SendAsync<PagePrintToPDFResponse>("Page.printToPDF", new PagePrintToPDFRequest
            {
                TransferMode = "ReturnAsStream",
                Landscape = options.Landscape,
                DisplayHeaderFooter = options.DisplayHeaderFooter,
                HeaderTemplate = options.HeaderTemplate,
                FooterTemplate = options.FooterTemplate,
                PrintBackground = options.PrintBackground,
                Scale = options.Scale,
                PaperWidth = paperWidth,
                PaperHeight = paperHeight,
                MarginTop = marginTop,
                MarginBottom = marginBottom,
                MarginLeft = marginLeft,
                MarginRight = marginRight,
                PageRanges = options.PageRanges,
                PreferCSSPageSize = options.PreferCSSPageSize
            }).ConfigureAwait(false);

            return await ProtocolStreamReader.ReadProtocolStreamByteAsync(Client, result.Stream, file).ConfigureAwait(false);
        }

        /// <summary>
        /// Enables/Disables Javascript on the page
        /// </summary>
        /// <returns>Task.</returns>
        /// <param name="enabled">Whether or not to enable JavaScript on the page.</param>
        public Task SetJavaScriptEnabledAsync(bool enabled)
        {
            if (enabled == JavascriptEnabled)
            {
                return Task.CompletedTask;
            }
            JavascriptEnabled = enabled;
            return Client.SendAsync("Emulation.setScriptExecutionDisabled", new EmulationSetScriptExecutionDisabledRequest
            {
                Value = !enabled
            });
        }

        /// <summary>
        /// Toggles bypassing page's Content-Security-Policy.
        /// </summary>
        /// <param name="enabled">sets bypassing of page's Content-Security-Policy.</param>
        /// <returns></returns>
        /// <remarks>
        /// CSP bypassing happens at the moment of CSP initialization rather then evaluation.
        /// Usually this means that <see cref="SetBypassCSPAsync(bool)"/> should be called before navigating to the domain.
        /// </remarks>
        public Task SetBypassCSPAsync(bool enabled) => Client.SendAsync("Page.setBypassCSP", new PageSetBypassCSPRequest
        {
            Enabled = enabled
        });

        /// <summary>
        /// Emulates a media such as screen or print.
        /// </summary>
        /// <returns>Task.</returns>
        /// <param name="media">Media to set.</param>
        [Obsolete("User EmulateMediaTypeAsync instead")]
        public Task EmulateMediaAsync(MediaType media) => EmulateMediaTypeAsync(media);

        /// <summary>
        /// Emulates a media such as screen or print.
        /// </summary>
        /// <param name="type">Media to set.</param>
        /// <example>
        /// <code>
        /// <![CDATA[
        /// await page.EvaluateFunctionAsync<bool>("() => matchMedia('screen').matches)");
        /// // → true
        /// await page.EvaluateFunctionAsync<bool>("() => matchMedia('print').matches)");
        /// // → true
        /// await page.EmulateMediaTypeAsync(MediaType.Print);
        /// await page.EvaluateFunctionAsync<bool>("() => matchMedia('screen').matches)");
        /// // → false
        /// await page.EvaluateFunctionAsync<bool>("() => matchMedia('print').matches)");
        /// // → true
        /// await page.EmulateMediaTypeAsync(MediaType.None);
        /// await page.EvaluateFunctionAsync<bool>("() => matchMedia('screen').matches)");
        /// // → true
        /// await page.EvaluateFunctionAsync<bool>("() => matchMedia('print').matches)");
        /// // → true
        /// ]]>
        /// </code>
        /// </example>
        /// <returns>Emulate media type task.</returns>
        public Task EmulateMediaTypeAsync(MediaType type)
            => Client.SendAsync("Emulation.setEmulatedMedia", new EmulationSetEmulatedMediaTypeRequest { Media = type });

        /// <summary>
        /// Given an array of media feature objects, emulates CSS media features on the page.
        /// </summary>
        /// <param name="features">Features to apply</param>
        /// <example>
        /// <code>
        /// <![CDATA[
        /// await page.EmulateMediaFeaturesAsync(new MediaFeature[]{ new MediaFeature { MediaFeature =  MediaFeature.PrefersColorScheme, Value = "dark" }});
        /// await page.EvaluateFunctionAsync<bool>("() => matchMedia('(prefers-color-scheme: dark)').matches)");
        /// // → true
        /// await page.EvaluateFunctionAsync<bool>("() => matchMedia('(prefers-color-scheme: light)').matches)");
        /// // → false
        /// await page.EvaluateFunctionAsync<bool>("() => matchMedia('(prefers-color-scheme: no-preference)').matches)");
        /// // → false
        /// await page.EmulateMediaFeaturesAsync(new MediaFeature[]{ new MediaFeature { MediaFeature = MediaFeature.PrefersReducedMotion, Value = "reduce" }});
        /// await page.EvaluateFunctionAsync<bool>("() => matchMedia('(prefers-reduced-motion: reduce)').matches)");
        /// // → true
        /// await page.EvaluateFunctionAsync<bool>("() => matchMedia('(prefers-color-scheme: no-preference)').matches)");
        /// // → false
        /// await page.EmulateMediaFeaturesAsync(new MediaFeature[]
        /// {
        ///   new MediaFeature { MediaFeature = MediaFeature.PrefersColorScheme, Value = "dark" },
        ///   new MediaFeature { MediaFeature = MediaFeature.PrefersReducedMotion, Value = "reduce" },
        /// });
        /// await page.EvaluateFunctionAsync<bool>("() => matchMedia('(prefers-color-scheme: dark)').matches)");
        /// // → true
        /// await page.EvaluateFunctionAsync<bool>("() => matchMedia('(prefers-color-scheme: light)').matches)");
        /// // → false
        /// await page.EvaluateFunctionAsync<bool>("() => matchMedia('(prefers-color-scheme: no-preference)').matches)");
        /// // → false
        /// await page.EvaluateFunctionAsync<bool>("() => matchMedia('(prefers-reduced-motion: reduce)').matches)");
        /// // → true
        /// await page.EvaluateFunctionAsync<bool>("() => matchMedia('(prefers-color-scheme: no-preference)').matches)");
        /// // → false
        /// ]]>
        /// </code>
        /// </example>
        /// <returns>Emulate features task</returns>
        public Task EmulateMediaFeaturesAsync(IEnumerable<MediaFeatureValue> features)
            => Client.SendAsync("Emulation.setEmulatedMedia", new EmulationSetEmulatedMediaFeatureRequest { Features = features });

        /// <summary>
        /// Sets the viewport.
        /// In the case of multiple pages in a single browser, each page can have its own viewport size.
        /// <see cref="SetViewportAsync(ViewPortOptions)"/> will resize the page. A lot of websites don't expect phones to change size, so you should set the viewport before navigating to the page.
        /// </summary>
        /// <example>
        ///<![CDATA[
        /// using(var page = await browser.NewPageAsync())
        /// {
        ///     await page.SetViewPortAsync(new ViewPortOptions
        ///     {
        ///         Width = 640,
        ///         Height = 480,
        ///         DeviceScaleFactor = 1
        ///     });
        ///     await page.goto('https://www.example.com');
        /// }
        /// ]]>
        /// </example>
        /// <returns>The viewport task.</returns>
        /// <param name="viewport">Viewport options.</param>
        public async Task SetViewportAsync(ViewPortOptions viewport)
        {
            var needsReload = await _emulationManager.EmulateViewport(viewport).ConfigureAwait(false);
            Viewport = viewport;

            if (needsReload)
            {
                await ReloadAsync().ConfigureAwait(false);
            }
        }

        /// <summary>
        /// Emulates given device metrics and user agent.
        /// </summary>
        /// <remarks>
        /// This method is a shortcut for calling two methods:
        /// <see cref="SetViewportAsync(ViewPortOptions)"/>
        /// <see cref="SetUserAgentAsync(string)"/>
        /// To aid emulation, puppeteer provides a list of device descriptors which can be obtained via the <see cref="Puppeteer.Devices"/>.
        /// <see cref="EmulateAsync(DeviceDescriptor)"/> will resize the page. A lot of websites don't expect phones to change size, so you should emulate before navigating to the page.
        /// </remarks>
        /// <example>
        ///<![CDATA[
        /// var iPhone = Puppeteer.Devices[DeviceDescriptorName.IPhone6];
        /// using(var page = await browser.NewPageAsync())
        /// {
        ///     await page.EmulateAsync(iPhone);
        ///     await page.goto('https://www.google.com');
        /// }
        /// ]]>
        /// </example>
        /// <returns>Task.</returns>
        /// <param name="options">Emulation options.</param>
        public Task EmulateAsync(DeviceDescriptor options) => Task.WhenAll(
            SetViewportAsync(options.ViewPort),
            SetUserAgentAsync(options.UserAgent));

        /// <summary>
        /// Takes a screenshot of the page
        /// </summary>
        /// <returns>The screenshot task.</returns>
        /// <param name="file">The file path to save the image to. The screenshot type will be inferred from file extension.
        /// If path is a relative path, then it is resolved relative to current working directory. If no path is provided,
        /// the image won't be saved to the disk.</param>
        public Task ScreenshotAsync(string file) => ScreenshotAsync(file, new ScreenshotOptions());

        /// <summary>
        /// Takes a screenshot of the page
        /// </summary>
        /// <returns>The screenshot task.</returns>
        /// <param name="file">The file path to save the image to. The screenshot type will be inferred from file extension.
        /// If path is a relative path, then it is resolved relative to current working directory. If no path is provided,
        /// the image won't be saved to the disk.</param>
        /// <param name="options">Screenshot options.</param>
        public async Task ScreenshotAsync(string file, ScreenshotOptions options)
        {
            if (!options.Type.HasValue)
            {
                options.Type = ScreenshotOptions.GetScreenshotTypeFromFile(file);

                if (options.Type == ScreenshotType.Jpeg && !options.Quality.HasValue)
                {
                    options.Quality = 90;
                }
            }
            var data = await ScreenshotDataAsync(options).ConfigureAwait(false);

            using (var fs = AsyncFileHelper.CreateStream(file, FileMode.Create))
            {
                await fs.WriteAsync(data, 0, data.Length).ConfigureAwait(false);
            }
        }

        /// <summary>
        /// Takes a screenshot of the page
        /// </summary>
        /// <returns>Task which resolves to a <see cref="Stream"/> containing the image data.</returns>
        public Task<Stream> ScreenshotStreamAsync() => ScreenshotStreamAsync(new ScreenshotOptions());

        /// <summary>
        /// Takes a screenshot of the page
        /// </summary>
        /// <returns>Task which resolves to a <see cref="Stream"/> containing the image data.</returns>
        /// <param name="options">Screenshot options.</param>
        public async Task<Stream> ScreenshotStreamAsync(ScreenshotOptions options)
            => new MemoryStream(await ScreenshotDataAsync(options).ConfigureAwait(false));

        /// <summary>
        /// Takes a screenshot of the page
        /// </summary>
        /// <returns>Task which resolves to a <see cref="string"/> containing the image data as base64.</returns>
        public Task<string> ScreenshotBase64Async() => ScreenshotBase64Async(new ScreenshotOptions());

        /// <summary>
        /// Takes a screenshot of the page
        /// </summary>
        /// <returns>Task which resolves to a <see cref="string"/> containing the image data as base64.</returns>
        /// <param name="options">Screenshot options.</param>
        public Task<string> ScreenshotBase64Async(ScreenshotOptions options)
        {
            var screenshotType = options.Type;

            if (!screenshotType.HasValue)
            {
                screenshotType = ScreenshotType.Png;
            }

            if (options.Quality.HasValue)
            {
                if (screenshotType != ScreenshotType.Jpeg)
                {
                    throw new ArgumentException($"options.Quality is unsupported for the {screenshotType} screenshots");
                }

                if (options.Quality < 0 || options.Quality > 100)
                {
                    throw new ArgumentException($"Expected options.quality to be between 0 and 100 (inclusive), got {options.Quality}");
                }
            }
            if (options?.Clip?.Width == 0)
            {
                throw new PuppeteerException("Expected options.Clip.Width not to be 0.");
            }
            if (options?.Clip?.Height == 0)
            {
                throw new PuppeteerException("Expected options.Clip.Height not to be 0.");
            }

            if (options.Clip != null && options.FullPage)
            {
                throw new ArgumentException("options.clip and options.fullPage are exclusive");
            }

            return _screenshotTaskQueue.Enqueue(() => PerformScreenshot(screenshotType.Value, options));
        }

        /// <summary>
        /// Takes a screenshot of the page
        /// </summary>
        /// <returns>Task which resolves to a <see cref="byte"/>[] containing the image data.</returns>
        public Task<byte[]> ScreenshotDataAsync() => ScreenshotDataAsync(new ScreenshotOptions());

        /// <summary>
        /// Takes a screenshot of the page
        /// </summary>
        /// <returns>Task which resolves to a <see cref="byte"/>[] containing the image data.</returns>
        /// <param name="options">Screenshot options.</param>
        public async Task<byte[]> ScreenshotDataAsync(ScreenshotOptions options)
            => Convert.FromBase64String(await ScreenshotBase64Async(options).ConfigureAwait(false));

        /// <summary>
        /// Returns page's title
        /// </summary>
        /// <returns>page's title</returns>
        /// <see cref="Frame.GetTitleAsync"/>
        public Task<string> GetTitleAsync() => MainFrame.GetTitleAsync();

        /// <summary>
        /// Closes the page.
        /// </summary>
        /// <param name="options">Close options.</param>
        /// <returns>Task.</returns>
        public Task CloseAsync(PageCloseOptions options = null)
        {
            if (!(Client?.Connection?.IsClosed ?? true))
            {
                var runBeforeUnload = options?.RunBeforeUnload ?? false;

                if (runBeforeUnload)
                {
                    return Client.SendAsync("Page.close");
                }

                return Client.Connection.SendAsync("Target.closeTarget", new TargetCloseTargetRequest
                {
                    TargetId = Target.TargetId
                }).ContinueWith(task => Target.CloseTask);
            }

            _logger.LogWarning("Protocol error: Connection closed. Most likely the page has been closed.");
            return _closeCompletedTcs.Task;
        }

        /// <summary>
        /// Toggles ignoring cache for each request based on the enabled state. By default, caching is enabled.
        /// </summary>
        /// <param name="enabled">sets the <c>enabled</c> state of the cache</param>
        /// <returns>Task</returns>
        public Task SetCacheEnabledAsync(bool enabled = true)
            => FrameManager.NetworkManager.SetCacheEnabledAsync(enabled);

        /// <summary>
        /// Fetches an element with <paramref name="selector"/>, scrolls it into view if needed, and then uses <see cref="Mouse"/> to click in the center of the element.
        /// </summary>
        /// <param name="selector">A selector to search for element to click. If there are multiple elements satisfying the selector, the first will be clicked.</param>
        /// <param name="options">click options</param>
        /// <exception cref="SelectorException">If there's no element matching <paramref name="selector"/></exception>
        /// <returns>Task which resolves when the element matching <paramref name="selector"/> is successfully clicked</returns>
        public Task ClickAsync(string selector, ClickOptions options = null) => FrameManager.MainFrame.ClickAsync(selector, options);

        /// <summary>
        /// Fetches an element with <paramref name="selector"/>, scrolls it into view if needed, and then uses <see cref="Mouse"/> to hover over the center of the element.
        /// </summary>
        /// <param name="selector">A selector to search for element to hover. If there are multiple elements satisfying the selector, the first will be hovered.</param>
        /// <exception cref="SelectorException">If there's no element matching <paramref name="selector"/></exception>
        /// <returns>Task which resolves when the element matching <paramref name="selector"/> is successfully hovered</returns>
        public Task HoverAsync(string selector) => FrameManager.MainFrame.HoverAsync(selector);

        /// <summary>
        /// Fetches an element with <paramref name="selector"/> and focuses it
        /// </summary>
        /// <param name="selector">A selector to search for element to focus. If there are multiple elements satisfying the selector, the first will be focused.</param>
        /// <exception cref="SelectorException">If there's no element matching <paramref name="selector"/></exception>
        /// <returns>Task which resolves when the element matching <paramref name="selector"/> is successfully focused</returns>
        public Task FocusAsync(string selector) => FrameManager.MainFrame.FocusAsync(selector);

        /// <summary>
        /// Sends a <c>keydown</c>, <c>keypress</c>/<c>input</c>, and <c>keyup</c> event for each character in the text.
        /// </summary>
        /// <param name="selector">A selector of an element to type into. If there are multiple elements satisfying the selector, the first will be used.</param>
        /// <param name="text">A text to type into a focused element</param>
        /// <param name="options"></param>
        /// <exception cref="SelectorException">If there's no element matching <paramref name="selector"/></exception>
        /// <remarks>
        /// To press a special key, like <c>Control</c> or <c>ArrowDown</c> use <see cref="Keyboard.PressAsync(string, PressOptions)"/>
        /// </remarks>
        /// <example>
        /// <code>
        /// await page.TypeAsync("#mytextarea", "Hello"); // Types instantly
        /// await page.TypeAsync("#mytextarea", "World", new TypeOptions { Delay = 100 }); // Types slower, like a user
        /// </code>
        /// </example>
        /// <returns>Task</returns>
        public Task TypeAsync(string selector, string text, TypeOptions options = null)
            => FrameManager.MainFrame.TypeAsync(selector, text, options);

        /// <summary>
        /// Executes a script in browser context
        /// </summary>
        /// <param name="script">Script to be evaluated in browser context</param>
        /// <remarks>
        /// If the script, returns a Promise, then the method would wait for the promise to resolve and return its value.
        /// </remarks>
        /// <seealso cref="EvaluateFunctionAsync{T}(string, object[])"/>
        /// <returns>Task which resolves to script return value</returns>
        public Task<JToken> EvaluateExpressionAsync(string script)
            => FrameManager.MainFrame.EvaluateExpressionAsync<JToken>(script);

        /// <summary>
        /// Executes a script in browser context
        /// </summary>
        /// <typeparam name="T">The type to deserialize the result to</typeparam>
        /// <param name="script">Script to be evaluated in browser context</param>
        /// <remarks>
        /// If the script, returns a Promise, then the method would wait for the promise to resolve and return its value.
        /// </remarks>
        /// <seealso cref="EvaluateFunctionAsync{T}(string, object[])"/>
        /// <returns>Task which resolves to script return value</returns>
        public Task<T> EvaluateExpressionAsync<T>(string script)
            => FrameManager.MainFrame.EvaluateExpressionAsync<T>(script);

        /// <summary>
        /// Executes a function in browser context
        /// </summary>
        /// <param name="script">Script to be evaluated in browser context</param>
        /// <param name="args">Arguments to pass to script</param>
        /// <remarks>
        /// If the script, returns a Promise, then the method would wait for the promise to resolve and return its value.
        /// <see cref="JSHandle"/> instances can be passed as arguments
        /// </remarks>
        /// <seealso cref="EvaluateExpressionAsync{T}(string)"/>
        /// <returns>Task which resolves to script return value</returns>
        public Task<JToken> EvaluateFunctionAsync(string script, params object[] args)
            => FrameManager.MainFrame.EvaluateFunctionAsync<JToken>(script, args);

        /// <summary>
        /// Executes a function in browser context
        /// </summary>
        /// <typeparam name="T">The type to deserialize the result to</typeparam>
        /// <param name="script">Script to be evaluated in browser context</param>
        /// <param name="args">Arguments to pass to script</param>
        /// <remarks>
        /// If the script, returns a Promise, then the method would wait for the promise to resolve and return its value.
        /// <see cref="JSHandle"/> instances can be passed as arguments
        /// </remarks>
        /// <seealso cref="EvaluateExpressionAsync{T}(string)"/>
        /// <returns>Task which resolves to script return value</returns>
        public Task<T> EvaluateFunctionAsync<T>(string script, params object[] args)
            => FrameManager.MainFrame.EvaluateFunctionAsync<T>(script, args);

        /// <summary>
        /// Sets the user agent to be used in this page
        /// </summary>
        /// <param name="userAgent">Specific user agent to use in this page</param>
        /// <returns>Task</returns>
        public Task SetUserAgentAsync(string userAgent)
            => FrameManager.NetworkManager.SetUserAgentAsync(userAgent);

        /// <summary>
        /// Sets extra HTTP headers that will be sent with every request the page initiates
        /// </summary>
        /// <param name="headers">Additional http headers to be sent with every request</param>
        /// <returns>Task</returns>
        public Task SetExtraHttpHeadersAsync(Dictionary<string, string> headers)
            => FrameManager.NetworkManager.SetExtraHTTPHeadersAsync(headers);

        /// <summary>
        /// Provide credentials for http authentication <see href="https://developer.mozilla.org/en-US/docs/Web/HTTP/Authentication"/>
        /// </summary>
        /// <param name="credentials">The credentials</param>
        /// <returns></returns>
        /// <remarks>
        /// To disable authentication, pass <c>null</c>
        /// </remarks>
        public Task AuthenticateAsync(Credentials credentials) => FrameManager.NetworkManager.AuthenticateAsync(credentials);

        /// <summary>
        /// Reloads the page
        /// </summary>
        /// <param name="options">Navigation options</param>
        /// <returns>Task which resolves to the main resource response. In case of multiple redirects, the navigation will resolve with the response of the last redirect</returns>
        /// <seealso cref="ReloadAsync(int?, WaitUntilNavigation[])"/>
        public async Task<Response> ReloadAsync(NavigationOptions options)
        {
            var navigationTask = WaitForNavigationAsync(options);

            await Task.WhenAll(
              navigationTask,
<<<<<<< HEAD
              Client.SendAsync("Page.reload")).
                ConfigureAwait(false);
=======
              Client.SendAsync("Page.reload")).ConfigureAwait(false);
>>>>>>> 865d1eeb

            return navigationTask.Result;
        }

        /// <summary>
        /// Reloads the page
        /// </summary>
        /// <param name="timeout">Maximum navigation time in milliseconds, defaults to 30 seconds, pass <c>0</c> to disable timeout. </param>
        /// <param name="waitUntil">When to consider navigation succeeded, defaults to <see cref="WaitUntilNavigation.Load"/>. Given an array of <see cref="WaitUntilNavigation"/>, navigation is considered to be successful after all events have been fired</param>
        /// <returns>Task which resolves to the main resource response. In case of multiple redirects, the navigation will resolve with the response of the last redirect</returns>
        /// <seealso cref="ReloadAsync(NavigationOptions)"/>
        public Task<Response> ReloadAsync(int? timeout = null, WaitUntilNavigation[] waitUntil = null)
            => ReloadAsync(new NavigationOptions { Timeout = timeout, WaitUntil = waitUntil });

        /// <summary>
        /// Triggers a change and input event once all the provided options have been selected.
        /// If there's no <![CDATA[<select>]]> element matching selector, the method throws an error.
        /// </summary>
        /// <exception cref="SelectorException">If there's no element matching <paramref name="selector"/></exception>
        /// <param name="selector">A selector to query page for</param>
        /// <param name="values">Values of options to select. If the <![CDATA[<select>]]> has the multiple attribute,
        /// all values are considered, otherwise only the first one is taken into account.</param>
        /// <returns>Returns an array of option values that have been successfully selected.</returns>
        /// <seealso cref="Frame.SelectAsync(string, string[])"/>
        public Task<string[]> SelectAsync(string selector, params string[] values)
            => MainFrame.SelectAsync(selector, values);

        /// <summary>
        /// Waits for a timeout
        /// </summary>
        /// <param name="milliseconds"></param>
        /// <returns>A task that resolves when after the timeout</returns>
        /// <seealso cref="Frame.WaitForTimeoutAsync(int)"/>
        public Task WaitForTimeoutAsync(int milliseconds)
            => MainFrame.WaitForTimeoutAsync(milliseconds);

        /// <summary>
        /// Waits for a function to be evaluated to a truthy value
        /// </summary>
        /// <param name="script">Function to be evaluated in browser context</param>
        /// <param name="options">Optional waiting parameters</param>
        /// <param name="args">Arguments to pass to <c>script</c></param>
        /// <returns>A task that resolves when the <c>script</c> returns a truthy value</returns>
        /// <seealso cref="Frame.WaitForFunctionAsync(string, WaitForFunctionOptions, object[])"/>
        public Task<JSHandle> WaitForFunctionAsync(string script, WaitForFunctionOptions options = null, params object[] args)
            => MainFrame.WaitForFunctionAsync(script, options ?? new WaitForFunctionOptions(), args);

        /// <summary>
        /// Waits for a function to be evaluated to a truthy value
        /// </summary>
        /// <param name="script">Function to be evaluated in browser context</param>
        /// <param name="args">Arguments to pass to <c>script</c></param>
        /// <returns>A task that resolves when the <c>script</c> returns a truthy value</returns>
        public Task<JSHandle> WaitForFunctionAsync(string script, params object[] args) => WaitForFunctionAsync(script, null, args);

        /// <summary>
        /// Waits for an expression to be evaluated to a truthy value
        /// </summary>
        /// <param name="script">Expression to be evaluated in browser context</param>
        /// <param name="options">Optional waiting parameters</param>
        /// <returns>A task that resolves when the <c>script</c> returns a truthy value</returns>
        /// <seealso cref="Frame.WaitForExpressionAsync(string, WaitForFunctionOptions)"/>
        public Task<JSHandle> WaitForExpressionAsync(string script, WaitForFunctionOptions options = null)
            => MainFrame.WaitForExpressionAsync(script, options ?? new WaitForFunctionOptions());

        /// <summary>
        /// Waits for a selector to be added to the DOM
        /// </summary>
        /// <param name="selector">A selector of an element to wait for</param>
        /// <param name="options">Optional waiting parameters</param>
        /// <returns>A task that resolves when element specified by selector string is added to DOM.
        /// Resolves to `null` if waiting for `hidden: true` and selector is not found in DOM.</returns>
        /// <seealso cref="WaitForXPathAsync(string, WaitForSelectorOptions)"/>
        /// <seealso cref="Frame.WaitForSelectorAsync(string, WaitForSelectorOptions)"/>
        public Task<ElementHandle> WaitForSelectorAsync(string selector, WaitForSelectorOptions options = null)
            => MainFrame.WaitForSelectorAsync(selector, options ?? new WaitForSelectorOptions());

        /// <summary>
        /// Waits for a xpath selector to be added to the DOM
        /// </summary>
        /// <param name="xpath">A xpath selector of an element to wait for</param>
        /// <param name="options">Optional waiting parameters</param>
        /// <returns>A task which resolves when element specified by xpath string is added to DOM.
        /// Resolves to `null` if waiting for `hidden: true` and xpath is not found in DOM.</returns>
        /// <example>
        /// <code>
        /// <![CDATA[
        /// var browser = await Puppeteer.LaunchAsync(new LaunchOptions());
        /// var page = await browser.NewPageAsync();
        /// string currentURL = null;
        /// page
        ///     .WaitForXPathAsync("//img")
        ///     .ContinueWith(_ => Console.WriteLine("First URL with image: " + currentURL));
        /// foreach (var current in new[] { "https://example.com", "https://google.com", "https://bbc.com" })
        /// {
        ///     currentURL = current;
        ///     await page.GoToAsync(currentURL);
        /// }
        /// await browser.CloseAsync();
        /// ]]>
        /// </code>
        /// </example>
        /// <seealso cref="WaitForSelectorAsync(string, WaitForSelectorOptions)"/>
        /// <seealso cref="Frame.WaitForXPathAsync(string, WaitForSelectorOptions)"/>
        public Task<ElementHandle> WaitForXPathAsync(string xpath, WaitForSelectorOptions options = null)
            => MainFrame.WaitForXPathAsync(xpath, options ?? new WaitForSelectorOptions());

        /// <summary>
        /// This resolves when the page navigates to a new URL or reloads.
        /// It is useful for when you run code which will indirectly cause the page to navigate.
        /// </summary>
        /// <param name="options">navigation options</param>
        /// <returns>Task which resolves to the main resource response.
        /// In case of multiple redirects, the navigation will resolve with the response of the last redirect.
        /// In case of navigation to a different anchor or navigation due to History API usage, the navigation will resolve with `null`.
        /// </returns>
        /// <remarks>
        /// Usage of the <c>History API</c> <see href="https://developer.mozilla.org/en-US/docs/Web/API/History_API"/> to change the URL is considered a navigation
        /// </remarks>
        /// <example>
        /// <code>
        /// <![CDATA[
        /// var navigationTask = page.WaitForNavigationAsync();
        /// await page.ClickAsync("a.my-link");
        /// await navigationTask;
        /// ]]>
        /// </code>
        /// </example>
        public Task<Response> WaitForNavigationAsync(NavigationOptions options = null) => FrameManager.WaitForFrameNavigationAsync(FrameManager.MainFrame, options);

        /// <summary>
        /// Waits for a request.
        /// </summary>
        /// <example>
        /// <code>
        /// <![CDATA[
        /// var firstRequest = await page.WaitForRequestAsync("http://example.com/resource");
        /// return firstRequest.Url;
        /// ]]>
        /// </code>
        /// </example>
        /// <returns>A task which resolves when a matching request was made.</returns>
        /// <param name="url">URL to wait for.</param>
        /// <param name="options">Options.</param>
        public Task<Request> WaitForRequestAsync(string url, WaitForOptions options = null)
            => WaitForRequestAsync(request => request.Url == url, options);

        /// <summary>
        /// Waits for a request.
        /// </summary>
        /// <example>
        /// <code>
        /// <![CDATA[
        /// var request = await page.WaitForRequestAsync(request => request.Url === "http://example.com" && request.Method === HttpMethod.Get;
        /// return request.Url;
        /// ]]>
        /// </code>
        /// </example>
        /// <returns>A task which resolves when a matching request was made.</returns>
        /// <param name="predicate">Function which looks for a matching request.</param>
        /// <param name="options">Options.</param>
        public async Task<Request> WaitForRequestAsync(Func<Request, bool> predicate, WaitForOptions options = null)
        {
            var timeout = options?.Timeout ?? DefaultTimeout;
            var requestTcs = new TaskCompletionSource<Request>(TaskCreationOptions.RunContinuationsAsynchronously);

            void requestEventListener(object sender, RequestEventArgs e)
            {
                if (predicate(e.Request))
                {
                    requestTcs.TrySetResult(e.Request);
                    FrameManager.NetworkManager.Request -= requestEventListener;
                }
            }

            FrameManager.NetworkManager.Request += requestEventListener;

            await Task.WhenAny(requestTcs.Task, SessionClosedTask).WithTimeout(timeout, t =>
            {
                FrameManager.NetworkManager.Request -= requestEventListener;
                return new TimeoutException($"Timeout of {t.TotalMilliseconds} ms exceeded");
            }).ConfigureAwait(false);

            if (SessionClosedTask.IsFaulted)
            {
                await SessionClosedTask.ConfigureAwait(false);
            }
            return await requestTcs.Task.ConfigureAwait(false);
        }

        /// <summary>
        /// Waits for a response.
        /// </summary>
        /// <example>
        /// <code>
        /// <![CDATA[
        /// var firstResponse = await page.WaitForResponseAsync("http://example.com/resource");
        /// return firstResponse.Url;
        /// ]]>
        /// </code>
        /// </example>
        /// <returns>A task which resolves when a matching response is received.</returns>
        /// <param name="url">URL to wait for.</param>
        /// <param name="options">Options.</param>
        public Task<Response> WaitForResponseAsync(string url, WaitForOptions options = null)
            => WaitForResponseAsync(response => response.Url == url, options);

        /// <summary>
        /// Waits for a response.
        /// </summary>
        /// <example>
        /// <code>
        /// <![CDATA[
        /// var response = await page.WaitForResponseAsync(response => response.Url === "http://example.com" && response.Status === HttpStatus.Ok;
        /// return response.Url;
        /// ]]>
        /// </code>
        /// </example>
        /// <returns>A task which resolves when a matching response is received.</returns>
        /// <param name="predicate">Function which looks for a matching response.</param>
        /// <param name="options">Options.</param>
        public async Task<Response> WaitForResponseAsync(Func<Response, bool> predicate, WaitForOptions options = null)
        {
            var timeout = options?.Timeout ?? DefaultTimeout;
            var responseTcs = new TaskCompletionSource<Response>(TaskCreationOptions.RunContinuationsAsynchronously);

            void responseEventListener(object sender, ResponseCreatedEventArgs e)
            {
                if (predicate(e.Response))
                {
                    responseTcs.TrySetResult(e.Response);
                    FrameManager.NetworkManager.Response -= responseEventListener;
                }
            }

            FrameManager.NetworkManager.Response += responseEventListener;

            await Task.WhenAny(responseTcs.Task, SessionClosedTask).WithTimeout(timeout).ConfigureAwait(false);

            if (SessionClosedTask.IsFaulted)
            {
                await SessionClosedTask.ConfigureAwait(false);
            }
            return await responseTcs.Task.ConfigureAwait(false);
        }

        /// <summary>
        /// Waits for a page to open a file picker
        /// </summary>
        /// <remarks>
        /// In non-headless Chromium, this method results in the native file picker dialog **not showing up** for the user.
        /// </remarks>
        /// <example>
        /// This method is typically coupled with an action that triggers file choosing.
        /// The following example clicks a button that issues a file chooser, and then
        /// responds with `/tmp/myfile.pdf` as if a user has selected this file.
        /// <code>
        /// <![CDATA[
        /// var waitTask = page.WaitForFileChooserAsync();
        /// await Task.WhenAll(
        ///     waitTask,
        ///     page.ClickAsync("#upload-file-button")); // some button that triggers file selection
        ///
        /// await waitTask.Result.AcceptAsync('/tmp/myfile.pdf');
        /// ]]>
        /// </code>
        ///
        /// This must be called *before* the file chooser is launched. It will not return a currently active file chooser.
        /// </example>
        /// <param name="options">Optional waiting parameters.</param>
        /// <returns>A task that resolves after a page requests a file picker.</returns>
        public async Task<FileChooser> WaitForFileChooserAsync(WaitForFileChooserOptions options = null)
        {
            if (_fileChooserInterceptionIsDisabled)
            {
                throw new PuppeteerException("File chooser handling does not work with multiple connections to the same page");
            }

            var timeout = options?.Timeout ?? _timeoutSettings.Timeout;
            var tcs = new TaskCompletionSource<FileChooser>();
            var guid = Guid.NewGuid();
            _fileChooserInterceptors.TryAdd(guid, tcs);

            try
            {
                return await tcs.Task.WithTimeout(timeout).ConfigureAwait(false);
            }
            catch (Exception ex)
            {
                _fileChooserInterceptors.TryRemove(guid, out _);
                throw ex;
            }
        }

        /// <summary>
        /// Navigate to the previous page in history.
        /// </summary>
        /// <returns>Task that resolves to the main resource response. In case of multiple redirects,
        /// the navigation will resolve with the response of the last redirect. If can not go back, resolves to null.</returns>
        /// <param name="options">Navigation parameters.</param>
        public Task<Response> GoBackAsync(NavigationOptions options = null) => GoAsync(-1, options);

        /// <summary>
        /// Navigate to the next page in history.
        /// </summary>
        /// <returns>Task that resolves to the main resource response. In case of multiple redirects,
        /// the navigation will resolve with the response of the last redirect. If can not go forward, resolves to null.</returns>
        /// <param name="options">Navigation parameters.</param>
        public Task<Response> GoForwardAsync(NavigationOptions options = null) => GoAsync(1, options);

        /// <summary>
        /// Resets the background color and Viewport after taking Screenshots using BurstMode.
        /// </summary>
        /// <returns>The burst mode off.</returns>
        public Task SetBurstModeOffAsync()
        {
            _screenshotBurstModeOn = false;
            if (_screenshotBurstModeOptions != null)
            {
                ResetBackgroundColorAndViewportAsync(_screenshotBurstModeOptions);
            }

            return Task.CompletedTask;
        }

        /// <summary>
        /// Brings page to front (activates tab).
        /// </summary>
        /// <returns>A task that resolves when the message has been sent to Chromium.</returns>
        public Task BringToFrontAsync() => Client.SendAsync("Page.bringToFront");

        /// <summary>
        /// Changes the timezone of the page.
        /// </summary>
        /// <param name="timezoneId">Timezone to set. See <seealso href="https://cs.chromium.org/chromium/src/third_party/icu/source/data/misc/metaZones.txt?rcl=faee8bc70570192d82d2978a71e2a615788597d1" >ICU’s `metaZones.txt`</seealso>
        /// for a list of supported timezone IDs. Passing `null` disables timezone emulation.</param>
        /// <returns>The viewport task.</returns>
        public async Task EmulateTimezoneAsync(string timezoneId)
        {
            try
            {
                await Client.SendAsync("Emulation.setTimezoneOverride", new EmulateTimezoneRequest
                {
                    TimezoneId = timezoneId ?? string.Empty
                }).ConfigureAwait(false);
            }
            catch (Exception ex) when (ex.Message.Contains("Invalid timezone"))
            {
                throw new PuppeteerException($"Invalid timezone ID: { timezoneId }");
            }
        }

        #endregion

        internal void OnPopup(Page popupPage) => Popup?.Invoke(this, new PopupEventArgs { PopupPage = popupPage });

        #region Private Method

        internal static async Task<Page> CreateAsync(
            CDPSession client,
            Target target,
            bool ignoreHTTPSErrors,
            ViewPortOptions defaultViewPort,
            TaskQueue screenshotTaskQueue)
        {
            var page = new Page(client, target, screenshotTaskQueue);
            await page.InitializeAsync(ignoreHTTPSErrors).ConfigureAwait(false);

            if (defaultViewPort != null)
            {
                await page.SetViewportAsync(defaultViewPort).ConfigureAwait(false);
            }

            return page;
        }

        private async Task InitializeAsync(bool ignoreHTTPSErrors)
        {
            FrameManager = await FrameManager.CreateFrameManagerAsync(Client, this, ignoreHTTPSErrors, _timeoutSettings).ConfigureAwait(false);
            var networkManager = FrameManager.NetworkManager;

            Client.MessageReceived += Client_MessageReceived;
            FrameManager.FrameAttached += (sender, e) => FrameAttached?.Invoke(this, e);
            FrameManager.FrameDetached += (sender, e) => FrameDetached?.Invoke(this, e);
            FrameManager.FrameNavigated += (sender, e) => FrameNavigated?.Invoke(this, e);

            networkManager.Request += (sender, e) => Request?.Invoke(this, e);
            networkManager.RequestFailed += (sender, e) => RequestFailed?.Invoke(this, e);
            networkManager.Response += (sender, e) => Response?.Invoke(this, e);
            networkManager.RequestFinished += (sender, e) => RequestFinished?.Invoke(this, e);

            await Task.WhenAll(
               Client.SendAsync("Target.setAutoAttach", new TargetSetAutoAttachRequest
               {
                   AutoAttach = true,
                   WaitForDebuggerOnStart = false,
                   Flatten = true
               }),
               Client.SendAsync("Performance.enable", null),
<<<<<<< HEAD
               Client.SendAsync("Log.enable", null)).
                ConfigureAwait(false);
=======
               Client.SendAsync("Log.enable", null)).ConfigureAwait(false);
>>>>>>> 865d1eeb

            try
            {
                await Client.SendAsync("Page.setInterceptFileChooserDialog", new PageSetInterceptFileChooserDialog
                {
                    Enabled = true
                }).ConfigureAwait(false);
            }
            catch
            {
                _fileChooserInterceptionIsDisabled = true;
            }
        }

        private async Task<Response> GoAsync(int delta, NavigationOptions options)
        {
            var history = await Client.SendAsync<PageGetNavigationHistoryResponse>("Page.getNavigationHistory").ConfigureAwait(false);

            if (history.Entries.Count <= history.CurrentIndex + delta)
            {
                return null;
            }
            var entry = history.Entries[history.CurrentIndex + delta];
            var waitTask = WaitForNavigationAsync(options);

            await Task.WhenAll(
                waitTask,
                Client.SendAsync("Page.navigateToHistoryEntry", new PageNavigateToHistoryEntryRequest
                {
                    EntryId = entry.Id
                })).ConfigureAwait(false);

            return waitTask.Result;
        }

        private Dictionary<string, decimal> BuildMetricsObject(List<Metric> metrics)
        {
            var result = new Dictionary<string, decimal>();

            foreach (var item in metrics)
            {
                if (SupportedMetrics.Contains(item.Name))
                {
                    result.Add(item.Name, item.Value);
                }
            }

            return result;
        }

        private async Task<string> PerformScreenshot(ScreenshotType type, ScreenshotOptions options)
        {
            if (!_screenshotBurstModeOn)
            {
                await Client.SendAsync("Target.activateTarget", new TargetActivateTargetRequest
                {
                    TargetId = Target.TargetId
                }).ConfigureAwait(false);
            }

            var clip = options.Clip != null ? ProcessClip(options.Clip) : null;

            if (!_screenshotBurstModeOn)
            {
                if (options != null && options.FullPage)
                {
                    var metrics = _screenshotBurstModeOn
                        ? _burstModeMetrics :
                        await Client.SendAsync<PageGetLayoutMetricsResponse>("Page.getLayoutMetrics").ConfigureAwait(false);

                    if (options.BurstMode)
                    {
                        _burstModeMetrics = metrics;
                    }

                    var contentSize = metrics.ContentSize;

                    var width = Convert.ToInt32(Math.Ceiling(contentSize.Width));
                    var height = Convert.ToInt32(Math.Ceiling(contentSize.Height));

                    // Overwrite clip for full page at all times.
                    clip = new Clip
                    {
                        X = 0,
                        Y = 0,
                        Width = width,
                        Height = height,
                        Scale = 1
                    };

                    var isMobile = Viewport?.IsMobile ?? false;
                    var deviceScaleFactor = Viewport?.DeviceScaleFactor ?? 1;
                    var isLandscape = Viewport?.IsLandscape ?? false;
                    var screenOrientation = isLandscape ?
                        new ScreenOrientation
                        {
                            Angle = 90,
                            Type = ScreenOrientationType.LandscapePrimary
                        } :
                        new ScreenOrientation
                        {
                            Angle = 0,
                            Type = ScreenOrientationType.PortraitPrimary
                        };

                    await Client.SendAsync("Emulation.setDeviceMetricsOverride", new EmulationSetDeviceMetricsOverrideRequest
                    {
                        Mobile = isMobile,
                        Width = width,
                        Height = height,
                        DeviceScaleFactor = deviceScaleFactor,
                        ScreenOrientation = screenOrientation
                    }).ConfigureAwait(false);
                }

                if (options?.OmitBackground == true && type == ScreenshotType.Png)
                {
                    await Client.SendAsync("Emulation.setDefaultBackgroundColorOverride", new EmulationSetDefaultBackgroundColorOverrideRequest
                    {
                        Color = new EmulationSetDefaultBackgroundColorOverrideColor
                        {
                            R = 0,
                            G = 0,
                            B = 0,
                            A = 0
                        }
                    }).ConfigureAwait(false);
                }
            }

            var screenMessage = new PageCaptureScreenshotRequest
            {
                Format = type.ToString().ToLower()
            };

            if (options.Quality.HasValue)
            {
                screenMessage.Quality = options.Quality.Value;
            }

            if (clip != null)
            {
                screenMessage.Clip = clip;
            }

            var result = await Client.SendAsync<PageCaptureScreenshotResponse>("Page.captureScreenshot", screenMessage).ConfigureAwait(false);

            if (options.BurstMode)
            {
                _screenshotBurstModeOptions = options;
                _screenshotBurstModeOn = true;
            }
            else
            {
                await ResetBackgroundColorAndViewportAsync(options).ConfigureAwait(false);
            }
            return result.Data;
        }

        private Clip ProcessClip(Clip clip)
        {
            var x = Math.Round(clip.X);
            var y = Math.Round(clip.Y);

            return new Clip
            {
                X = x,
                Y = y,
                Width = Math.Round(clip.Width + clip.X - x, MidpointRounding.AwayFromZero),
                Height = Math.Round(clip.Height + clip.Y - y, MidpointRounding.AwayFromZero),
                Scale = 1
            };
        }

        private Task ResetBackgroundColorAndViewportAsync(ScreenshotOptions options)
        {
            var omitBackgroundTask = options?.OmitBackground == true && options.Type == ScreenshotType.Png ?
                Client.SendAsync("Emulation.setDefaultBackgroundColorOverride") : Task.CompletedTask;
            var setViewPortTask = (options?.FullPage == true && Viewport != null) ?
                SetViewportAsync(Viewport) : Task.CompletedTask;
            return Task.WhenAll(omitBackgroundTask, setViewPortTask);
        }

        private decimal ConvertPrintParameterToInches(object parameter)
        {
            if (parameter == null)
            {
                return 0;
            }

            decimal pixels;
            if (parameter is decimal || parameter is int)
            {
                pixels = Convert.ToDecimal(parameter);
            }
            else
            {
                var text = parameter.ToString();
                var unit = text.Substring(text.Length - 2).ToLower();
                string valueText;
                if (_unitToPixels.ContainsKey(unit))
                {
                    valueText = text.Substring(0, text.Length - 2);
                }
                else
                {
                    // In case of unknown unit try to parse the whole parameter as number of pixels.
                    // This is consistent with phantom's paperSize behavior.
                    unit = "px";
                    valueText = text;
                }

                if (decimal.TryParse(valueText, NumberStyles.Any, CultureInfo.InvariantCulture.NumberFormat, out var number))
                {
                    pixels = number * _unitToPixels[unit];
                }
                else
                {
                    throw new ArgumentException($"Failed to parse parameter value: '{text}'", nameof(parameter));
                }
            }

            return pixels / 96;
        }

        private async void Client_MessageReceived(object sender, MessageEventArgs e)
        {
            try
            {
                switch (e.MessageID)
                {
                    case "Page.domContentEventFired":
                        DOMContentLoaded?.Invoke(this, EventArgs.Empty);
                        break;
                    case "Page.loadEventFired":
                        Load?.Invoke(this, EventArgs.Empty);
                        break;
                    case "Runtime.consoleAPICalled":
                        await OnConsoleAPIAsync(e.MessageData.ToObject<PageConsoleResponse>(true)).ConfigureAwait(false);
                        break;
                    case "Page.javascriptDialogOpening":
                        OnDialog(e.MessageData.ToObject<PageJavascriptDialogOpeningResponse>(true));
                        break;
                    case "Runtime.exceptionThrown":
                        HandleException(e.MessageData.ToObject<RuntimeExceptionThrownResponse>(true).ExceptionDetails);
                        break;
                    case "Inspector.targetCrashed":
                        OnTargetCrashed();
                        break;
                    case "Performance.metrics":
                        EmitMetrics(e.MessageData.ToObject<PerformanceMetricsResponse>(true));
                        break;
                    case "Target.attachedToTarget":
                        await OnAttachedToTargetAsync(e.MessageData.ToObject<TargetAttachedToTargetResponse>(true)).ConfigureAwait(false);
                        break;
                    case "Target.detachedFromTarget":
                        OnDetachedFromTarget(e.MessageData.ToObject<TargetDetachedFromTargetResponse>(true));
                        break;
                    case "Log.entryAdded":
                        await OnLogEntryAddedAsync(e.MessageData.ToObject<LogEntryAddedResponse>(true)).ConfigureAwait(false);
                        break;
                    case "Runtime.bindingCalled":
                        await OnBindingCalled(e.MessageData.ToObject<BindingCalledResponse>(true)).ConfigureAwait(false);
                        break;
                    case "Page.fileChooserOpened":
                        await OnFileChooserAsync(e.MessageData.ToObject<PageFileChooserOpenedResponse>(true)).ConfigureAwait(false);
                        break;
                }
            }
            catch (Exception ex)
            {
                var message = $"Page failed to process {e.MessageID}. {ex.Message}. {ex.StackTrace}";
                _logger.LogError(ex, message);
                Client.Close(message);
            }
        }

        private async Task OnFileChooserAsync(PageFileChooserOpenedResponse e)
        {
            if (_fileChooserInterceptors.Count == 0)
            {
                try
                {
                    await Client.SendAsync("Page.handleFileChooser", new PageHandleFileChooserRequest
                    {
                        Action = FileChooserAction.Fallback
                    }).ConfigureAwait(false);
                    return;
                }
                catch (Exception ex)
                {
                    _logger.LogError(ex, ex.ToString());
                }
            }

            var fileChooser = new FileChooser(Client, e);
            while (_fileChooserInterceptors.Count > 0)
            {
                var key = _fileChooserInterceptors.FirstOrDefault().Key;

                if (_fileChooserInterceptors.TryRemove(key, out var tcs))
                {
                    tcs.TrySetResult(fileChooser);
                }
            }
        }

        private async Task OnBindingCalled(BindingCalledResponse e)
        {
            string expression;
            try
            {
                var result = await ExecuteBinding(e).ConfigureAwait(false);

                expression = EvaluationString(
                    @"function deliverResult(name, seq, result) {
                        window[name]['callbacks'].get(seq).resolve(result);
                        window[name]['callbacks'].delete(seq);
                    }",
                    e.BindingPayload.Name,
                    e.BindingPayload.Seq,
                    result);
            }
            catch (Exception ex)
            {
                if (ex is TargetInvocationException)
                {
                    ex = ex.InnerException;
                }

                expression = EvaluationString(
                    @"function deliverError(name, seq, message, stack) {
                        const error = new Error(message);
                        error.stack = stack;
                        window[name]['callbacks'].get(seq).reject(error);
                        window[name]['callbacks'].delete(seq);
                    }",
                    e.BindingPayload.Name,
                    e.BindingPayload.Seq,
                    ex.Message,
                    ex.StackTrace);
            }

            Client.Send("Runtime.evaluate", new
            {
                expression,
                contextId = e.ExecutionContextId
            });
        }

        private async Task<object> ExecuteBinding(BindingCalledResponse e)
        {
            const string taskResultPropertyName = "Result";
            object result;
            var binding = _pageBindings[e.BindingPayload.Name];
            var methodParams = binding.Method.GetParameters().Select(parameter => parameter.ParameterType).ToArray();

            var args = e.BindingPayload.Args.Select((token, i) => token.ToObject(methodParams[i])).ToArray();

            result = binding.DynamicInvoke(args);
            if (result is Task taskResult)
            {
                await taskResult.ConfigureAwait(false);

                if (taskResult.GetType().IsGenericType)
                {
                    // the task is already awaited and therefore the call to property Result will not deadlock
                    result = taskResult.GetType().GetProperty(taskResultPropertyName).GetValue(taskResult);
                }
            }

            return result;
        }

        private void OnDetachedFromTarget(TargetDetachedFromTargetResponse e)
        {
            var sessionId = e.SessionId;
            if (_workers.TryGetValue(sessionId, out var worker))
            {
                WorkerDestroyed?.Invoke(this, new WorkerEventArgs(worker));
                _workers.Remove(sessionId);
            }
        }

        private async Task OnAttachedToTargetAsync(TargetAttachedToTargetResponse e)
        {
            var targetInfo = e.TargetInfo;
            var sessionId = e.SessionId;
            if (targetInfo.Type != TargetType.Worker)
            {
                try
                {
                    await Client.SendAsync("Target.detachFromTarget", new TargetDetachFromTargetRequest
                    {
                        SessionId = sessionId
                    }).ConfigureAwait(false);
                }
                catch (Exception ex)
                {
                    _logger.LogError(ex.ToString());
                }
                return;
            }

            var session = Connection.FromSession(Client).GetSession(sessionId);
            var worker = new Worker(session, targetInfo.Url, AddConsoleMessageAsync, HandleException);
            _workers[sessionId] = worker;
            WorkerCreated?.Invoke(this, new WorkerEventArgs(worker));
        }

        private async Task OnLogEntryAddedAsync(LogEntryAddedResponse e)
        {
            if (e.Entry.Args != null)
            {
                foreach (var arg in e.Entry?.Args)
                {
                    await RemoteObjectHelper.ReleaseObjectAsync(Client, arg, _logger).ConfigureAwait(false);
                }
            }
            if (e.Entry.Source != TargetType.Worker)
            {
                Console?.Invoke(this, new ConsoleEventArgs(new ConsoleMessage(
                    e.Entry.Level,
                    e.Entry.Text,
                    null,
                    new ConsoleMessageLocation
                    {
                        URL = e.Entry.URL,
                        LineNumber = e.Entry.LineNumber
                    })));
            }
        }

        private void OnTargetCrashed()
        {
            if (Error == null)
            {
                throw new TargetCrashedException();
            }

            Error.Invoke(this, new ErrorEventArgs("Page crashed!"));
        }

        private void EmitMetrics(PerformanceMetricsResponse metrics)
            => Metrics?.Invoke(this, new MetricEventArgs(metrics.Title, BuildMetricsObject(metrics.Metrics)));

        private void HandleException(EvaluateExceptionResponseDetails exceptionDetails)
            => PageError?.Invoke(this, new PageErrorEventArgs(GetExceptionMessage(exceptionDetails)));

        private string GetExceptionMessage(EvaluateExceptionResponseDetails exceptionDetails)
        {
            if (exceptionDetails.Exception != null)
            {
                return exceptionDetails.Exception.Description;
            }
            var message = exceptionDetails.Text;
            if (exceptionDetails.StackTrace != null)
            {
                foreach (var callframe in exceptionDetails.StackTrace.CallFrames)
                {
                    var location = $"{callframe.Url}:{callframe.LineNumber}:{callframe.ColumnNumber}";
                    var functionName = callframe.FunctionName ?? "<anonymous>";
                    message += $"\n at {functionName} ({location})";
                }
            }
            return message;
        }

        private void OnDialog(PageJavascriptDialogOpeningResponse message)
        {
            var dialog = new Dialog(Client, message.Type, message.Message, message.DefaultPrompt);
            Dialog?.Invoke(this, new DialogEventArgs(dialog));
        }

        private Task OnConsoleAPIAsync(PageConsoleResponse message)
        {
            if (message.ExecutionContextId == 0)
            {
                return Task.CompletedTask;
            }
            var ctx = FrameManager.ExecutionContextById(message.ExecutionContextId);
            var values = message.Args.Select(ctx.CreateJSHandle).ToArray();

            return AddConsoleMessageAsync(message.Type, values, message.StackTrace);
        }

        private async Task AddConsoleMessageAsync(ConsoleType type, JSHandle[] values, Messaging.StackTrace stackTrace)
        {
            if (Console?.GetInvocationList().Length == 0)
            {
                await Task.WhenAll(values.Select(v => RemoteObjectHelper.ReleaseObjectAsync(Client, v.RemoteObject, _logger))).ConfigureAwait(false);
                return;
            }

            var tokens = values.Select(i => i.RemoteObject.ObjectId != null
                ? i.ToString()
                : RemoteObjectHelper.ValueFromRemoteObject<string>(i.RemoteObject));

            var location = new ConsoleMessageLocation();
            if (stackTrace?.CallFrames?.Length > 0)
            {
                var callFrame = stackTrace.CallFrames[0];
                location.URL = callFrame.URL;
                location.LineNumber = callFrame.LineNumber;
                location.ColumnNumber = callFrame.ColumnNumber;
            }

            var consoleMessage = new ConsoleMessage(type, string.Join(" ", tokens), values, location);
            Console?.Invoke(this, new ConsoleEventArgs(consoleMessage));
        }

        private async Task ExposeFunctionAsync(string name, Delegate puppeteerFunction)
        {
            if (_pageBindings.ContainsKey(name))
            {
                throw new PuppeteerException($"Failed to add page binding with name {name}: window['{name}'] already exists!");
            }
            _pageBindings.Add(name, puppeteerFunction);

            const string addPageBinding = @"function addPageBinding(bindingName) {
              const binding = window[bindingName];
              window[bindingName] = (...args) => {
                const me = window[bindingName];
                let callbacks = me['callbacks'];
                if (!callbacks) {
                  callbacks = new Map();
                  me['callbacks'] = callbacks;
                }
                const seq = (me['lastSeq'] || 0) + 1;
                me['lastSeq'] = seq;
                const promise = new Promise((resolve, reject) => callbacks.set(seq, {resolve, reject}));
                binding(JSON.stringify({name: bindingName, seq, args}));
                return promise;
              };
            }";
            var expression = EvaluationString(addPageBinding, name);
            await Client.SendAsync("Runtime.addBinding", new RuntimeAddBindingRequest { Name = name }).ConfigureAwait(false);
            await Client.SendAsync("Page.addScriptToEvaluateOnNewDocument", new PageAddScriptToEvaluateOnNewDocumentRequest
            {
                Source = expression
            }).ConfigureAwait(false);

            await Task.WhenAll(Frames.Select(frame => frame.EvaluateExpressionAsync(expression)
                .ContinueWith(task =>
                {
                    if (task.IsFaulted)
                    {
                        _logger.LogError(task.Exception.ToString());
                    }
                }))).ConfigureAwait(false);
        }

        private static string EvaluationString(string fun, params object[] args)
        {
            return $"({fun})({string.Join(",", args.Select(SerializeArgument))})";

            string SerializeArgument(object arg)
            {
                return arg == null
                    ? "undefined"
                    : JsonConvert.SerializeObject(arg, JsonHelper.DefaultJsonSerializerSettings);
            }
        }
        #endregion

        #region IDisposable

        /// <inheritdoc />
        public void Dispose()
        {
            Dispose(true);
            GC.SuppressFinalize(this);
        }

        /// <summary>
        /// Releases all resource used by the <see cref="Page"/> object by calling the <see cref="CloseAsync"/> method.
        /// </summary>
        /// <remarks>Call <see cref="Dispose()"/> when you are finished using the <see cref="Page"/>. The
        /// <see cref="Dispose()"/> method leaves the <see cref="Page"/> in an unusable state. After
        /// calling <see cref="Dispose()"/>, you must release all references to the <see cref="Page"/> so
        /// the garbage collector can reclaim the memory that the <see cref="Page"/> was occupying.</remarks>
        /// <param name="disposing">Indicates whether disposal was initiated by <see cref="Dispose()"/> operation.</param>
        protected virtual void Dispose(bool disposing) => _ = CloseAsync();
        #endregion

        #region IAsyncDisposable
        /// <summary>
        /// Releases all resource used by the <see cref="Page"/> object by calling the <see cref="CloseAsync"/> method.
        /// </summary>
        /// <remarks>Call <see cref="DisposeAsync"/> when you are finished using the <see cref="Page"/>. The
        /// <see cref="DisposeAsync"/> method leaves the <see cref="Page"/> in an unusable state. After
        /// calling <see cref="DisposeAsync"/>, you must release all references to the <see cref="Page"/> so
        /// the garbage collector can reclaim the memory that the <see cref="Page"/> was occupying.</remarks>
        /// <returns>ValueTask</returns>
        public ValueTask DisposeAsync() => new ValueTask(CloseAsync());
        #endregion
    }
}<|MERGE_RESOLUTION|>--- conflicted
+++ resolved
@@ -1452,12 +1452,7 @@
 
             await Task.WhenAll(
               navigationTask,
-<<<<<<< HEAD
-              Client.SendAsync("Page.reload")).
-                ConfigureAwait(false);
-=======
               Client.SendAsync("Page.reload")).ConfigureAwait(false);
->>>>>>> 865d1eeb
 
             return navigationTask.Result;
         }
@@ -1857,12 +1852,7 @@
                    Flatten = true
                }),
                Client.SendAsync("Performance.enable", null),
-<<<<<<< HEAD
-               Client.SendAsync("Log.enable", null)).
-                ConfigureAwait(false);
-=======
                Client.SendAsync("Log.enable", null)).ConfigureAwait(false);
->>>>>>> 865d1eeb
 
             try
             {
