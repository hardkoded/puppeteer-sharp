--- conflicted
+++ resolved
@@ -80,7 +80,8 @@
             _networkManager.Response += (sender, e) => Response?.Invoke(this, e);
             _networkManager.RequestFinished += (sender, e) => RequestFinished?.Invoke(this, e);
 
-            target.CloseTask.ContinueWith((arg) => {
+            target.CloseTask.ContinueWith((arg) =>
+            {
                 Close?.Invoke(this, EventArgs.Empty);
                 IsClosed = true;
             });
@@ -273,7 +274,7 @@
         /// Get the browser the page belongs to.
         /// </summary>
         public Browser Browser => Target.Browser;
-        
+
         /// <summary>
         /// Get an indication that the page has been closed.
         /// </summary>
@@ -1632,7 +1633,6 @@
                 case "Performance.metrics":
                     EmitMetrics(e.MessageData.ToObject<PerformanceMetricsResponse>());
                     break;
-<<<<<<< HEAD
                 case "Target.attachedToTarget":
                     var targetInfo = e.MessageData.SelectToken("targetInfo").ToObject<TargetInfo>();
                     var sessionId = e.MessageData.SelectToken("sessionId").ToObject<string>();
@@ -1645,14 +1645,12 @@
                     var worker = new Worker(Client, targetInfo.Url, this._addConsoleMessage);
                     _workers[sessionId] = worker;
                     WorkerCreated?.Invoke(this, new WorkerCreatedEventArgs(worker));
-
                     break;
                 case "Target.detachedFromTarget":
 
-=======
+                    break;
                 case "Log.entryAdded":
                     OnLogEntryAdded(e.MessageData.ToObject<LogEntryAddedResponse>());
->>>>>>> a6c1c6ce
                     break;
             }
         }
