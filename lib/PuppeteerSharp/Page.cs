--- conflicted
+++ resolved
@@ -730,12 +730,8 @@
 
             var mainFrame = _frameManager.MainFrame;
             var timeout = options?.Timeout ?? DefaultNavigationTimeout;
-
-<<<<<<< HEAD
             var watcher = new NavigatorWatcher(Client, _frameManager, mainFrame, _networkManager, timeout, options);
-=======
-            var watcher = new NavigatorWatcher(_frameManager, mainFrame, _networkManager, timeout, options);
->>>>>>> c51fab4d
+
             var navigateTask = Navigate(Client, url, referrer);
 
             await Task.WhenAny(
@@ -755,7 +751,7 @@
                     _ensureNewDocumentNavigation ? watcher.NewDocumentNavigationTask : watcher.SameDocumentNavigationTask
                 ).ConfigureAwait(false);
 
-                if (watcher.TimeoutOrTerminationTask.Result.IsFaulted)
+                if (watcher.TimeoutOrTerminationTask.IsCompleted && watcher.TimeoutOrTerminationTask.Result.IsFaulted)
                 {
                     exception = watcher.TimeoutOrTerminationTask.Result.Exception;
                 }
@@ -1418,11 +1414,8 @@
         {
             var mainFrame = _frameManager.MainFrame;
             var timeout = options?.Timeout ?? DefaultNavigationTimeout;
-<<<<<<< HEAD
             var watcher = new NavigatorWatcher(Client, _frameManager, mainFrame, _networkManager, timeout, options);
-=======
-            var watcher = new NavigatorWatcher(_frameManager, mainFrame, _networkManager, timeout, options);
->>>>>>> c51fab4d
+
 
             var raceTask = await Task.WhenAny(
                 watcher.NewDocumentNavigationTask,
@@ -1431,7 +1424,9 @@
             ).ConfigureAwait(false);
 
             var exception = raceTask.Exception;
-            if (exception == null && watcher.TimeoutOrTerminationTask.Result.IsFaulted)
+            if (exception == null &&
+                watcher.TimeoutOrTerminationTask.IsCompleted &&
+                watcher.TimeoutOrTerminationTask.Result.IsFaulted)
             {
                 exception = watcher.TimeoutOrTerminationTask.Result.Exception;
             }
@@ -1439,10 +1434,7 @@
             {
                 throw new NavigationException(exception.Message, exception);
             }
-<<<<<<< HEAD
-=======
-
->>>>>>> c51fab4d
+
             return watcher.NavigationResponse;
         }
 
@@ -1852,7 +1844,7 @@
             {
                 expression,
                 contextId = e.ExecutionContextId
-            }).ConfigureAwait(false);
+            });
         }
 
         private async Task<object> ExecuteBinding(BindingCalledResponse e)
