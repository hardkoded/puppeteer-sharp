using System;
using System.Collections.Concurrent;
using System.Collections.Generic;
using System.Diagnostics;
using System.Globalization;
using System.IO;
using System.Linq;
using System.Reflection;
using System.Threading.Tasks;
using Microsoft.Extensions.Logging;
using Newtonsoft.Json;
using Newtonsoft.Json.Linq;
using PuppeteerSharp.Helpers;
using PuppeteerSharp.Helpers.Json;
using PuppeteerSharp.Input;
using PuppeteerSharp.Media;
using PuppeteerSharp.Messaging;
using PuppeteerSharp.Mobile;
using PuppeteerSharp.PageAccessibility;
using PuppeteerSharp.PageCoverage;
using Timer = System.Timers.Timer;

namespace PuppeteerSharp
{
    /// <summary>
    /// Provides methods to interact with a single tab in Chromium. One <see cref="IBrowser"/> instance might have multiple <see cref="IPage"/> instances.
    /// </summary>
    /// <example>
    /// This example creates a page, navigates it to a URL, and then saves a screenshot:
    /// <code>
    /// var browser = await Puppeteer.LaunchAsync(new LaunchOptions());
    /// var page = await browser.NewPageAsync();
    /// await page.GoToAsync("https://example.com");
    /// await page.ScreenshotAsync("screenshot.png");
    /// await browser.CloseAsync();
    /// </code>
    /// </example>
    [DebuggerDisplay("Page {Url}")]
    public class Page : IPage
    {
        private readonly TaskQueue _screenshotTaskQueue;
        private readonly EmulationManager _emulationManager;
        private readonly Dictionary<string, Delegate> _pageBindings;
        private readonly IDictionary<string, Worker> _workers;
        private readonly ILogger _logger;
        private readonly TaskCompletionSource<bool> _closeCompletedTcs = new(TaskCreationOptions.RunContinuationsAsynchronously);
        private readonly TimeoutSettings _timeoutSettings;
        private readonly ConcurrentDictionary<Guid, TaskCompletionSource<FileChooser>> _fileChooserInterceptors;
        private PageGetLayoutMetricsResponse _burstModeMetrics;
        private bool _screenshotBurstModeOn;
        private ScreenshotOptions _screenshotBurstModeOptions;
        private TaskCompletionSource<bool> _sessionClosedTcs;

        private static readonly Dictionary<string, decimal> _unitToPixels = new()
        {
            { "px", 1 },
            { "in", 96 },
            { "cm", 37.8m },
            { "mm", 3.78m }
        };

        /// <summary>
        /// List of supported metrics provided by the <see cref="Metrics"/> event.
        /// </summary>
        public static readonly IEnumerable<string> SupportedMetrics = new List<string>
        {
            "Timestamp",
            "Documents",
            "Frames",
            "JSEventListeners",
            "Nodes",
            "LayoutCount",
            "RecalcStyleCount",
            "LayoutDuration",
            "RecalcStyleDuration",
            "ScriptDuration",
            "TaskDuration",
            "JSHeapUsedSize",
            "JSHeapTotalSize"
        };

        private Page(
            CDPSession client,
            Target target,
            TaskQueue screenshotTaskQueue)
        {
            Client = client;
            Target = target;
            Keyboard = new Keyboard(client);
            Mouse = new Mouse(client, (Keyboard)Keyboard);
            Touchscreen = new Touchscreen(client, (Keyboard)Keyboard);
            Tracing = new Tracing(client);
            Coverage = new Coverage(client);

            _fileChooserInterceptors = new ConcurrentDictionary<Guid, TaskCompletionSource<FileChooser>>();
            _timeoutSettings = new TimeoutSettings();
            _emulationManager = new EmulationManager(client);
            _pageBindings = new Dictionary<string, Delegate>();
            _workers = new ConcurrentDictionary<string, Worker>();
            _logger = Client.Connection.LoggerFactory.CreateLogger<Page>();
            Accessibility = new Accessibility(client);

            _screenshotTaskQueue = screenshotTaskQueue;

            _ = target.CloseTask.ContinueWith(
                _ =>
                {
                    try
                    {
                        Close?.Invoke(this, EventArgs.Empty);
                    }
                    finally
                    {
                        IsClosed = true;
                        _closeCompletedTcs.TrySetResult(true);
                    }
                },
                TaskScheduler.Default);
        }

        /// <summary>
        /// Raised when the JavaScript <c>load</c> <see href="https://developer.mozilla.org/en-US/docs/Web/Events/load"/> event is dispatched.
        /// </summary>
        public event EventHandler Load;

        /// <summary>
        /// Raised when the page crashes
        /// </summary>
        public event EventHandler<ErrorEventArgs> Error;

        /// <summary>
        /// Raised when the JavaScript code makes a call to <c>console.timeStamp</c>. For the list of metrics see <see cref="MetricsAsync"/>.
        /// </summary>
        public event EventHandler<MetricEventArgs> Metrics;

        /// <summary>
        /// Raised when a JavaScript dialog appears, such as <c>alert</c>, <c>prompt</c>, <c>confirm</c> or <c>beforeunload</c>. Puppeteer can respond to the dialog via <see cref="Dialog"/>'s <see cref="PuppeteerSharp.Dialog.Accept(string)"/> or <see cref="PuppeteerSharp.Dialog.Dismiss"/> methods.
        /// </summary>
        public event EventHandler<DialogEventArgs> Dialog;

        /// <summary>
        /// Raised when the JavaScript <c>DOMContentLoaded</c> <see href="https://developer.mozilla.org/en-US/docs/Web/Events/DOMContentLoaded"/> event is dispatched.
        /// </summary>
        public event EventHandler DOMContentLoaded;

        /// <summary>
        /// Raised when JavaScript within the page calls one of console API methods, e.g. <c>console.log</c> or <c>console.dir</c>. Also emitted if the page throws an error or a warning.
        /// The arguments passed into <c>console.log</c> appear as arguments on the event handler.
        /// </summary>
        /// <example>
        /// An example of handling <see cref="Console"/> event:
        /// <code>
        /// <![CDATA[
        /// page.Console += (sender, e) =>
        /// {
        ///     for (var i = 0; i < e.Message.Args.Count; ++i)
        ///     {
        ///         System.Console.WriteLine($"{i}: {e.Message.Args[i]}");
        ///     }
        /// }
        /// ]]>
        /// </code>
        /// </example>
        public event EventHandler<ConsoleEventArgs> Console;

        /// <summary>
        /// Raised when a frame is attached.
        /// </summary>
        public event EventHandler<FrameEventArgs> FrameAttached;

        /// <summary>
        /// Raised when a frame is detached.
        /// </summary>
        public event EventHandler<FrameEventArgs> FrameDetached;

        /// <summary>
        /// Raised when a frame is navigated to a new url.
        /// </summary>
        public event EventHandler<FrameEventArgs> FrameNavigated;

        /// <summary>
        /// Raised when a <see cref="Response"/> is received.
        /// </summary>
        /// <example>
        /// An example of handling <see cref="Response"/> event:
        /// <code>
        /// <![CDATA[
        /// var tcs = new TaskCompletionSource<string>(TaskCreationOptions.RunContinuationsAsynchronously);
        /// page.Response += async(sender, e) =>
        /// {
        ///     if (e.Response.Url.Contains("script.js"))
        ///     {
        ///         tcs.TrySetResult(await e.Response.TextAsync());
        ///     }
        /// };
        ///
        /// await Task.WhenAll(
        ///     page.GoToAsync(TestConstants.ServerUrl + "/grid.html"),
        ///     tcs.Task);
        /// Console.WriteLine(await tcs.Task);
        /// ]]>
        /// </code>
        /// </example>
        public event EventHandler<ResponseCreatedEventArgs> Response;

        /// <summary>
        /// Raised when a page issues a request. The <see cref="Request"/> object is read-only.
        /// In order to intercept and mutate requests, see <see cref="SetRequestInterceptionAsync(bool)"/>
        /// </summary>
        public event EventHandler<RequestEventArgs> Request;

        /// <summary>
        /// Raised when a request finishes successfully.
        /// </summary>
        public event EventHandler<RequestEventArgs> RequestFinished;

        /// <summary>
        /// Raised when a request fails, for example by timing out.
        /// </summary>
        public event EventHandler<RequestEventArgs> RequestFailed;

        /// <summary>
        /// Raised when a request ended up loading from cache.
        /// </summary>
        public event EventHandler<RequestEventArgs> RequestServedFromCache;

        /// <summary>
        /// Raised when an uncaught exception happens within the page.
        /// </summary>
        public event EventHandler<PageErrorEventArgs> PageError;

        /// <summary>
        /// Emitted when a dedicated WebWorker (<see href="https://developer.mozilla.org/en-US/docs/Web/API/Web_Workers_API"/>) is spawned by the page.
        /// </summary>
        public event EventHandler<WorkerEventArgs> WorkerCreated;

        /// <summary>
        /// Emitted when a dedicated WebWorker (<see href="https://developer.mozilla.org/en-US/docs/Web/API/Web_Workers_API"/>) is terminated.
        /// </summary>
        public event EventHandler<WorkerEventArgs> WorkerDestroyed;

        /// <summary>
        /// Raised when the page closes.
        /// </summary>
        public event EventHandler Close;

        /// <summary>
        /// Raised when the page opens a new tab or window.
        /// </summary>
        public event EventHandler<PopupEventArgs> Popup;

        /// <summary>
        /// Chrome DevTools Protocol session.
        /// </summary>
        public CDPSession Client { get; }

        /// <summary>
        /// This setting will change the default maximum time for the following methods:
        /// - <see cref="GoToAsync(string, NavigationOptions)"/>
        /// - <see cref="GoBackAsync(NavigationOptions)"/>
        /// - <see cref="GoForwardAsync(NavigationOptions)"/>
        /// - <see cref="ReloadAsync(NavigationOptions)"/>
        /// - <see cref="SetContentAsync(string, NavigationOptions)"/>
        /// - <see cref="WaitForNavigationAsync(NavigationOptions)"/>
        /// **NOTE** <see cref="DefaultNavigationTimeout"/> takes priority over <seealso cref="DefaultTimeout"/>
        /// </summary>
        public int DefaultNavigationTimeout
        {
            get => _timeoutSettings.NavigationTimeout;
            set => _timeoutSettings.NavigationTimeout = value;
        }

        /// <summary>
        /// This setting will change the default maximum times for the following methods:
        /// - <see cref="GoBackAsync(NavigationOptions)"/>
        /// - <see cref="GoForwardAsync(NavigationOptions)"/>
        /// - <see cref="GoToAsync(string, NavigationOptions)"/>
        /// - <see cref="ReloadAsync(NavigationOptions)"/>
        /// - <see cref="SetContentAsync(string, NavigationOptions)"/>
        /// - <see cref="WaitForFunctionAsync(string, object[])"/>
        /// - <see cref="WaitForNavigationAsync(NavigationOptions)"/>
        /// - <see cref="WaitForRequestAsync(string, WaitForOptions)"/>
        /// - <see cref="WaitForResponseAsync(string, WaitForOptions)"/>
        /// - <see cref="WaitForXPathAsync(string, WaitForSelectorOptions)"/>
        /// - <see cref="WaitForSelectorAsync(string, WaitForSelectorOptions)"/>
        /// - <see cref="WaitForExpressionAsync(string, WaitForFunctionOptions)"/>
        /// </summary>
        public int DefaultTimeout
        {
            get => _timeoutSettings.Timeout;
            set => _timeoutSettings.Timeout = value;
        }

        /// <summary>
        /// Gets page's main frame
        /// </summary>
        /// <remarks>
        /// Page is guaranteed to have a main frame which persists during navigations.
        /// </remarks>
        public IFrame MainFrame => FrameManager.MainFrame;

        /// <summary>
        /// Gets all frames attached to the page.
        /// </summary>
        /// <value>An array of all frames attached to the page.</value>
        public IFrame[] Frames => FrameManager.GetFrames();

        /// <summary>
        /// Gets all workers in the page.
        /// </summary>
        public Worker[] Workers => _workers.Values.ToArray();

        /// <summary>
        /// Shortcut for <c>page.MainFrame.Url</c>
        /// </summary>
        public string Url => MainFrame.Url;

        /// <summary>
        /// Gets that target this page was created from.
        /// </summary>
        public ITarget Target { get; }

        /// <summary>
        /// Gets this page's keyboard
        /// </summary>
        public IKeyboard Keyboard { get; }

        /// <summary>
        /// Gets this page's touchscreen
        /// </summary>
        public ITouchscreen Touchscreen { get; }

        /// <summary>
        /// Gets this page's coverage
        /// </summary>
        public ICoverage Coverage { get; }

        /// <summary>
        /// Gets this page's tracing
        /// </summary>
        public ITracing Tracing { get; }

        /// <summary>
        /// Gets this page's mouse
        /// </summary>
        public IMouse Mouse { get; }

        /// <summary>
        /// Gets this page's viewport
        /// </summary>
        public ViewPortOptions Viewport { get; private set; }

        /// <summary>
        /// Get the browser the page belongs to.
        /// </summary>
        public IBrowser Browser => Target.Browser;

        /// <summary>
        /// Get the browser context that the page belongs to.
        /// </summary>
        public IBrowserContext BrowserContext => Target.BrowserContext;

        /// <summary>
        /// Get an indication that the page has been closed.
        /// </summary>
        public bool IsClosed { get; private set; }

        /// <summary>
        /// Gets the accessibility.
        /// </summary>
        public IAccessibility Accessibility { get; }

        /// <summary>
        /// `true` if drag events are being intercepted, `false` otherwise.
        /// </summary>
        public bool IsDragInterceptionEnabled { get; private set; }

        internal bool JavascriptEnabled { get; set; } = true;

        internal bool HasPopupEventListeners => Popup?.GetInvocationList().Any() == true;

        internal FrameManager FrameManager { get; private set; }

        private Task SessionClosedTask
        {
            get
            {
                if (_sessionClosedTcs == null)
                {
                    _sessionClosedTcs = new TaskCompletionSource<bool>(TaskCreationOptions.RunContinuationsAsynchronously);
                    Client.Disconnected += clientDisconnected;

                    void clientDisconnected(object sender, EventArgs e)
                    {
                        _sessionClosedTcs.TrySetException(new TargetClosedException("Target closed", "Session closed"));
                        Client.Disconnected -= clientDisconnected;
                    }
                }

                return _sessionClosedTcs.Task;
            }
        }

        /// <summary>
        /// Sets the page's geolocation.
        /// </summary>
        /// <returns>The task.</returns>
        /// <param name="options">Geolocation options.</param>
        /// <remarks>
        /// Consider using <seealso cref="IBrowserContext.OverridePermissionsAsync(string, IEnumerable{OverridePermission})"/> to grant permissions for the page to read its geolocation.
        /// </remarks>
        public Task SetGeolocationAsync(GeolocationOption options)
        {
            if (options == null)
            {
                throw new ArgumentNullException(nameof(options));
            }

            if (options.Longitude < -180 || options.Longitude > 180)
            {
                throw new ArgumentException($"Invalid longitude '{options.Longitude}': precondition - 180 <= LONGITUDE <= 180 failed.");
            }
            if (options.Latitude < -90 || options.Latitude > 90)
            {
                throw new ArgumentException($"Invalid latitude '{options.Latitude}': precondition - 90 <= LATITUDE <= 90 failed.");
            }
            if (options.Accuracy < 0)
            {
                throw new ArgumentException($"Invalid accuracy '{options.Accuracy}': precondition 0 <= ACCURACY failed.");
            }

            return Client.SendAsync("Emulation.setGeolocationOverride", options);
        }

        /// <summary>
        /// Whether to enable drag interception.
        /// </summary>
        /// <remarks>
        /// Activating drag interception enables the `Input.drag`,
        /// methods This provides the capability to capture drag events emitted
        /// on the page, which can then be used to simulate drag-and-drop.
        /// </remarks>
        /// <param name="enabled">Interception enabled</param>
        /// <returns>A Task that resolves when the message was confirmed by the browser</returns>
        public Task SetDragInterceptionAsync(bool enabled)
        {
            IsDragInterceptionEnabled = enabled;
            return Client.SendAsync("Input.setInterceptDrags", new InputSetInterceptDragsRequest { Enabled = enabled });
        }

        /// <summary>
        /// Returns metrics
        /// </summary>
        /// <returns>Task which resolves into a list of metrics</returns>
        /// <remarks>
        /// All timestamps are in monotonic time: monotonically increasing time in seconds since an arbitrary point in the past.
        /// </remarks>
        public async Task<Dictionary<string, decimal>> MetricsAsync()
        {
            var response = await Client.SendAsync<PerformanceGetMetricsResponse>("Performance.getMetrics").ConfigureAwait(false);
            return BuildMetricsObject(response.Metrics);
        }

        /// <summary>
        /// Fetches an element with <paramref name="selector"/>, scrolls it into view if needed, and then uses <see cref="Touchscreen"/> to tap in the center of the element.
        /// </summary>
        /// <param name="selector">A selector to search for element to tap. If there are multiple elements satisfying the selector, the first will be clicked.</param>
        /// <exception cref="SelectorException">If there's no element matching <paramref name="selector"/></exception>
        /// <returns>Task which resolves when the element matching <paramref name="selector"/> is successfully tapped</returns>
        public async Task TapAsync(string selector)
        {
            var handle = await QuerySelectorAsync(selector).ConfigureAwait(false);
            if (handle == null)
            {
                throw new SelectorException($"No node found for selector: {selector}", selector);
            }
            await handle.TapAsync().ConfigureAwait(false);
            await handle.DisposeAsync().ConfigureAwait(false);
        }

        /// <summary>
        /// The method runs <c>document.querySelector</c> within the page. If no element matches the selector, the return value resolve to <c>null</c>.
        /// </summary>
        /// <param name="selector">A selector to query page for</param>
        /// <returns>Task which resolves to <see cref="IElementHandle"/> pointing to the frame element</returns>
        /// <remarks>
        /// Shortcut for <c>page.MainFrame.QuerySelectorAsync(selector)</c>
        /// </remarks>
        /// <seealso cref="IFrame.QuerySelectorAsync(string)"/>
        public Task<IElementHandle> QuerySelectorAsync(string selector)
            => MainFrame.QuerySelectorAsync(selector);

        /// <summary>
        /// Runs <c>document.querySelectorAll</c> within the page. If no elements match the selector, the return value resolve to <see cref="Array.Empty{T}"/>.
        /// </summary>
        /// <param name="selector">A selector to query page for</param>
        /// <returns>Task which resolves to ElementHandles pointing to the frame elements</returns>
        /// <seealso cref="IFrame.QuerySelectorAllAsync(string)"/>
        public Task<IElementHandle[]> QuerySelectorAllAsync(string selector)
            => MainFrame.QuerySelectorAllAsync(selector);

        /// <summary>
        /// A utility function to be used with <see cref="PuppeteerHandleExtensions.EvaluateFunctionAsync{T}(Task{IJSHandle}, string, object[])"/>
        /// </summary>
        /// <param name="selector">A selector to query page for</param>
<<<<<<< HEAD
        /// <returns>Task which resolves to a <see cref="IJSHandle"/> of <c>document.querySelectorAll</c> result</returns>
        public Task<IJSHandle> QuerySelectorAllHandleAsync(string selector)
            => EvaluateFunctionHandleAsync("selector => Array.from(document.querySelectorAll(selector))", selector);
=======
        /// <returns>Task which resolves to a <see cref="JSHandle"/> of <c>document.querySelectorAll</c> result</returns>
        public Task<JSHandle> QuerySelectorAllHandleAsync(string selector)
            => MainFrame.QuerySelectorAllHandleAsync(selector);
>>>>>>> 37263a3e

        /// <summary>
        /// Evaluates the XPath expression
        /// </summary>
        /// <param name="expression">Expression to evaluate <see href="https://developer.mozilla.org/en-US/docs/Web/API/Document/evaluate"/></param>
        /// <returns>Task which resolves to an array of <see cref="IElementHandle"/></returns>
        /// <remarks>
        /// Shortcut for <c>page.MainFrame.XPathAsync(expression)</c>
        /// </remarks>
        /// <seealso cref="IFrame.XPathAsync(string)"/>
        public Task<IElementHandle[]> XPathAsync(string expression) => MainFrame.XPathAsync(expression);

        /// <summary>
        /// Executes a script in browser context
        /// </summary>
        /// <param name="script">Script to be evaluated in browser context</param>
        /// <remarks>
        /// If the script, returns a Promise, then the method would wait for the promise to resolve and return its value.
        /// </remarks>
        /// <returns>Task which resolves to script return value</returns>
        public async Task<IJSHandle> EvaluateExpressionHandleAsync(string script)
        {
            var context = await MainFrame.GetExecutionContextAsync().ConfigureAwait(false);
            return await context.EvaluateExpressionHandleAsync(script).ConfigureAwait(false);
        }

        /// <summary>
        /// Executes a script in browser context
        /// </summary>
        /// <param name="pageFunction">Script to be evaluated in browser context</param>
        /// <param name="args">Function arguments</param>
        /// <remarks>
        /// If the script, returns a Promise, then the method would wait for the promise to resolve and return its value.
        /// <see cref="IJSHandle"/> instances can be passed as arguments
        /// </remarks>
        /// <returns>Task which resolves to script return value</returns>
        public async Task<IJSHandle> EvaluateFunctionHandleAsync(string pageFunction, params object[] args)
        {
            var context = await MainFrame.GetExecutionContextAsync().ConfigureAwait(false);
            return await context.EvaluateFunctionHandleAsync(pageFunction, args).ConfigureAwait(false);
        }

        /// <summary>
        /// Adds a function which would be invoked in one of the following scenarios:
        /// - whenever the page is navigated
        /// - whenever the child frame is attached or navigated. In this case, the function is invoked in the context of the newly attached frame
        /// </summary>
        /// <param name="pageFunction">Function to be evaluated in browser context</param>
        /// <param name="args">Arguments to pass to <c>pageFunction</c></param>
        /// <remarks>
        /// The function is invoked after the document was created but before any of its scripts were run. This is useful to amend JavaScript environment, e.g. to seed <c>Math.random</c>.
        /// </remarks>
        /// <example>
        /// An example of overriding the navigator.languages property before the page loads:
        /// <code>
        /// await page.EvaluateOnNewDocumentAsync("() => window.__example = true");
        /// </code>
        /// </example>
        /// <returns>Task</returns>
        [Obsolete("User EvaluateFunctionOnNewDocumentAsync instead")]
        public Task EvaluateOnNewDocumentAsync(string pageFunction, params object[] args)
            => EvaluateFunctionOnNewDocumentAsync(pageFunction, args);

        /// <summary>
        /// Adds a function which would be invoked in one of the following scenarios:
        /// - whenever the page is navigated
        /// - whenever the child frame is attached or navigated. In this case, the function is invoked in the context of the newly attached frame
        /// </summary>
        /// <param name="pageFunction">Function to be evaluated in browser context</param>
        /// <param name="args">Arguments to pass to <c>pageFunction</c></param>
        /// <remarks>
        /// The function is invoked after the document was created but before any of its scripts were run. This is useful to amend JavaScript environment, e.g. to seed <c>Math.random</c>.
        /// </remarks>
        /// <example>
        /// An example of overriding the navigator.languages property before the page loads:
        /// <code>
        /// await page.EvaluateFunctionOnNewDocumentAsync("() => window.__example = true");
        /// </code>
        /// </example>
        /// <returns>Task</returns>
        public Task EvaluateFunctionOnNewDocumentAsync(string pageFunction, params object[] args)
        {
            var source = EvaluationString(pageFunction, args);
            return Client.SendAsync("Page.addScriptToEvaluateOnNewDocument", new PageAddScriptToEvaluateOnNewDocumentRequest
            {
                Source = source
            });
        }

        /// <summary>
        /// Adds a function which would be invoked in one of the following scenarios:
        /// - whenever the page is navigated
        /// - whenever the child frame is attached or navigated. In this case, the function is invoked in the context of the newly attached frame
        /// </summary>
        /// <param name="expression">Javascript expression to be evaluated in browser context</param>
        /// <remarks>
        /// The function is invoked after the document was created but before any of its scripts were run. This is useful to amend JavaScript environment, e.g. to seed <c>Math.random</c>.
        /// </remarks>
        /// <example>
        /// An example of overriding the navigator.languages property before the page loads:
        /// <code>
        /// await page.EvaluateExpressionOnNewDocumentAsync("window.__example = true;");
        /// </code>
        /// </example>
        /// <returns>Task</returns>
        public Task EvaluateExpressionOnNewDocumentAsync(string expression)
            => Client.SendAsync("Page.addScriptToEvaluateOnNewDocument", new PageAddScriptToEvaluateOnNewDocumentRequest
            {
                Source = expression
            });

        /// <summary>
        /// The method iterates JavaScript heap and finds all the objects with the given prototype.
        /// Shortcut for <c>page.MainFrame.GetExecutionContextAsync().QueryObjectsAsync(prototypeHandle)</c>.
        /// </summary>
        /// <returns>A task which resolves to a handle to an array of objects with this prototype.</returns>
        /// <param name="prototypeHandle">A handle to the object prototype.</param>
        public async Task<IJSHandle> QueryObjectsAsync(IJSHandle prototypeHandle)
        {
            var context = await MainFrame.GetExecutionContextAsync().ConfigureAwait(false);
            return await context.QueryObjectsAsync(prototypeHandle).ConfigureAwait(false);
        }

        /// <summary>
        /// Activating request interception enables <see cref="PuppeteerSharp.Request.AbortAsync(RequestAbortErrorCode)">request.AbortAsync</see>,
        /// <see cref="PuppeteerSharp.Request.ContinueAsync(Payload)">request.ContinueAsync</see> and <see cref="PuppeteerSharp.Request.RespondAsync(ResponseData)">request.RespondAsync</see> methods.
        /// </summary>
        /// <returns>The request interception task.</returns>
        /// <param name="value">Whether to enable request interception..</param>
        public Task SetRequestInterceptionAsync(bool value)
            => FrameManager.NetworkManager.SetRequestInterceptionAsync(value);

        /// <summary>
        /// Set offline mode for the page.
        /// </summary>
        /// <returns>Result task</returns>
        /// <param name="value">When <c>true</c> enables offline mode for the page.</param>
        public Task SetOfflineModeAsync(bool value) => FrameManager.NetworkManager.SetOfflineModeAsync(value);

        /// <summary>
        /// Emulates network conditions
        /// </summary>
        /// <param name="networkConditions">Passing <c>null</c> disables network condition emulation.</param>
        /// <returns>Result task</returns>
        /// <remarks>
        /// **NOTE** This does not affect WebSockets and WebRTC PeerConnections (see https://crbug.com/563644)
        /// </remarks>
        public Task EmulateNetworkConditionsAsync(NetworkConditions networkConditions) => FrameManager.NetworkManager.EmulateNetworkConditionsAsync(networkConditions);

        /// <summary>
        /// Returns the page's cookies
        /// </summary>
        /// <param name="urls">Url's to return cookies for</param>
        /// <returns>Array of cookies</returns>
        /// <remarks>
        /// If no URLs are specified, this method returns cookies for the current page URL.
        /// If URLs are specified, only cookies for those URLs are returned.
        /// </remarks>
        public async Task<CookieParam[]> GetCookiesAsync(params string[] urls)
            => (await Client.SendAsync<NetworkGetCookiesResponse>("Network.getCookies", new NetworkGetCookiesRequest
            {
                Urls = urls.Length > 0 ? urls : new string[] { Url }
            }).ConfigureAwait(false)).Cookies;

        /// <summary>
        /// Clears all of the current cookies and then sets the cookies for the page
        /// </summary>
        /// <param name="cookies">Cookies to set</param>
        /// <returns>Task</returns>
        public async Task SetCookieAsync(params CookieParam[] cookies)
        {
            foreach (var cookie in cookies)
            {
                if (string.IsNullOrEmpty(cookie.Url) && Url.StartsWith("http", StringComparison.Ordinal))
                {
                    cookie.Url = Url;
                }
                if (cookie.Url == "about:blank")
                {
                    throw new PuppeteerException($"Blank page can not have cookie \"{cookie.Name}\"");
                }
            }

            await DeleteCookieAsync(cookies).ConfigureAwait(false);

            if (cookies.Length > 0)
            {
                await Client.SendAsync("Network.setCookies", new NetworkSetCookiesRequest
                {
                    Cookies = cookies
                }).ConfigureAwait(false);
            }
        }

        /// <summary>
        /// Deletes cookies from the page
        /// </summary>
        /// <param name="cookies">Cookies to delete</param>
        /// <returns>Task</returns>
        public async Task DeleteCookieAsync(params CookieParam[] cookies)
        {
            var pageURL = Url;
            foreach (var cookie in cookies)
            {
                if (string.IsNullOrEmpty(cookie.Url) && pageURL.StartsWith("http", StringComparison.Ordinal))
                {
                    cookie.Url = pageURL;
                }
                await Client.SendAsync("Network.deleteCookies", cookie).ConfigureAwait(false);
            }
        }

        /// <summary>
        /// Adds a <c><![CDATA[<script>]]></c> tag into the page with the desired url or content
        /// </summary>
        /// <param name="options">add script tag options</param>
        /// <remarks>
        /// Shortcut for <c>page.MainFrame.AddScriptTagAsync(options)</c>
        /// </remarks>
        /// <returns>Task which resolves to the added tag when the script's onload fires or when the script content was injected into frame</returns>
        /// <seealso cref="IFrame.AddScriptTagAsync(AddTagOptions)"/>
        public Task<IElementHandle> AddScriptTagAsync(AddTagOptions options) => MainFrame.AddScriptTagAsync(options);

        /// <summary>
        /// Adds a <c><![CDATA[<script>]]></c> tag into the page with the desired url or content
        /// </summary>
        /// <param name="url">script url</param>
        /// <remarks>
        /// Shortcut for <c>page.MainFrame.AddScriptTagAsync(new AddTagOptions { Url = url })</c>
        /// </remarks>
        /// <returns>Task which resolves to the added tag when the script's onload fires or when the script content was injected into frame</returns>
        public Task<IElementHandle> AddScriptTagAsync(string url) => AddScriptTagAsync(new AddTagOptions { Url = url });

        /// <summary>
        /// Adds a <c><![CDATA[<link rel="stylesheet">]]></c> tag into the page with the desired url or a <c><![CDATA[<link rel="stylesheet">]]></c> tag with the content
        /// </summary>
        /// <param name="options">add style tag options</param>
        /// <remarks>
        /// Shortcut for <c>page.MainFrame.AddStyleTagAsync(options)</c>
        /// </remarks>
        /// <returns>Task which resolves to the added tag when the stylesheet's onload fires or when the CSS content was injected into frame</returns>
        /// <seealso cref="IFrame.AddStyleTagAsync(AddTagOptions)"/>
        public Task<IElementHandle> AddStyleTagAsync(AddTagOptions options) => MainFrame.AddStyleTagAsync(options);

        /// <summary>
        /// Adds a <c><![CDATA[<link rel="stylesheet">]]></c> tag into the page with the desired url or a <c><![CDATA[<link rel="stylesheet">]]></c> tag with the content
        /// </summary>
        /// <param name="url">stylesheel url</param>
        /// <remarks>
        /// Shortcut for <c>page.MainFrame.AddStyleTagAsync(new AddTagOptions { Url = url })</c>
        /// </remarks>
        /// <returns>Task which resolves to the added tag when the stylesheet's onload fires or when the CSS content was injected into frame</returns>
        public Task<IElementHandle> AddStyleTagAsync(string url) => AddStyleTagAsync(new AddTagOptions { Url = url });

        /// <summary>
        /// Adds a function called <c>name</c> on the page's <c>window</c> object.
        /// When called, the function executes <paramref name="puppeteerFunction"/> in C# and returns a <see cref="Task"/> which resolves when <paramref name="puppeteerFunction"/> completes.
        /// </summary>
        /// <param name="name">Name of the function on the window object</param>
        /// <param name="puppeteerFunction">Callback function which will be called in Puppeteer's context.</param>
        /// <remarks>
        /// If the <paramref name="puppeteerFunction"/> returns a <see cref="Task"/>, it will be awaited.
        /// Functions installed via <see cref="ExposeFunctionAsync(string, Action)"/> survive navigations
        /// </remarks>
        /// <returns>Task</returns>
        public Task ExposeFunctionAsync(string name, Action puppeteerFunction)
            => ExposeFunctionAsync(name, (Delegate)puppeteerFunction);

        /// <summary>
        /// Adds a function called <c>name</c> on the page's <c>window</c> object.
        /// When called, the function executes <paramref name="puppeteerFunction"/> in C# and returns a <see cref="Task"/> which resolves to the return value of <paramref name="puppeteerFunction"/>.
        /// </summary>
        /// <typeparam name="TResult">The result of <paramref name="puppeteerFunction"/></typeparam>
        /// <param name="name">Name of the function on the window object</param>
        /// <param name="puppeteerFunction">Callback function which will be called in Puppeteer's context.</param>
        /// <remarks>
        /// If the <paramref name="puppeteerFunction"/> returns a <see cref="Task"/>, it will be awaited.
        /// Functions installed via <see cref="ExposeFunctionAsync{TResult}(string, Func{TResult})"/> survive navigations
        /// </remarks>
        /// <returns>Task</returns>
        public Task ExposeFunctionAsync<TResult>(string name, Func<TResult> puppeteerFunction)
            => ExposeFunctionAsync(name, (Delegate)puppeteerFunction);

        /// <summary>
        /// Adds a function called <c>name</c> on the page's <c>window</c> object.
        /// When called, the function executes <paramref name="puppeteerFunction"/> in C# and returns a <see cref="Task"/> which resolves to the return value of <paramref name="puppeteerFunction"/>.
        /// </summary>
        /// <typeparam name="T">The parameter of <paramref name="puppeteerFunction"/></typeparam>
        /// <typeparam name="TResult">The result of <paramref name="puppeteerFunction"/></typeparam>
        /// <param name="name">Name of the function on the window object</param>
        /// <param name="puppeteerFunction">Callback function which will be called in Puppeteer's context.</param>
        /// <remarks>
        /// If the <paramref name="puppeteerFunction"/> returns a <see cref="Task"/>, it will be awaited.
        /// Functions installed via <see cref="ExposeFunctionAsync{T, TResult}(string, Func{T, TResult})"/> survive navigations
        /// </remarks>
        /// <returns>Task</returns>
        public Task ExposeFunctionAsync<T, TResult>(string name, Func<T, TResult> puppeteerFunction)
            => ExposeFunctionAsync(name, (Delegate)puppeteerFunction);

        /// <summary>
        /// Adds a function called <c>name</c> on the page's <c>window</c> object.
        /// When called, the function executes <paramref name="puppeteerFunction"/> in C# and returns a <see cref="Task"/> which resolves to the return value of <paramref name="puppeteerFunction"/>.
        /// </summary>
        /// <typeparam name="T1">The first parameter of <paramref name="puppeteerFunction"/></typeparam>
        /// <typeparam name="T2">The second parameter of <paramref name="puppeteerFunction"/></typeparam>
        /// <typeparam name="TResult">The result of <paramref name="puppeteerFunction"/></typeparam>
        /// <param name="name">Name of the function on the window object</param>
        /// <param name="puppeteerFunction">Callback function which will be called in Puppeteer's context.</param>
        /// <remarks>
        /// If the <paramref name="puppeteerFunction"/> returns a <see cref="Task"/>, it will be awaited.
        /// Functions installed via <see cref="ExposeFunctionAsync{T1, T2, TResult}(string, Func{T1, T2, TResult})"/> survive navigations
        /// </remarks>
        /// <returns>Task</returns>
        public Task ExposeFunctionAsync<T1, T2, TResult>(string name, Func<T1, T2, TResult> puppeteerFunction)
            => ExposeFunctionAsync(name, (Delegate)puppeteerFunction);

        /// <summary>
        /// Adds a function called <c>name</c> on the page's <c>window</c> object.
        /// When called, the function executes <paramref name="puppeteerFunction"/> in C# and returns a <see cref="Task"/> which resolves to the return value of <paramref name="puppeteerFunction"/>.
        /// </summary>
        /// <typeparam name="T1">The first parameter of <paramref name="puppeteerFunction"/></typeparam>
        /// <typeparam name="T2">The second parameter of <paramref name="puppeteerFunction"/></typeparam>
        /// <typeparam name="T3">The third parameter of <paramref name="puppeteerFunction"/></typeparam>
        /// <typeparam name="TResult">The result of <paramref name="puppeteerFunction"/></typeparam>
        /// <param name="name">Name of the function on the window object</param>
        /// <param name="puppeteerFunction">Callback function which will be called in Puppeteer's context.</param>
        /// <remarks>
        /// If the <paramref name="puppeteerFunction"/> returns a <see cref="Task"/>, it will be awaited.
        /// Functions installed via <see cref="ExposeFunctionAsync{T1, T2, T3, TResult}(string, Func{T1, T2, T3, TResult})"/> survive navigations
        /// </remarks>
        /// <returns>Task</returns>
        public Task ExposeFunctionAsync<T1, T2, T3, TResult>(string name, Func<T1, T2, T3, TResult> puppeteerFunction)
            => ExposeFunctionAsync(name, (Delegate)puppeteerFunction);

        /// <summary>
        /// Adds a function called <c>name</c> on the page's <c>window</c> object.
        /// When called, the function executes <paramref name="puppeteerFunction"/> in C# and returns a <see cref="Task"/> which resolves to the return value of <paramref name="puppeteerFunction"/>.
        /// </summary>
        /// <typeparam name="T1">The first parameter of <paramref name="puppeteerFunction"/></typeparam>
        /// <typeparam name="T2">The second parameter of <paramref name="puppeteerFunction"/></typeparam>
        /// <typeparam name="T3">The third parameter of <paramref name="puppeteerFunction"/></typeparam>
        /// <typeparam name="T4">The fourth parameter of <paramref name="puppeteerFunction"/></typeparam>
        /// <typeparam name="TResult">The result of <paramref name="puppeteerFunction"/></typeparam>
        /// <param name="name">Name of the function on the window object</param>
        /// <param name="puppeteerFunction">Callback function which will be called in Puppeteer's context.</param>
        /// <remarks>
        /// If the <paramref name="puppeteerFunction"/> returns a <see cref="Task"/>, it will be awaited.
        /// Functions installed via <see cref="ExposeFunctionAsync{T1, T2, T3, T4, TResult}(string, Func{T1, T2, T3, T4, TResult})"/> survive navigations
        /// </remarks>
        /// <returns>Task</returns>
        public Task ExposeFunctionAsync<T1, T2, T3, T4, TResult>(string name, Func<T1, T2, T3, T4, TResult> puppeteerFunction)
            => ExposeFunctionAsync(name, (Delegate)puppeteerFunction);

        /// <summary>
        /// Gets the full HTML contents of the page, including the doctype.
        /// </summary>
        /// <returns>Task which resolves to the HTML content.</returns>
        /// <seealso cref="IFrame.GetContentAsync"/>
        public Task<string> GetContentAsync() => FrameManager.MainFrame.GetContentAsync();

        /// <summary>
        /// Sets the HTML markup to the page
        /// </summary>
        /// <param name="html">HTML markup to assign to the page.</param>
        /// <param name="options">The navigations options</param>
        /// <returns>Task.</returns>
        /// <seealso cref="IFrame.SetContentAsync(string, NavigationOptions)"/>
        public Task SetContentAsync(string html, NavigationOptions options = null) => FrameManager.MainFrame.SetContentAsync(html, options);

        /// <summary>
        /// Navigates to an url
        /// </summary>
        /// <remarks>
        /// <see cref="GoToAsync(string, int?, WaitUntilNavigation[])"/> will throw an error if:
        /// - there's an SSL error (e.g. in case of self-signed certificates).
        /// - target URL is invalid.
        /// - the `timeout` is exceeded during navigation.
        /// - the remote server does not respond or is unreachable.
        /// - the main resource failed to load.
        ///
        /// <see cref="GoToAsync(string, int?, WaitUntilNavigation[])"/> will not throw an error when any valid HTTP status code is returned by the remote server,
        /// including 404 "Not Found" and 500 "Internal Server Error".  The status code for such responses can be retrieved by calling <see cref="PuppeteerSharp.Response.Status"/>
        ///
        /// > **NOTE** <see cref="GoToAsync(string, int?, WaitUntilNavigation[])"/> either throws an error or returns a main resource response.
        /// The only exceptions are navigation to `about:blank` or navigation to the same URL with a different hash, which would succeed and return `null`.
        ///
        /// > **NOTE** Headless mode doesn't support navigation to a PDF document. See the <see fref="https://bugs.chromium.org/p/chromium/issues/detail?id=761295">upstream issue</see>.
        ///
        /// Shortcut for <seealso cref="IFrame.GoToAsync(string, int?, WaitUntilNavigation[])"/>
        /// </remarks>
        /// <param name="url">URL to navigate page to. The url should include scheme, e.g. https://.</param>
        /// <param name="options">Navigation parameters.</param>
        /// <returns>Task which resolves to the main resource response. In case of multiple redirects, the navigation will resolve with the response of the last redirect.</returns>
        /// <seealso cref="GoToAsync(string, int?, WaitUntilNavigation[])"/>
        public Task<Response> GoToAsync(string url, NavigationOptions options) => FrameManager.MainFrame.GoToAsync(url, options);

        /// <summary>
        /// Navigates to an url
        /// </summary>
        /// <param name="url">URL to navigate page to. The url should include scheme, e.g. https://.</param>
        /// <param name="timeout">Maximum navigation time in milliseconds, defaults to 30 seconds, pass <c>0</c> to disable timeout. </param>
        /// <param name="waitUntil">When to consider navigation succeeded, defaults to <see cref="WaitUntilNavigation.Load"/>. Given an array of <see cref="WaitUntilNavigation"/>, navigation is considered to be successful after all events have been fired</param>
        /// <returns>Task which resolves to the main resource response. In case of multiple redirects, the navigation will resolve with the response of the last redirect</returns>
        /// <seealso cref="GoToAsync(string, NavigationOptions)"/>
        public Task<Response> GoToAsync(string url, int? timeout = null, WaitUntilNavigation[] waitUntil = null)
            => GoToAsync(url, new NavigationOptions { Timeout = timeout, WaitUntil = waitUntil });

        /// <summary>
        /// Navigates to an url
        /// </summary>
        /// <param name="url">URL to navigate page to. The url should include scheme, e.g. https://.</param>
        /// <param name="waitUntil">When to consider navigation succeeded.</param>
        /// <returns>Task which resolves to the main resource response. In case of multiple redirects, the navigation will resolve with the response of the last redirect</returns>
        /// <seealso cref="GoToAsync(string, NavigationOptions)"/>
        public Task<Response> GoToAsync(string url, WaitUntilNavigation waitUntil)
            => GoToAsync(url, new NavigationOptions { WaitUntil = new[] { waitUntil } });

        /// <summary>
        /// generates a pdf of the page with <see cref="MediaType.Print"/> css media. To generate a pdf with <see cref="MediaType.Screen"/> media call <see cref="EmulateMediaAsync(MediaType)"/> with <see cref="MediaType.Screen"/>
        /// </summary>
        /// <param name="file">The file path to save the PDF to. paths are resolved using <see cref="Path.GetFullPath(string)"/></param>
        /// <returns></returns>
        /// <remarks>
        /// Generating a pdf is currently only supported in Chrome headless
        /// </remarks>
        public Task PdfAsync(string file) => PdfAsync(file, new PdfOptions());

        /// <summary>
        ///  generates a pdf of the page with <see cref="MediaType.Print"/> css media. To generate a pdf with <see cref="MediaType.Screen"/> media call <see cref="EmulateMediaAsync(MediaType)"/> with <see cref="MediaType.Screen"/>
        /// </summary>
        /// <param name="file">The file path to save the PDF to. paths are resolved using <see cref="Path.GetFullPath(string)"/></param>
        /// <param name="options">pdf options</param>
        /// <returns></returns>
        /// <remarks>
        /// Generating a pdf is currently only supported in Chrome headless
        /// </remarks>
        public async Task PdfAsync(string file, PdfOptions options)
        {
            if (options == null)
            {
                throw new ArgumentNullException(nameof(options));
            }

            await PdfInternalAsync(file, options).ConfigureAwait(false);
        }

        /// <summary>
        /// generates a pdf of the page with <see cref="MediaType.Print"/> css media. To generate a pdf with <see cref="MediaType.Screen"/> media call <see cref="EmulateMediaAsync(MediaType)"/> with <see cref="MediaType.Screen"/>
        /// </summary>
        /// <returns>Task which resolves to a <see cref="Stream"/> containing the PDF data.</returns>
        /// <remarks>
        /// Generating a pdf is currently only supported in Chrome headless
        /// </remarks>
        public Task<Stream> PdfStreamAsync() => PdfStreamAsync(new PdfOptions());

        /// <summary>
        /// Generates a pdf of the page with <see cref="MediaType.Print"/> css media. To generate a pdf with <see cref="MediaType.Screen"/> media call <see cref="EmulateMediaAsync(MediaType)"/> with <see cref="MediaType.Screen"/>
        /// </summary>
        /// <param name="options">pdf options</param>
        /// <returns>Task which resolves to a <see cref="Stream"/> containing the PDF data.</returns>
        /// <remarks>
        /// Generating a pdf is currently only supported in Chrome headless
        /// </remarks>
        public async Task<Stream> PdfStreamAsync(PdfOptions options)
            => new MemoryStream(await PdfDataAsync(options).ConfigureAwait(false));

        /// <summary>
        /// Generates a pdf of the page with <see cref="MediaType.Print"/> css media. To generate a pdf with <see cref="MediaType.Screen"/> media call <see cref="EmulateMediaAsync(MediaType)"/> with <see cref="MediaType.Screen"/>
        /// </summary>
        /// <returns>Task which resolves to a <see cref="byte"/>[] containing the PDF data.</returns>
        /// <remarks>
        /// Generating a pdf is currently only supported in Chrome headless
        /// </remarks>
        public Task<byte[]> PdfDataAsync() => PdfDataAsync(new PdfOptions());

        /// <summary>
        /// Generates a pdf of the page with <see cref="MediaType.Print"/> css media. To generate a pdf with <see cref="MediaType.Screen"/> media call <see cref="EmulateMediaAsync(MediaType)"/> with <see cref="MediaType.Screen"/>
        /// </summary>
        /// <param name="options">pdf options</param>
        /// <returns>Task which resolves to a <see cref="byte"/>[] containing the PDF data.</returns>
        /// <remarks>
        /// Generating a pdf is currently only supported in Chrome headless
        /// </remarks>
        public Task<byte[]> PdfDataAsync(PdfOptions options)
        {
            if (options == null)
            {
                throw new ArgumentNullException(nameof(options));
            }

            return PdfInternalAsync(null, options);
        }

        internal async Task<byte[]> PdfInternalAsync(string file, PdfOptions options)
        {
            var paperWidth = PaperFormat.Letter.Width;
            var paperHeight = PaperFormat.Letter.Height;

            if (options.Format != null)
            {
                paperWidth = options.Format.Width;
                paperHeight = options.Format.Height;
            }
            else
            {
                if (options.Width != null)
                {
                    paperWidth = ConvertPrintParameterToInches(options.Width);
                }
                if (options.Height != null)
                {
                    paperHeight = ConvertPrintParameterToInches(options.Height);
                }
            }

            var marginTop = ConvertPrintParameterToInches(options.MarginOptions.Top);
            var marginLeft = ConvertPrintParameterToInches(options.MarginOptions.Left);
            var marginBottom = ConvertPrintParameterToInches(options.MarginOptions.Bottom);
            var marginRight = ConvertPrintParameterToInches(options.MarginOptions.Right);

            if (options.OmitBackground)
            {
                await SetTransparentBackgroundColorAsync().ConfigureAwait(false);
            }

            var result = await Client.SendAsync<PagePrintToPDFResponse>("Page.printToPDF", new PagePrintToPDFRequest
            {
                TransferMode = "ReturnAsStream",
                Landscape = options.Landscape,
                DisplayHeaderFooter = options.DisplayHeaderFooter,
                HeaderTemplate = options.HeaderTemplate,
                FooterTemplate = options.FooterTemplate,
                PrintBackground = options.PrintBackground,
                Scale = options.Scale,
                PaperWidth = paperWidth,
                PaperHeight = paperHeight,
                MarginTop = marginTop,
                MarginBottom = marginBottom,
                MarginLeft = marginLeft,
                MarginRight = marginRight,
                PageRanges = options.PageRanges,
                PreferCSSPageSize = options.PreferCSSPageSize
            }).ConfigureAwait(false);

            if (options.OmitBackground)
            {
                await ResetDefaultBackgroundColorAsync().ConfigureAwait(false);
            }

            return await ProtocolStreamReader.ReadProtocolStreamByteAsync(Client, result.Stream, file).ConfigureAwait(false);
        }

        /// <summary>
        /// Enables/Disables Javascript on the page
        /// </summary>
        /// <returns>Task.</returns>
        /// <param name="enabled">Whether or not to enable JavaScript on the page.</param>
        public Task SetJavaScriptEnabledAsync(bool enabled)
        {
            if (enabled == JavascriptEnabled)
            {
                return Task.CompletedTask;
            }
            JavascriptEnabled = enabled;
            return Client.SendAsync("Emulation.setScriptExecutionDisabled", new EmulationSetScriptExecutionDisabledRequest
            {
                Value = !enabled
            });
        }

        /// <summary>
        /// Toggles bypassing page's Content-Security-Policy.
        /// </summary>
        /// <param name="enabled">sets bypassing of page's Content-Security-Policy.</param>
        /// <returns></returns>
        /// <remarks>
        /// CSP bypassing happens at the moment of CSP initialization rather then evaluation.
        /// Usually this means that <see cref="SetBypassCSPAsync(bool)"/> should be called before navigating to the domain.
        /// </remarks>
        public Task SetBypassCSPAsync(bool enabled) => Client.SendAsync("Page.setBypassCSP", new PageSetBypassCSPRequest
        {
            Enabled = enabled
        });

        /// <summary>
        /// Emulates a media such as screen or print.
        /// </summary>
        /// <returns>Task.</returns>
        /// <param name="media">Media to set.</param>
        [Obsolete("User EmulateMediaTypeAsync instead")]
        public Task EmulateMediaAsync(MediaType media) => EmulateMediaTypeAsync(media);

        /// <summary>
        /// Emulates a media such as screen or print.
        /// </summary>
        /// <param name="type">Media to set.</param>
        /// <example>
        /// <code>
        /// <![CDATA[
        /// await page.EvaluateFunctionAsync<bool>("() => matchMedia('screen').matches)");
        /// // → true
        /// await page.EvaluateFunctionAsync<bool>("() => matchMedia('print').matches)");
        /// // → true
        /// await page.EmulateMediaTypeAsync(MediaType.Print);
        /// await page.EvaluateFunctionAsync<bool>("() => matchMedia('screen').matches)");
        /// // → false
        /// await page.EvaluateFunctionAsync<bool>("() => matchMedia('print').matches)");
        /// // → true
        /// await page.EmulateMediaTypeAsync(MediaType.None);
        /// await page.EvaluateFunctionAsync<bool>("() => matchMedia('screen').matches)");
        /// // → true
        /// await page.EvaluateFunctionAsync<bool>("() => matchMedia('print').matches)");
        /// // → true
        /// ]]>
        /// </code>
        /// </example>
        /// <returns>Emulate media type task.</returns>
        public Task EmulateMediaTypeAsync(MediaType type)
            => Client.SendAsync("Emulation.setEmulatedMedia", new EmulationSetEmulatedMediaTypeRequest { Media = type });

        /// <summary>
        /// Given an array of media feature objects, emulates CSS media features on the page.
        /// </summary>
        /// <param name="features">Features to apply</param>
        /// <example>
        /// <code>
        /// <![CDATA[
        /// await page.EmulateMediaFeaturesAsync(new MediaFeature[]{ new MediaFeature { MediaFeature =  MediaFeature.PrefersColorScheme, Value = "dark" }});
        /// await page.EvaluateFunctionAsync<bool>("() => matchMedia('(prefers-color-scheme: dark)').matches)");
        /// // → true
        /// await page.EvaluateFunctionAsync<bool>("() => matchMedia('(prefers-color-scheme: light)').matches)");
        /// // → false
        /// await page.EvaluateFunctionAsync<bool>("() => matchMedia('(prefers-color-scheme: no-preference)').matches)");
        /// // → false
        /// await page.EmulateMediaFeaturesAsync(new MediaFeature[]{ new MediaFeature { MediaFeature = MediaFeature.PrefersReducedMotion, Value = "reduce" }});
        /// await page.EvaluateFunctionAsync<bool>("() => matchMedia('(prefers-reduced-motion: reduce)').matches)");
        /// // → true
        /// await page.EvaluateFunctionAsync<bool>("() => matchMedia('(prefers-color-scheme: no-preference)').matches)");
        /// // → false
        /// await page.EmulateMediaFeaturesAsync(new MediaFeature[]
        /// {
        ///   new MediaFeature { MediaFeature = MediaFeature.PrefersColorScheme, Value = "dark" },
        ///   new MediaFeature { MediaFeature = MediaFeature.PrefersReducedMotion, Value = "reduce" },
        /// });
        /// await page.EvaluateFunctionAsync<bool>("() => matchMedia('(prefers-color-scheme: dark)').matches)");
        /// // → true
        /// await page.EvaluateFunctionAsync<bool>("() => matchMedia('(prefers-color-scheme: light)').matches)");
        /// // → false
        /// await page.EvaluateFunctionAsync<bool>("() => matchMedia('(prefers-color-scheme: no-preference)').matches)");
        /// // → false
        /// await page.EvaluateFunctionAsync<bool>("() => matchMedia('(prefers-reduced-motion: reduce)').matches)");
        /// // → true
        /// await page.EvaluateFunctionAsync<bool>("() => matchMedia('(prefers-color-scheme: no-preference)').matches)");
        /// // → false
        /// ]]>
        /// </code>
        /// </example>
        /// <returns>Emulate features task</returns>
        public Task EmulateMediaFeaturesAsync(IEnumerable<MediaFeatureValue> features)
            => Client.SendAsync("Emulation.setEmulatedMedia", new EmulationSetEmulatedMediaFeatureRequest { Features = features });

        /// <summary>
        /// Sets the viewport.
        /// In the case of multiple pages in a single browser, each page can have its own viewport size.
        /// <see cref="SetViewportAsync(ViewPortOptions)"/> will resize the page. A lot of websites don't expect phones to change size, so you should set the viewport before navigating to the page.
        /// </summary>
        /// <example>
        ///<![CDATA[
        /// using(var page = await browser.NewPageAsync())
        /// {
        ///     await page.SetViewPortAsync(new ViewPortOptions
        ///     {
        ///         Width = 640,
        ///         Height = 480,
        ///         DeviceScaleFactor = 1
        ///     });
        ///     await page.goto('https://www.example.com');
        /// }
        /// ]]>
        /// </example>
        /// <returns>The viewport task.</returns>
        /// <param name="viewport">Viewport options.</param>
        public async Task SetViewportAsync(ViewPortOptions viewport)
        {
            if (viewport == null)
            {
                throw new ArgumentNullException(nameof(viewport));
            }

            var needsReload = await _emulationManager.EmulateViewportAsync(viewport).ConfigureAwait(false);
            Viewport = viewport;

            if (needsReload)
            {
                await ReloadAsync().ConfigureAwait(false);
            }
        }

        /// <summary>
        /// Emulates given device metrics and user agent.
        /// </summary>
        /// <remarks>
        /// This method is a shortcut for calling two methods:
        /// <see cref="SetViewportAsync(ViewPortOptions)"/>
        /// <see cref="SetUserAgentAsync(string, UserAgentMetadata)"/>
        /// To aid emulation, puppeteer provides a list of device descriptors which can be obtained via the <see cref="Puppeteer.Devices"/>.
        /// <see cref="EmulateAsync(DeviceDescriptor)"/> will resize the page. A lot of websites don't expect phones to change size, so you should emulate before navigating to the page.
        /// </remarks>
        /// <example>
        ///<![CDATA[
        /// var iPhone = Puppeteer.Devices[DeviceDescriptorName.IPhone6];
        /// using(var page = await browser.NewPageAsync())
        /// {
        ///     await page.EmulateAsync(iPhone);
        ///     await page.goto('https://www.google.com');
        /// }
        /// ]]>
        /// </example>
        /// <returns>Task.</returns>
        /// <param name="options">Emulation options.</param>
        public Task EmulateAsync(DeviceDescriptor options)
        {
            if (options == null)
            {
                throw new ArgumentNullException(nameof(options));
            }

            return Task.WhenAll(
                SetViewportAsync(options.ViewPort),
                SetUserAgentAsync(options.UserAgent));
        }

        /// <summary>
        /// Takes a screenshot of the page
        /// </summary>
        /// <returns>The screenshot task.</returns>
        /// <param name="file">The file path to save the image to. The screenshot type will be inferred from file extension.
        /// If path is a relative path, then it is resolved relative to current working directory. If no path is provided,
        /// the image won't be saved to the disk.</param>
        public Task ScreenshotAsync(string file) => ScreenshotAsync(file, new ScreenshotOptions());

        /// <summary>
        /// Takes a screenshot of the page
        /// </summary>
        /// <returns>The screenshot task.</returns>
        /// <param name="file">The file path to save the image to. The screenshot type will be inferred from file extension.
        /// If path is a relative path, then it is resolved relative to current working directory. If no path is provided,
        /// the image won't be saved to the disk.</param>
        /// <param name="options">Screenshot options.</param>
        public async Task ScreenshotAsync(string file, ScreenshotOptions options)
        {
            if (options == null)
            {
                throw new ArgumentNullException(nameof(options));
            }

            if (!options.Type.HasValue)
            {
                options.Type = ScreenshotOptions.GetScreenshotTypeFromFile(file);

                if (options.Type == ScreenshotType.Jpeg && !options.Quality.HasValue)
                {
                    options.Quality = 90;
                }
            }
            var data = await ScreenshotDataAsync(options).ConfigureAwait(false);

            using (var fs = AsyncFileHelper.CreateStream(file, FileMode.Create))
            {
                await fs.WriteAsync(data, 0, data.Length).ConfigureAwait(false);
            }
        }

        /// <summary>
        /// Takes a screenshot of the page
        /// </summary>
        /// <returns>Task which resolves to a <see cref="Stream"/> containing the image data.</returns>
        public Task<Stream> ScreenshotStreamAsync() => ScreenshotStreamAsync(new ScreenshotOptions());

        /// <summary>
        /// Takes a screenshot of the page
        /// </summary>
        /// <returns>Task which resolves to a <see cref="Stream"/> containing the image data.</returns>
        /// <param name="options">Screenshot options.</param>
        public async Task<Stream> ScreenshotStreamAsync(ScreenshotOptions options)
            => new MemoryStream(await ScreenshotDataAsync(options).ConfigureAwait(false));

        /// <summary>
        /// Takes a screenshot of the page
        /// </summary>
        /// <returns>Task which resolves to a <see cref="string"/> containing the image data as base64.</returns>
        public Task<string> ScreenshotBase64Async() => ScreenshotBase64Async(new ScreenshotOptions());

        /// <summary>
        /// Takes a screenshot of the page
        /// </summary>
        /// <returns>Task which resolves to a <see cref="string"/> containing the image data as base64.</returns>
        /// <param name="options">Screenshot options.</param>
        public Task<string> ScreenshotBase64Async(ScreenshotOptions options)
        {
            if (options == null)
            {
                throw new ArgumentNullException(nameof(options));
            }

            var screenshotType = options.Type;

            if (!screenshotType.HasValue)
            {
                screenshotType = ScreenshotType.Png;
            }

            if (options.Quality.HasValue)
            {
                if (screenshotType != ScreenshotType.Jpeg)
                {
                    throw new ArgumentException($"options.Quality is unsupported for the {screenshotType} screenshots");
                }

                if (options.Quality < 0 || options.Quality > 100)
                {
                    throw new ArgumentException($"Expected options.quality to be between 0 and 100 (inclusive), got {options.Quality}");
                }
            }
            if (options?.Clip?.Width == 0)
            {
                throw new PuppeteerException("Expected options.Clip.Width not to be 0.");
            }
            if (options?.Clip?.Height == 0)
            {
                throw new PuppeteerException("Expected options.Clip.Height not to be 0.");
            }

            if (options.Clip != null && options.FullPage)
            {
                throw new ArgumentException("options.clip and options.fullPage are exclusive");
            }

            return _screenshotTaskQueue.Enqueue(() => PerformScreenshot(screenshotType.Value, options));
        }

        /// <summary>
        /// Takes a screenshot of the page
        /// </summary>
        /// <returns>Task which resolves to a <see cref="byte"/>[] containing the image data.</returns>
        public Task<byte[]> ScreenshotDataAsync() => ScreenshotDataAsync(new ScreenshotOptions());

        /// <summary>
        /// Takes a screenshot of the page
        /// </summary>
        /// <returns>Task which resolves to a <see cref="byte"/>[] containing the image data.</returns>
        /// <param name="options">Screenshot options.</param>
        public async Task<byte[]> ScreenshotDataAsync(ScreenshotOptions options)
            => Convert.FromBase64String(await ScreenshotBase64Async(options).ConfigureAwait(false));

        /// <summary>
        /// Returns page's title
        /// </summary>
        /// <returns>page's title</returns>
        /// <see cref="IFrame.GetTitleAsync"/>
        public Task<string> GetTitleAsync() => MainFrame.GetTitleAsync();

        /// <summary>
        /// Closes the page.
        /// </summary>
        /// <param name="options">Close options.</param>
        /// <returns>Task.</returns>
        public Task CloseAsync(PageCloseOptions options = null)
        {
            if (!(Client?.Connection?.IsClosed ?? true))
            {
                var runBeforeUnload = options?.RunBeforeUnload ?? false;

                if (runBeforeUnload)
                {
                    return Client.SendAsync("Page.close");
                }

                return Client.Connection.SendAsync("Target.closeTarget", new TargetCloseTargetRequest
                {
                    TargetId = Target.TargetId
                }).ContinueWith(task => ((Target)Target).CloseTask, TaskScheduler.Default);
            }

            _logger.LogWarning("Protocol error: Connection closed. Most likely the page has been closed.");
            return _closeCompletedTcs.Task;
        }

        /// <summary>
        /// Toggles ignoring cache for each request based on the enabled state. By default, caching is enabled.
        /// </summary>
        /// <param name="enabled">sets the <c>enabled</c> state of the cache</param>
        /// <returns>Task</returns>
        public Task SetCacheEnabledAsync(bool enabled = true)
            => FrameManager.NetworkManager.SetCacheEnabledAsync(enabled);

        /// <summary>
        /// Fetches an element with <paramref name="selector"/>, scrolls it into view if needed, and then uses <see cref="Mouse"/> to click in the center of the element.
        /// </summary>
        /// <param name="selector">A selector to search for element to click. If there are multiple elements satisfying the selector, the first will be clicked.</param>
        /// <param name="options">click options</param>
        /// <exception cref="SelectorException">If there's no element matching <paramref name="selector"/></exception>
        /// <returns>Task which resolves when the element matching <paramref name="selector"/> is successfully clicked</returns>
        public Task ClickAsync(string selector, ClickOptions options = null) => FrameManager.MainFrame.ClickAsync(selector, options);

        /// <summary>
        /// Fetches an element with <paramref name="selector"/>, scrolls it into view if needed, and then uses <see cref="Mouse"/> to hover over the center of the element.
        /// </summary>
        /// <param name="selector">A selector to search for element to hover. If there are multiple elements satisfying the selector, the first will be hovered.</param>
        /// <exception cref="SelectorException">If there's no element matching <paramref name="selector"/></exception>
        /// <returns>Task which resolves when the element matching <paramref name="selector"/> is successfully hovered</returns>
        public Task HoverAsync(string selector) => FrameManager.MainFrame.HoverAsync(selector);

        /// <summary>
        /// Fetches an element with <paramref name="selector"/> and focuses it
        /// </summary>
        /// <param name="selector">A selector to search for element to focus. If there are multiple elements satisfying the selector, the first will be focused.</param>
        /// <exception cref="SelectorException">If there's no element matching <paramref name="selector"/></exception>
        /// <returns>Task which resolves when the element matching <paramref name="selector"/> is successfully focused</returns>
        public Task FocusAsync(string selector) => FrameManager.MainFrame.FocusAsync(selector);

        /// <summary>
        /// Sends a <c>keydown</c>, <c>keypress</c>/<c>input</c>, and <c>keyup</c> event for each character in the text.
        /// </summary>
        /// <param name="selector">A selector of an element to type into. If there are multiple elements satisfying the selector, the first will be used.</param>
        /// <param name="text">A text to type into a focused element</param>
        /// <param name="options">The options to apply to the type operation.</param>
        /// <exception cref="SelectorException">If there's no element matching <paramref name="selector"/></exception>
        /// <remarks>
        /// To press a special key, like <c>Control</c> or <c>ArrowDown</c> use <see cref="IKeyboard.PressAsync(string, PressOptions)"/>
        /// </remarks>
        /// <example>
        /// <code>
        /// await page.TypeAsync("#mytextarea", "Hello"); // Types instantly
        /// await page.TypeAsync("#mytextarea", "World", new TypeOptions { Delay = 100 }); // Types slower, like a user
        /// </code>
        /// </example>
        /// <returns>Task</returns>
        public Task TypeAsync(string selector, string text, TypeOptions options = null)
            => FrameManager.MainFrame.TypeAsync(selector, text, options);

        /// <summary>
        /// Executes a script in browser context
        /// </summary>
        /// <param name="script">Script to be evaluated in browser context</param>
        /// <remarks>
        /// If the script, returns a Promise, then the method would wait for the promise to resolve and return its value.
        /// </remarks>
        /// <example>
        /// An example of scraping information from all hyperlinks on the page.
        /// <code>
        /// var hyperlinkInfo = await page.EvaluateExpressionAsync(@"
        ///     Array
        ///        .from(document.querySelectorAll('a'))
        ///        .map(n => ({
        ///            text: n.innerText,
        ///            href: n.getAttribute('href'),
        ///            target: n.getAttribute('target')
        ///         }))
        /// ");
        /// Console.WriteLine(hyperlinkInfo.ToString()); // Displays JSON array of hyperlinkInfo objects
        /// </code>
        /// </example>
        /// <seealso href="https://www.newtonsoft.com/json/help/html/t_newtonsoft_json_linq_jtoken.htm"/>
        /// <seealso cref="EvaluateFunctionAsync{T}(string, object[])"/>
        /// <returns>Task which resolves to script return value</returns>
        public Task<JToken> EvaluateExpressionAsync(string script)
            => FrameManager.MainFrame.EvaluateExpressionAsync<JToken>(script);

        /// <summary>
        /// Executes a script in browser context
        /// </summary>
        /// <typeparam name="T">The type to deserialize the result to</typeparam>
        /// <param name="script">Script to be evaluated in browser context</param>
        /// <remarks>
        /// If the script, returns a Promise, then the method would wait for the promise to resolve and return its value.
        /// </remarks>
        /// <seealso cref="EvaluateFunctionAsync{T}(string, object[])"/>
        /// <returns>Task which resolves to script return value</returns>
        public Task<T> EvaluateExpressionAsync<T>(string script)
            => FrameManager.MainFrame.EvaluateExpressionAsync<T>(script);

        /// <summary>
        /// Executes a function in browser context
        /// </summary>
        /// <param name="script">Script to be evaluated in browser context</param>
        /// <param name="args">Arguments to pass to script</param>
        /// <remarks>
        /// If the script, returns a Promise, then the method would wait for the promise to resolve and return its value.
        /// <see cref="IJSHandle"/> instances can be passed as arguments
        /// </remarks>
        /// <seealso cref="EvaluateExpressionAsync{T}(string)"/>
        /// <returns>Task which resolves to script return value</returns>
        public Task<JToken> EvaluateFunctionAsync(string script, params object[] args)
            => FrameManager.MainFrame.EvaluateFunctionAsync<JToken>(script, args);

        /// <summary>
        /// Executes a function in browser context
        /// </summary>
        /// <typeparam name="T">The type to deserialize the result to</typeparam>
        /// <param name="script">Script to be evaluated in browser context</param>
        /// <param name="args">Arguments to pass to script</param>
        /// <remarks>
        /// If the script, returns a Promise, then the method would wait for the promise to resolve and return its value.
        /// <see cref="IJSHandle"/> instances can be passed as arguments
        /// </remarks>
        /// <seealso cref="EvaluateExpressionAsync{T}(string)"/>
        /// <returns>Task which resolves to script return value</returns>
        public Task<T> EvaluateFunctionAsync<T>(string script, params object[] args)
            => FrameManager.MainFrame.EvaluateFunctionAsync<T>(script, args);

        /// <summary>
        /// Sets the user agent to be used in this page
        /// </summary>
        /// <param name="userAgent">Specific user agent to use in this page</param>
        /// <param name="userAgentData">Specific user agent client hint data to use in this page</param>
        /// <returns>Task</returns>
        public Task SetUserAgentAsync(string userAgent, UserAgentMetadata userAgentData = null)
            => FrameManager.NetworkManager.SetUserAgentAsync(userAgent, userAgentData);

        /// <summary>
        /// Sets extra HTTP headers that will be sent with every request the page initiates
        /// </summary>
        /// <param name="headers">Additional http headers to be sent with every request</param>
        /// <returns>Task</returns>
        public Task SetExtraHttpHeadersAsync(Dictionary<string, string> headers)
        {
            if (headers == null)
            {
                throw new ArgumentNullException(nameof(headers));
            }

            return FrameManager.NetworkManager.SetExtraHTTPHeadersAsync(headers);
        }

        /// <summary>
        /// Provide credentials for http authentication <see href="https://developer.mozilla.org/en-US/docs/Web/HTTP/Authentication"/>
        /// </summary>
        /// <param name="credentials">The credentials</param>
        /// <returns></returns>
        /// <remarks>
        /// To disable authentication, pass <c>null</c>
        /// </remarks>
        public Task AuthenticateAsync(Credentials credentials) => FrameManager.NetworkManager.AuthenticateAsync(credentials);

        /// <summary>
        /// Reloads the page
        /// </summary>
        /// <param name="options">Navigation options</param>
        /// <returns>Task which resolves to the main resource response. In case of multiple redirects, the navigation will resolve with the response of the last redirect</returns>
        /// <seealso cref="ReloadAsync(int?, WaitUntilNavigation[])"/>
        public async Task<Response> ReloadAsync(NavigationOptions options)
        {
            var navigationTask = WaitForNavigationAsync(options);

            await Task.WhenAll(
              navigationTask,
              Client.SendAsync("Page.reload", new PageReloadRequest { FrameId = MainFrame.Id })).ConfigureAwait(false);

            return navigationTask.Result;
        }

        /// <summary>
        /// Reloads the page
        /// </summary>
        /// <param name="timeout">Maximum navigation time in milliseconds, defaults to 30 seconds, pass <c>0</c> to disable timeout. </param>
        /// <param name="waitUntil">When to consider navigation succeeded, defaults to <see cref="WaitUntilNavigation.Load"/>. Given an array of <see cref="WaitUntilNavigation"/>, navigation is considered to be successful after all events have been fired</param>
        /// <returns>Task which resolves to the main resource response. In case of multiple redirects, the navigation will resolve with the response of the last redirect</returns>
        /// <seealso cref="ReloadAsync(NavigationOptions)"/>
        public Task<Response> ReloadAsync(int? timeout = null, WaitUntilNavigation[] waitUntil = null)
            => ReloadAsync(new NavigationOptions { Timeout = timeout, WaitUntil = waitUntil });

        /// <summary>
        /// Triggers a change and input event once all the provided options have been selected.
        /// If there's no <![CDATA[<select>]]> element matching selector, the method throws an error.
        /// </summary>
        /// <exception cref="SelectorException">If there's no element matching <paramref name="selector"/></exception>
        /// <param name="selector">A selector to query page for</param>
        /// <param name="values">Values of options to select. If the <![CDATA[<select>]]> has the multiple attribute,
        /// all values are considered, otherwise only the first one is taken into account.</param>
        /// <returns>Returns an array of option values that have been successfully selected.</returns>
        /// <seealso cref="IFrame.SelectAsync(string, string[])"/>
        public Task<string[]> SelectAsync(string selector, params string[] values)
            => MainFrame.SelectAsync(selector, values);

        /// <summary>
        /// Waits for a timeout
        /// </summary>
        /// <param name="milliseconds">The amount of time to wait.</param>
        /// <returns>A task that resolves when after the timeout</returns>
        /// <seealso cref="IFrame.WaitForTimeoutAsync(int)"/>
        public Task WaitForTimeoutAsync(int milliseconds)
            => MainFrame.WaitForTimeoutAsync(milliseconds);

        /// <summary>
        /// Waits for a function to be evaluated to a truthy value
        /// </summary>
        /// <param name="script">Function to be evaluated in browser context</param>
        /// <param name="options">Optional waiting parameters</param>
        /// <param name="args">Arguments to pass to <c>script</c></param>
        /// <returns>A task that resolves when the <c>script</c> returns a truthy value</returns>
        /// <seealso cref="IFrame.WaitForFunctionAsync(string, WaitForFunctionOptions, object[])"/>
        public Task<IJSHandle> WaitForFunctionAsync(string script, WaitForFunctionOptions options = null, params object[] args)
            => MainFrame.WaitForFunctionAsync(script, options ?? new WaitForFunctionOptions(), args);

        /// <summary>
        /// Waits for a function to be evaluated to a truthy value
        /// </summary>
        /// <param name="script">Function to be evaluated in browser context</param>
        /// <param name="args">Arguments to pass to <c>script</c></param>
        /// <returns>A task that resolves when the <c>script</c> returns a truthy value</returns>
        public Task<IJSHandle> WaitForFunctionAsync(string script, params object[] args) => WaitForFunctionAsync(script, null, args);

        /// <summary>
        /// Waits for an expression to be evaluated to a truthy value
        /// </summary>
        /// <param name="script">Expression to be evaluated in browser context</param>
        /// <param name="options">Optional waiting parameters</param>
        /// <returns>A task that resolves when the <c>script</c> returns a truthy value</returns>
        /// <seealso cref="IFrame.WaitForExpressionAsync(string, WaitForFunctionOptions)"/>
        public Task<IJSHandle> WaitForExpressionAsync(string script, WaitForFunctionOptions options = null)
            => MainFrame.WaitForExpressionAsync(script, options ?? new WaitForFunctionOptions());

        /// <summary>
        /// Waits for a selector to be added to the DOM
        /// </summary>
        /// <param name="selector">A selector of an element to wait for</param>
        /// <param name="options">Optional waiting parameters</param>
        /// <returns>A task that resolves when element specified by selector string is added to DOM.
        /// Resolves to `null` if waiting for `hidden: true` and selector is not found in DOM.</returns>
        /// <seealso cref="WaitForXPathAsync(string, WaitForSelectorOptions)"/>
        /// <seealso cref="IFrame.WaitForSelectorAsync(string, WaitForSelectorOptions)"/>
        public Task<IElementHandle> WaitForSelectorAsync(string selector, WaitForSelectorOptions options = null)
            => MainFrame.WaitForSelectorAsync(selector, options ?? new WaitForSelectorOptions());

        /// <summary>
        /// Waits for a xpath selector to be added to the DOM
        /// </summary>
        /// <param name="xpath">A xpath selector of an element to wait for</param>
        /// <param name="options">Optional waiting parameters</param>
        /// <returns>A task which resolves when element specified by xpath string is added to DOM.
        /// Resolves to `null` if waiting for `hidden: true` and xpath is not found in DOM.</returns>
        /// <example>
        /// <code>
        /// <![CDATA[
        /// var browser = await Puppeteer.LaunchAsync(new LaunchOptions());
        /// var page = await browser.NewPageAsync();
        /// string currentURL = null;
        /// page
        ///     .WaitForXPathAsync("//img")
        ///     .ContinueWith(_ => Console.WriteLine("First URL with image: " + currentURL));
        /// foreach (var current in new[] { "https://example.com", "https://google.com", "https://bbc.com" })
        /// {
        ///     currentURL = current;
        ///     await page.GoToAsync(currentURL);
        /// }
        /// await browser.CloseAsync();
        /// ]]>
        /// </code>
        /// </example>
        /// <seealso cref="WaitForSelectorAsync(string, WaitForSelectorOptions)"/>
        /// <seealso cref="IFrame.WaitForXPathAsync(string, WaitForSelectorOptions)"/>
        public Task<IElementHandle> WaitForXPathAsync(string xpath, WaitForSelectorOptions options = null)
            => MainFrame.WaitForXPathAsync(xpath, options ?? new WaitForSelectorOptions());

        /// <summary>
        /// This resolves when the page navigates to a new URL or reloads.
        /// It is useful for when you run code which will indirectly cause the page to navigate.
        /// </summary>
        /// <param name="options">navigation options</param>
        /// <returns>Task which resolves to the main resource response.
        /// In case of multiple redirects, the navigation will resolve with the response of the last redirect.
        /// In case of navigation to a different anchor or navigation due to History API usage, the navigation will resolve with `null`.
        /// </returns>
        /// <remarks>
        /// Usage of the <c>History API</c> <see href="https://developer.mozilla.org/en-US/docs/Web/API/History_API"/> to change the URL is considered a navigation
        /// </remarks>
        /// <example>
        /// <code>
        /// <![CDATA[
        /// var navigationTask = page.WaitForNavigationAsync();
        /// await page.ClickAsync("a.my-link");
        /// await navigationTask;
        /// ]]>
        /// </code>
        /// </example>
        public Task<Response> WaitForNavigationAsync(NavigationOptions options = null) => FrameManager.WaitForFrameNavigationAsync(FrameManager.MainFrame, options);

        /// <summary>
        /// Waits for Network Idle
        /// </summary>
        /// <param name="options">Optional waiting parameters</param>
        /// <returns>returns Task which resolves when network is idle</returns>
        /// <example>
        /// <code>
        /// <![CDATA[
        /// page.EvaluateFunctionAsync("() => fetch('some-url')");
        /// await page.WaitForNetworkIdle(); // The Task resolves after fetch above finishes
        /// ]]>
        /// </code>
        /// </example>
        public async Task WaitForNetworkIdleAsync(WaitForNetworkIdleOptions options = null)
        {
            var timeout = options?.Timeout ?? DefaultTimeout;
            var idleTime = options?.IdleTime ?? 500;

            var networkIdleTcs = new TaskCompletionSource<bool>(TaskCreationOptions.RunContinuationsAsynchronously);

            var idleTimer = new Timer
            {
                Interval = idleTime
            };

            idleTimer.Elapsed += (sender, args) =>
            {
                networkIdleTcs.TrySetResult(true);
            };

            var networkManager = FrameManager.NetworkManager;

            void Evaluate()
            {
                idleTimer.Stop();

                if (networkManager.NumRequestsInProgress == 0)
                {
                    idleTimer.Start();
                }
            }

            void RequestEventListener(object sender, RequestEventArgs e) => Evaluate();
            void ResponseEventListener(object sender, ResponseCreatedEventArgs e) => Evaluate();

            void Cleanup()
            {
                idleTimer.Stop();
                idleTimer.Dispose();

                networkManager.Request -= RequestEventListener;
                networkManager.Response -= ResponseEventListener;
            }

            networkManager.Request += RequestEventListener;
            networkManager.Response += ResponseEventListener;

            Evaluate();

            await Task.WhenAny(networkIdleTcs.Task, SessionClosedTask).WithTimeout(timeout, t =>
            {
                Cleanup();

                return new TimeoutException($"Timeout of {t.TotalMilliseconds} ms exceeded");
            }).ConfigureAwait(false);

            Cleanup();

            if (SessionClosedTask.IsFaulted)
            {
                await SessionClosedTask.ConfigureAwait(false);
            }
        }

        /// <summary>
        /// Waits for a request.
        /// </summary>
        /// <example>
        /// <code>
        /// <![CDATA[
        /// var firstRequest = await page.WaitForRequestAsync("http://example.com/resource");
        /// return firstRequest.Url;
        /// ]]>
        /// </code>
        /// </example>
        /// <returns>A task which resolves when a matching request was made.</returns>
        /// <param name="url">URL to wait for.</param>
        /// <param name="options">Options.</param>
        public Task<Request> WaitForRequestAsync(string url, WaitForOptions options = null)
            => WaitForRequestAsync(request => request.Url == url, options);

        /// <summary>
        /// Waits for a request.
        /// </summary>
        /// <example>
        /// <code>
        /// <![CDATA[
        /// var request = await page.WaitForRequestAsync(request => request.Url === "http://example.com" && request.Method === HttpMethod.Get;
        /// return request.Url;
        /// ]]>
        /// </code>
        /// </example>
        /// <returns>A task which resolves when a matching request was made.</returns>
        /// <param name="predicate">Function which looks for a matching request.</param>
        /// <param name="options">Options.</param>
        public async Task<Request> WaitForRequestAsync(Func<Request, bool> predicate, WaitForOptions options = null)
        {
            var timeout = options?.Timeout ?? DefaultTimeout;
            var requestTcs = new TaskCompletionSource<Request>(TaskCreationOptions.RunContinuationsAsynchronously);

            void requestEventListener(object sender, RequestEventArgs e)
            {
                if (predicate(e.Request))
                {
                    requestTcs.TrySetResult(e.Request);
                    FrameManager.NetworkManager.Request -= requestEventListener;
                }
            }

            FrameManager.NetworkManager.Request += requestEventListener;

            await Task.WhenAny(requestTcs.Task, SessionClosedTask).WithTimeout(timeout, t =>
            {
                FrameManager.NetworkManager.Request -= requestEventListener;
                return new TimeoutException($"Timeout of {t.TotalMilliseconds} ms exceeded");
            }).ConfigureAwait(false);

            if (SessionClosedTask.IsFaulted)
            {
                await SessionClosedTask.ConfigureAwait(false);
            }
            return await requestTcs.Task.ConfigureAwait(false);
        }

        /// <summary>
        /// Waits for a response.
        /// </summary>
        /// <example>
        /// <code>
        /// <![CDATA[
        /// var firstResponse = await page.WaitForResponseAsync("http://example.com/resource");
        /// return firstResponse.Url;
        /// ]]>
        /// </code>
        /// </example>
        /// <returns>A task which resolves when a matching response is received.</returns>
        /// <param name="url">URL to wait for.</param>
        /// <param name="options">Options.</param>
        public Task<Response> WaitForResponseAsync(string url, WaitForOptions options = null)
            => WaitForResponseAsync(response => response.Url == url, options);

        /// <summary>
        /// Waits for a response.
        /// </summary>
        /// <example>
        /// <code>
        /// <![CDATA[
        /// var response = await page.WaitForResponseAsync(response => response.Url === "http://example.com" && response.Status === HttpStatus.Ok;
        /// return response.Url;
        /// ]]>
        /// </code>
        /// </example>
        /// <returns>A task which resolves when a matching response is received.</returns>
        /// <param name="predicate">Function which looks for a matching response.</param>
        /// <param name="options">Options.</param>
        public Task<Response> WaitForResponseAsync(Func<Response, bool> predicate, WaitForOptions options = null)
            => WaitForResponseAsync((response) => Task.FromResult(predicate(response)), options);

        /// <summary>
        /// Waits for a response.
        /// </summary>
        /// <example>
        /// <code>
        /// <![CDATA[
        /// var response = await page.WaitForResponseAsync(response => response.Url === "http://example.com" && response.Status === HttpStatus.Ok;
        /// return response.Url;
        /// ]]>
        /// </code>
        /// </example>
        /// <returns>A task which resolves when a matching response is received.</returns>
        /// <param name="predicate">Function which looks for a matching response.</param>
        /// <param name="options">Options.</param>
        public async Task<Response> WaitForResponseAsync(Func<Response, Task<bool>> predicate, WaitForOptions options = null)
        {
            var timeout = options?.Timeout ?? DefaultTimeout;
            var responseTcs = new TaskCompletionSource<Response>(TaskCreationOptions.RunContinuationsAsynchronously);

            async void responseEventListener(object sender, ResponseCreatedEventArgs e)
            {
                try
                {
                    if (await predicate(e.Response).ConfigureAwait(false))
                    {
                        responseTcs.TrySetResult(e.Response);
                        FrameManager.NetworkManager.Response -= responseEventListener;
                    }
                }
                catch (Exception ex)
                {
                    responseTcs.TrySetException(new Exception("Predicated failed", ex));
                }
            }

            FrameManager.NetworkManager.Response += responseEventListener;

            await Task.WhenAny(responseTcs.Task, SessionClosedTask).WithTimeout(timeout).ConfigureAwait(false);

            if (SessionClosedTask.IsFaulted)
            {
                await SessionClosedTask.ConfigureAwait(false);
            }
            return await responseTcs.Task.ConfigureAwait(false);
        }

        /// <summary>
        /// Waits for a page to open a file picker
        /// </summary>
        /// <remarks>
        /// In non-headless Chromium, this method results in the native file picker dialog **not showing up** for the user.
        /// </remarks>
        /// <example>
        /// This method is typically coupled with an action that triggers file choosing.
        /// The following example clicks a button that issues a file chooser, and then
        /// responds with `/tmp/myfile.pdf` as if a user has selected this file.
        /// <code>
        /// <![CDATA[
        /// var waitTask = page.WaitForFileChooserAsync();
        /// await Task.WhenAll(
        ///     waitTask,
        ///     page.ClickAsync("#upload-file-button")); // some button that triggers file selection
        ///
        /// await waitTask.Result.AcceptAsync('/tmp/myfile.pdf');
        /// ]]>
        /// </code>
        ///
        /// This must be called *before* the file chooser is launched. It will not return a currently active file chooser.
        /// </example>
        /// <param name="options">Optional waiting parameters.</param>
        /// <returns>A task that resolves after a page requests a file picker.</returns>
        public async Task<FileChooser> WaitForFileChooserAsync(WaitForFileChooserOptions options = null)
        {
            if (!_fileChooserInterceptors.Any())
            {
                await Client.SendAsync("Page.setInterceptFileChooserDialog", new PageSetInterceptFileChooserDialog
                {
                    Enabled = true
                }).ConfigureAwait(false);
            }

            var timeout = options?.Timeout ?? _timeoutSettings.Timeout;
            var tcs = new TaskCompletionSource<FileChooser>(TaskCreationOptions.RunContinuationsAsynchronously);
            var guid = Guid.NewGuid();
            _fileChooserInterceptors.TryAdd(guid, tcs);

            try
            {
                return await tcs.Task.WithTimeout(timeout).ConfigureAwait(false);
            }
            catch (Exception)
            {
                _fileChooserInterceptors.TryRemove(guid, out _);
                throw;
            }
        }

        /// <summary>
        /// Navigate to the previous page in history.
        /// </summary>
        /// <returns>Task that resolves to the main resource response. In case of multiple redirects,
        /// the navigation will resolve with the response of the last redirect. If can not go back, resolves to null.</returns>
        /// <param name="options">Navigation parameters.</param>
        public Task<Response> GoBackAsync(NavigationOptions options = null) => GoAsync(-1, options);

        /// <summary>
        /// Navigate to the next page in history.
        /// </summary>
        /// <returns>Task that resolves to the main resource response. In case of multiple redirects,
        /// the navigation will resolve with the response of the last redirect. If can not go forward, resolves to null.</returns>
        /// <param name="options">Navigation parameters.</param>
        public Task<Response> GoForwardAsync(NavigationOptions options = null) => GoAsync(1, options);

        /// <summary>
        /// Resets the background color and Viewport after taking Screenshots using BurstMode.
        /// </summary>
        /// <returns>The burst mode off.</returns>
        public Task SetBurstModeOffAsync()
        {
            _screenshotBurstModeOn = false;
            if (_screenshotBurstModeOptions != null)
            {
                ResetBackgroundColorAndViewportAsync(_screenshotBurstModeOptions);
            }

            return Task.CompletedTask;
        }

        /// <summary>
        /// Brings page to front (activates tab).
        /// </summary>
        /// <returns>A task that resolves when the message has been sent to Chromium.</returns>
        public Task BringToFrontAsync() => Client.SendAsync("Page.bringToFront");

        /// <summary>
        /// Simulates the given vision deficiency on the page.
        /// </summary>
        /// <example>
        /// await Page.EmulateVisionDeficiencyAsync(VisionDeficiency.Achromatopsia);
        /// await Page.ScreenshotAsync("Achromatopsia.png");
        /// </example>
        /// <param name="type">The type of deficiency to simulate, or <see cref="VisionDeficiency.None"/> to reset.</param>
        /// <returns>A task that resolves when the message has been sent to the browser.</returns>
        public Task EmulateVisionDeficiencyAsync(VisionDeficiency type)
            => Client.SendAsync("Emulation.setEmulatedVisionDeficiency", new EmulationSetEmulatedVisionDeficiencyRequest
            {
                Type = type,
            });

        /// <summary>
        /// Changes the timezone of the page.
        /// </summary>
        /// <param name="timezoneId">Timezone to set. See <seealso href="https://cs.chromium.org/chromium/src/third_party/icu/source/data/misc/metaZones.txt?rcl=faee8bc70570192d82d2978a71e2a615788597d1" >ICU’s `metaZones.txt`</seealso>
        /// for a list of supported timezone IDs. Passing `null` disables timezone emulation.</param>
        /// <returns>The viewport task.</returns>
        public async Task EmulateTimezoneAsync(string timezoneId)
        {
            try
            {
                await Client.SendAsync("Emulation.setTimezoneOverride", new EmulateTimezoneRequest
                {
                    TimezoneId = timezoneId ?? string.Empty
                }).ConfigureAwait(false);
            }
            catch (Exception ex) when (ex.Message.Contains("Invalid timezone"))
            {
                throw new PuppeteerException($"Invalid timezone ID: {timezoneId}");
            }
        }

        /// <summary>
        /// Emulates the idle state.
        /// If no arguments set, clears idle state emulation.
        /// </summary>
        /// <example>
        /// <code>
        /// // set idle emulation
        /// await page.EmulateIdleStateAsync(new EmulateIdleOverrides() {IsUserActive = true, IsScreenUnlocked = false});
        /// // do some checks here
        /// ...
        /// // clear idle emulation
        /// await page.EmulateIdleStateAsync();
        /// </code>
        /// </example>
        /// <param name="overrides">Overrides</param>
        /// <returns>A task that resolves when the message has been sent to the browser.</returns>
        public async Task EmulateIdleStateAsync(EmulateIdleOverrides overrides = null)
        {
            if (overrides != null)
            {
                await Client.SendAsync(
                    "Emulation.setIdleOverride",
                    new EmulationSetIdleOverrideRequest
                    {
                        IsUserActive = overrides.IsUserActive,
                        IsScreenUnlocked = overrides.IsScreenUnlocked,
                    }).ConfigureAwait(false);
            }
            else
            {
                await Client.SendAsync("Emulation.clearIdleOverride").ConfigureAwait(false);
            }
        }

        /// <summary>
        /// Enables CPU throttling to emulate slow CPUs.
        /// </summary>
        /// <param name="factor">Throttling rate as a slowdown factor (1 is no throttle, 2 is 2x slowdown, etc).</param>
        /// <returns>A task that resolves when the message has been sent to the browser.</returns>
        public Task EmulateCPUThrottlingAsync(decimal? factor = null)
        {
            if (factor != null && factor < 1)
            {
                throw new ArgumentException("Throttling rate should be greater or equal to 1", nameof(factor));
            }

            return Client.SendAsync("Emulation.setCPUThrottlingRate", new EmulationSetCPUThrottlingRateRequest
            {
                Rate = factor ?? 1
            });
        }

        internal void OnPopup(IPage popupPage) => Popup?.Invoke(this, new PopupEventArgs { PopupPage = popupPage });

        internal static async Task<Page> CreateAsync(
            CDPSession client,
            Target target,
            bool ignoreHTTPSErrors,
            ViewPortOptions defaultViewPort,
            TaskQueue screenshotTaskQueue)
        {
            var page = new Page(client, target, screenshotTaskQueue);
            await page.InitializeAsync(ignoreHTTPSErrors).ConfigureAwait(false);

            if (defaultViewPort != null)
            {
                await page.SetViewportAsync(defaultViewPort).ConfigureAwait(false);
            }

            return page;
        }

        private async Task InitializeAsync(bool ignoreHTTPSErrors)
        {
            FrameManager = await FrameManager.CreateFrameManagerAsync(Client, this, ignoreHTTPSErrors, _timeoutSettings).ConfigureAwait(false);
            var networkManager = FrameManager.NetworkManager;

            Client.MessageReceived += Client_MessageReceived;
            FrameManager.FrameAttached += (_, e) => FrameAttached?.Invoke(this, e);
            FrameManager.FrameDetached += (_, e) => FrameDetached?.Invoke(this, e);
            FrameManager.FrameNavigated += (_, e) => FrameNavigated?.Invoke(this, e);

            networkManager.Request += (_, e) => Request?.Invoke(this, e);
            networkManager.RequestFailed += (_, e) => RequestFailed?.Invoke(this, e);
            networkManager.Response += (_, e) => Response?.Invoke(this, e);
            networkManager.RequestFinished += (_, e) => RequestFinished?.Invoke(this, e);
            networkManager.RequestServedFromCache += (_, e) => RequestServedFromCache?.Invoke(this, e);

            await Task.WhenAll(
               Client.SendAsync("Target.setAutoAttach", new TargetSetAutoAttachRequest
               {
                   AutoAttach = true,
                   WaitForDebuggerOnStart = false,
                   Flatten = true
               }),
               Client.SendAsync("Performance.enable", null),
               Client.SendAsync("Log.enable", null)).ConfigureAwait(false);
        }

        private async Task<Response> GoAsync(int delta, NavigationOptions options)
        {
            var history = await Client.SendAsync<PageGetNavigationHistoryResponse>("Page.getNavigationHistory").ConfigureAwait(false);

            if (history.Entries.Count <= history.CurrentIndex + delta || history.CurrentIndex + delta < 0)
            {
                return null;
            }
            var entry = history.Entries[history.CurrentIndex + delta];
            var waitTask = WaitForNavigationAsync(options);

            await Task.WhenAll(
                waitTask,
                Client.SendAsync("Page.navigateToHistoryEntry", new PageNavigateToHistoryEntryRequest
                {
                    EntryId = entry.Id
                })).ConfigureAwait(false);

            return waitTask.Result;
        }

        private Dictionary<string, decimal> BuildMetricsObject(List<Metric> metrics)
        {
            var result = new Dictionary<string, decimal>();

            foreach (var item in metrics)
            {
                if (SupportedMetrics.Contains(item.Name))
                {
                    result.Add(item.Name, item.Value);
                }
            }

            return result;
        }

        private async Task<string> PerformScreenshot(ScreenshotType type, ScreenshotOptions options)
        {
            if (!_screenshotBurstModeOn)
            {
                await Client.SendAsync("Target.activateTarget", new TargetActivateTargetRequest
                {
                    TargetId = Target.TargetId
                }).ConfigureAwait(false);
            }

            var clip = options.Clip != null ? ProcessClip(options.Clip) : null;

            if (!_screenshotBurstModeOn)
            {
                if (options != null && options.FullPage)
                {
                    var metrics = _screenshotBurstModeOn
                        ? _burstModeMetrics :
                        await Client.SendAsync<PageGetLayoutMetricsResponse>("Page.getLayoutMetrics").ConfigureAwait(false);

                    if (options.BurstMode)
                    {
                        _burstModeMetrics = metrics;
                    }

                    var contentSize = metrics.ContentSize;

                    var width = Convert.ToInt32(Math.Ceiling(contentSize.Width));
                    var height = Convert.ToInt32(Math.Ceiling(contentSize.Height));

                    // Overwrite clip for full page at all times.
                    clip = new Clip
                    {
                        X = 0,
                        Y = 0,
                        Width = width,
                        Height = height,
                        Scale = 1
                    };

                    var isMobile = Viewport?.IsMobile ?? false;
                    var deviceScaleFactor = Viewport?.DeviceScaleFactor ?? 1;
                    var isLandscape = Viewport?.IsLandscape ?? false;
                    var screenOrientation = isLandscape ?
                        new ScreenOrientation
                        {
                            Angle = 90,
                            Type = ScreenOrientationType.LandscapePrimary
                        } :
                        new ScreenOrientation
                        {
                            Angle = 0,
                            Type = ScreenOrientationType.PortraitPrimary
                        };

                    await Client.SendAsync("Emulation.setDeviceMetricsOverride", new EmulationSetDeviceMetricsOverrideRequest
                    {
                        Mobile = isMobile,
                        Width = width,
                        Height = height,
                        DeviceScaleFactor = deviceScaleFactor,
                        ScreenOrientation = screenOrientation
                    }).ConfigureAwait(false);
                }

                if (options?.OmitBackground == true && type == ScreenshotType.Png)
                {
                    await SetTransparentBackgroundColorAsync().ConfigureAwait(false);
                }
            }

            var screenMessage = new PageCaptureScreenshotRequest
            {
                Format = type.ToString().ToLower(CultureInfo.CurrentCulture)
            };

            if (options.Quality.HasValue)
            {
                screenMessage.Quality = options.Quality.Value;
            }

            if (clip != null)
            {
                screenMessage.Clip = clip;
            }

            var result = await Client.SendAsync<PageCaptureScreenshotResponse>("Page.captureScreenshot", screenMessage).ConfigureAwait(false);

            if (options.BurstMode)
            {
                _screenshotBurstModeOptions = options;
                _screenshotBurstModeOn = true;
            }
            else
            {
                await ResetBackgroundColorAndViewportAsync(options).ConfigureAwait(false);
            }
            return result.Data;
        }

        private Clip ProcessClip(Clip clip)
        {
            var x = Math.Round(clip.X);
            var y = Math.Round(clip.Y);

            return new Clip
            {
                X = x,
                Y = y,
                Width = Math.Round(clip.Width + clip.X - x, MidpointRounding.AwayFromZero),
                Height = Math.Round(clip.Height + clip.Y - y, MidpointRounding.AwayFromZero),
                Scale = clip.Scale
            };
        }

        private Task ResetBackgroundColorAndViewportAsync(ScreenshotOptions options)
        {
            var omitBackgroundTask = options?.OmitBackground == true && options.Type == ScreenshotType.Png ?
                ResetDefaultBackgroundColorAsync() : Task.CompletedTask;
            var setViewPortTask = (options?.FullPage == true && Viewport != null) ?
                SetViewportAsync(Viewport) : Task.CompletedTask;
            return Task.WhenAll(omitBackgroundTask, setViewPortTask);
        }

        private Task ResetDefaultBackgroundColorAsync()
            => Client.SendAsync("Emulation.setDefaultBackgroundColorOverride");

        private Task SetTransparentBackgroundColorAsync()
            => Client.SendAsync("Emulation.setDefaultBackgroundColorOverride", new EmulationSetDefaultBackgroundColorOverrideRequest
            {
                Color = new EmulationSetDefaultBackgroundColorOverrideColor
                {
                    R = 0,
                    G = 0,
                    B = 0,
                    A = 0
                }
            });

        private decimal ConvertPrintParameterToInches(object parameter)
        {
            if (parameter == null)
            {
                return 0;
            }

            decimal pixels;
            if (parameter is decimal || parameter is int)
            {
                pixels = Convert.ToDecimal(parameter, CultureInfo.CurrentCulture);
            }
            else
            {
                var text = parameter.ToString();
                var unit = text.Substring(text.Length - 2).ToLower(CultureInfo.CurrentCulture);
                string valueText;
                if (_unitToPixels.ContainsKey(unit))
                {
                    valueText = text.Substring(0, text.Length - 2);
                }
                else
                {
                    // In case of unknown unit try to parse the whole parameter as number of pixels.
                    // This is consistent with phantom's paperSize behavior.
                    unit = "px";
                    valueText = text;
                }

                if (decimal.TryParse(valueText, NumberStyles.Any, CultureInfo.InvariantCulture.NumberFormat, out var number))
                {
                    pixels = number * _unitToPixels[unit];
                }
                else
                {
                    throw new ArgumentException($"Failed to parse parameter value: '{text}'", nameof(parameter));
                }
            }

            return pixels / 96;
        }

        private async void Client_MessageReceived(object sender, MessageEventArgs e)
        {
            try
            {
                switch (e.MessageID)
                {
                    case "Page.domContentEventFired":
                        DOMContentLoaded?.Invoke(this, EventArgs.Empty);
                        break;
                    case "Page.loadEventFired":
                        Load?.Invoke(this, EventArgs.Empty);
                        break;
                    case "Runtime.consoleAPICalled":
                        await OnConsoleAPIAsync(e.MessageData.ToObject<PageConsoleResponse>(true)).ConfigureAwait(false);
                        break;
                    case "Page.javascriptDialogOpening":
                        OnDialog(e.MessageData.ToObject<PageJavascriptDialogOpeningResponse>(true));
                        break;
                    case "Runtime.exceptionThrown":
                        HandleException(e.MessageData.ToObject<RuntimeExceptionThrownResponse>(true).ExceptionDetails);
                        break;
                    case "Inspector.targetCrashed":
                        OnTargetCrashed();
                        break;
                    case "Performance.metrics":
                        EmitMetrics(e.MessageData.ToObject<PerformanceMetricsResponse>(true));
                        break;
                    case "Target.attachedToTarget":
                        await OnAttachedToTargetAsync(e.MessageData.ToObject<TargetAttachedToTargetResponse>(true)).ConfigureAwait(false);
                        break;
                    case "Target.detachedFromTarget":
                        OnDetachedFromTarget(e.MessageData.ToObject<TargetDetachedFromTargetResponse>(true));
                        break;
                    case "Log.entryAdded":
                        await OnLogEntryAddedAsync(e.MessageData.ToObject<LogEntryAddedResponse>(true)).ConfigureAwait(false);
                        break;
                    case "Runtime.bindingCalled":
                        await OnBindingCalled(e.MessageData.ToObject<BindingCalledResponse>(true)).ConfigureAwait(false);
                        break;
                    case "Page.fileChooserOpened":
                        await OnFileChooserAsync(e.MessageData.ToObject<PageFileChooserOpenedResponse>(true)).ConfigureAwait(false);
                        break;
                }
            }
            catch (Exception ex)
            {
                var message = $"Page failed to process {e.MessageID}. {ex.Message}. {ex.StackTrace}";
                _logger.LogError(ex, message);
                Client.Close(message);
            }
        }

        private async Task OnFileChooserAsync(PageFileChooserOpenedResponse e)
        {
            if (_fileChooserInterceptors.Count == 0)
            {
                try
                {
                    await Client.SendAsync("Page.handleFileChooser", new PageHandleFileChooserRequest
                    {
                        Action = FileChooserAction.Fallback
                    }).ConfigureAwait(false);
                    return;
                }
                catch (Exception ex)
                {
                    _logger.LogError(ex, ex.ToString());
                }
            }

            var frame = await FrameManager.GetFrameAsync(e.FrameId).ConfigureAwait(false);
            var context = await frame.GetExecutionContextAsync().ConfigureAwait(false) as ExecutionContext;
            var element = await context.AdoptBackendNodeAsync(e.BackendNodeId).ConfigureAwait(false);
            var fileChooser = new FileChooser(element, e);
            while (_fileChooserInterceptors.Count > 0)
            {
                var key = _fileChooserInterceptors.FirstOrDefault().Key;

                if (_fileChooserInterceptors.TryRemove(key, out var tcs))
                {
                    tcs.TrySetResult(fileChooser);
                }
            }
        }

        private async Task OnBindingCalled(BindingCalledResponse e)
        {
            string expression;
            try
            {
                var result = await ExecuteBinding(e).ConfigureAwait(false);

                expression = EvaluationString(
                    @"function deliverResult(name, seq, result) {
                        window[name]['callbacks'].get(seq).resolve(result);
                        window[name]['callbacks'].delete(seq);
                    }",
                    e.BindingPayload.Name,
                    e.BindingPayload.Seq,
                    result);
            }
            catch (Exception ex)
            {
                if (ex is TargetInvocationException)
                {
                    ex = ex.InnerException;
                }

                expression = EvaluationString(
                    @"function deliverError(name, seq, message, stack) {
                        const error = new Error(message);
                        error.stack = stack;
                        window[name]['callbacks'].get(seq).reject(error);
                        window[name]['callbacks'].delete(seq);
                    }",
                    e.BindingPayload.Name,
                    e.BindingPayload.Seq,
                    ex.Message,
                    ex.StackTrace);
            }

            Client.Send("Runtime.evaluate", new
            {
                expression,
                contextId = e.ExecutionContextId
            });
        }

        private async Task<object> ExecuteBinding(BindingCalledResponse e)
        {
            const string taskResultPropertyName = "Result";
            object result;
            var binding = _pageBindings[e.BindingPayload.Name];
            var methodParams = binding.Method.GetParameters().Select(parameter => parameter.ParameterType).ToArray();

            var args = e.BindingPayload.Args.Select((token, i) => token.ToObject(methodParams[i])).ToArray();

            result = binding.DynamicInvoke(args);
            if (result is Task taskResult)
            {
                await taskResult.ConfigureAwait(false);

                if (taskResult.GetType().IsGenericType)
                {
                    // the task is already awaited and therefore the call to property Result will not deadlock
                    result = taskResult.GetType().GetProperty(taskResultPropertyName).GetValue(taskResult);
                }
            }

            return result;
        }

        private void OnDetachedFromTarget(TargetDetachedFromTargetResponse e)
        {
            var sessionId = e.SessionId;
            if (_workers.TryGetValue(sessionId, out var worker))
            {
                WorkerDestroyed?.Invoke(this, new WorkerEventArgs(worker));
                _workers.Remove(sessionId);
            }
        }

        private async Task OnAttachedToTargetAsync(TargetAttachedToTargetResponse e)
        {
            var targetInfo = e.TargetInfo;
            var sessionId = e.SessionId;
            if (targetInfo.Type != TargetType.Worker && targetInfo.Type != TargetType.iFrame)
            {
                try
                {
                    await Client.SendAsync("Target.detachFromTarget", new TargetDetachFromTargetRequest
                    {
                        SessionId = sessionId
                    }).ConfigureAwait(false);
                }
                catch (Exception ex)
                {
                    _logger.LogError(ex.ToString());
                }
                return;
            }

            var session = Connection.FromSession(Client).GetSession(sessionId);
            var worker = new Worker(session, targetInfo.Url, AddConsoleMessageAsync, HandleException);
            _workers[sessionId] = worker;
            WorkerCreated?.Invoke(this, new WorkerEventArgs(worker));
        }

        private async Task OnLogEntryAddedAsync(LogEntryAddedResponse e)
        {
            if (e.Entry.Args != null)
            {
                foreach (var arg in e.Entry?.Args)
                {
                    await RemoteObjectHelper.ReleaseObjectAsync(Client, arg, _logger).ConfigureAwait(false);
                }
            }
            if (e.Entry.Source != TargetType.Worker)
            {
                Console?.Invoke(this, new ConsoleEventArgs(new ConsoleMessage(
                    e.Entry.Level,
                    e.Entry.Text,
                    null,
                    new ConsoleMessageLocation
                    {
                        URL = e.Entry.URL,
                        LineNumber = e.Entry.LineNumber
                    })));
            }
        }

        private void OnTargetCrashed()
        {
            if (Error == null)
            {
                throw new TargetCrashedException();
            }

            Error.Invoke(this, new ErrorEventArgs("Page crashed!"));
        }

        private void EmitMetrics(PerformanceMetricsResponse metrics)
            => Metrics?.Invoke(this, new MetricEventArgs(metrics.Title, BuildMetricsObject(metrics.Metrics)));

        private void HandleException(EvaluateExceptionResponseDetails exceptionDetails)
            => PageError?.Invoke(this, new PageErrorEventArgs(GetExceptionMessage(exceptionDetails)));

        private string GetExceptionMessage(EvaluateExceptionResponseDetails exceptionDetails)
        {
            if (exceptionDetails.Exception != null)
            {
                return exceptionDetails.Exception.Description;
            }
            var message = exceptionDetails.Text;
            if (exceptionDetails.StackTrace != null)
            {
                foreach (var callframe in exceptionDetails.StackTrace.CallFrames)
                {
                    var location = $"{callframe.Url}:{callframe.LineNumber}:{callframe.ColumnNumber}";
                    var functionName = callframe.FunctionName ?? "<anonymous>";
                    message += $"\n at {functionName} ({location})";
                }
            }
            return message;
        }

        private void OnDialog(PageJavascriptDialogOpeningResponse message)
        {
            var dialog = new Dialog(Client, message.Type, message.Message, message.DefaultPrompt);
            Dialog?.Invoke(this, new DialogEventArgs(dialog));
        }

        private Task OnConsoleAPIAsync(PageConsoleResponse message)
        {
            if (message.ExecutionContextId == 0)
            {
                return Task.CompletedTask;
            }
            var ctx = FrameManager.ExecutionContextById(message.ExecutionContextId);
            var values = message.Args.Select(ctx.CreateJSHandle).ToArray();

            return AddConsoleMessageAsync(message.Type, values, message.StackTrace);
        }

        private async Task AddConsoleMessageAsync(ConsoleType type, IJSHandle[] values, Messaging.StackTrace stackTrace)
        {
            if (Console?.GetInvocationList().Length == 0)
            {
                await Task.WhenAll(values.Select(v => RemoteObjectHelper.ReleaseObjectAsync(Client, v.RemoteObject, _logger))).ConfigureAwait(false);
                return;
            }

            var tokens = values.Select(i => i.RemoteObject.ObjectId != null
                ? i.ToString()
                : RemoteObjectHelper.ValueFromRemoteObject<string>(i.RemoteObject));

            var location = new ConsoleMessageLocation();
            if (stackTrace?.CallFrames?.Length > 0)
            {
                var callFrame = stackTrace.CallFrames[0];
                location.URL = callFrame.URL;
                location.LineNumber = callFrame.LineNumber;
                location.ColumnNumber = callFrame.ColumnNumber;
            }

            var consoleMessage = new ConsoleMessage(type, string.Join(" ", tokens), values, location);
            Console?.Invoke(this, new ConsoleEventArgs(consoleMessage));
        }

        private async Task ExposeFunctionAsync(string name, Delegate puppeteerFunction)
        {
            if (_pageBindings.ContainsKey(name))
            {
                throw new PuppeteerException($"Failed to add page binding with name {name}: window['{name}'] already exists!");
            }
            _pageBindings.Add(name, puppeteerFunction);

            const string addPageBinding = @"function addPageBinding(bindingName) {
              const binding = window[bindingName];
              window[bindingName] = (...args) => {
                const me = window[bindingName];
                let callbacks = me['callbacks'];
                if (!callbacks) {
                  callbacks = new Map();
                  me['callbacks'] = callbacks;
                }
                const seq = (me['lastSeq'] || 0) + 1;
                me['lastSeq'] = seq;
                const promise = new Promise((resolve, reject) => callbacks.set(seq, {resolve, reject}));
                binding(JSON.stringify({name: bindingName, seq, args}));
                return promise;
              };
            }";
            var expression = EvaluationString(addPageBinding, name);
            await Client.SendAsync("Runtime.addBinding", new RuntimeAddBindingRequest { Name = name }).ConfigureAwait(false);
            await Client.SendAsync("Page.addScriptToEvaluateOnNewDocument", new PageAddScriptToEvaluateOnNewDocumentRequest
            {
                Source = expression
            }).ConfigureAwait(false);

            await Task.WhenAll(Frames.Select(
                frame => frame
                    .EvaluateExpressionAsync(expression)
                    .ContinueWith(
                        task =>
                        {
                            if (task.IsFaulted)
                            {
                                _logger.LogError(task.Exception.ToString());
                            }
                        },
                        TaskScheduler.Default)))
                .ConfigureAwait(false);
        }

        private static string EvaluationString(string fun, params object[] args)
        {
            return $"({fun})({string.Join(",", args.Select(SerializeArgument))})";

            string SerializeArgument(object arg)
            {
                return arg == null
                    ? "undefined"
                    : JsonConvert.SerializeObject(arg, JsonHelper.DefaultJsonSerializerSettings);
            }
        }

        /// <inheritdoc />
        public void Dispose()
        {
            Dispose(true);
            GC.SuppressFinalize(this);
        }

        /// <summary>
        /// Releases all resource used by the <see cref="IPage"/> object by calling the <see cref="CloseAsync"/> method.
        /// </summary>
        /// <remarks>Call <see cref="Dispose()"/> when you are finished using the <see cref="IPage"/>. The
        /// <see cref="Dispose()"/> method leaves the <see cref="IPage"/> in an unusable state. After
        /// calling <see cref="Dispose()"/>, you must release all references to the <see cref="IPage"/> so
        /// the garbage collector can reclaim the memory that the <see cref="IPage"/> was occupying.</remarks>
        /// <param name="disposing">Indicates whether disposal was initiated by <see cref="Dispose()"/> operation.</param>
        protected virtual void Dispose(bool disposing)
            => _ = DisposeAsync();

        /// <summary>
        /// Releases all resource used by the <see cref="IPage"/> object by calling the <see cref="CloseAsync"/> method.
        /// </summary>
        /// <remarks>Call <see cref="DisposeAsync"/> when you are finished using the <see cref="IPage"/>. The
        /// <see cref="DisposeAsync"/> method leaves the <see cref="IPage"/> in an unusable state. After
        /// calling <see cref="DisposeAsync"/>, you must release all references to the <see cref="IPage"/> so
        /// the garbage collector can reclaim the memory that the <see cref="IPage"/> was occupying.</remarks>
        /// <returns>ValueTask</returns>
        public ValueTask DisposeAsync() => new ValueTask(CloseAsync());
    }
}<|MERGE_RESOLUTION|>--- conflicted
+++ resolved
@@ -1,4 +1,4 @@
-using System;
+﻿using System;
 using System.Collections.Concurrent;
 using System.Collections.Generic;
 using System.Diagnostics;
@@ -503,15 +503,9 @@
         /// A utility function to be used with <see cref="PuppeteerHandleExtensions.EvaluateFunctionAsync{T}(Task{IJSHandle}, string, object[])"/>
         /// </summary>
         /// <param name="selector">A selector to query page for</param>
-<<<<<<< HEAD
         /// <returns>Task which resolves to a <see cref="IJSHandle"/> of <c>document.querySelectorAll</c> result</returns>
         public Task<IJSHandle> QuerySelectorAllHandleAsync(string selector)
-            => EvaluateFunctionHandleAsync("selector => Array.from(document.querySelectorAll(selector))", selector);
-=======
-        /// <returns>Task which resolves to a <see cref="JSHandle"/> of <c>document.querySelectorAll</c> result</returns>
-        public Task<JSHandle> QuerySelectorAllHandleAsync(string selector)
             => MainFrame.QuerySelectorAllHandleAsync(selector);
->>>>>>> 37263a3e
 
         /// <summary>
         /// Evaluates the XPath expression
