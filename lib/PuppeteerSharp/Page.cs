using System;
using System.Collections.Generic;
using System.Diagnostics;
using System.IO;
using System.Text.Json;
using System.Threading.Tasks;
using PuppeteerSharp.Cdp;
using PuppeteerSharp.Cdp.Messaging;
using PuppeteerSharp.Helpers;
using PuppeteerSharp.Input;
using PuppeteerSharp.Media;
using PuppeteerSharp.Mobile;
using PuppeteerSharp.PageAccessibility;
using PuppeteerSharp.PageCoverage;

namespace PuppeteerSharp
{
    /// <inheritdoc/>
    [DebuggerDisplay("Page {Url}")]
    public abstract class Page : IPage
    {
        /// <summary>
        /// List of supported metrics.
        /// </summary>
        public static readonly IEnumerable<string> SupportedMetrics = new List<string>
        {
            "Timestamp",
            "Documents",
            "Frames",
            "JSEventListeners",
            "Nodes",
            "LayoutCount",
            "RecalcStyleCount",
            "LayoutDuration",
            "RecalcStyleDuration",
            "ScriptDuration",
            "TaskDuration",
            "JSHeapUsedSize",
            "JSHeapTotalSize",
        };

        private readonly TaskQueue _screenshotTaskQueue;
        private readonly ConcurrentSet<Func<IRequest, Task>> _requestInterceptionTask = [];

        internal Page(TaskQueue screenshotTaskQueue)
        {
            _screenshotTaskQueue = screenshotTaskQueue;
        }

        /// <inheritdoc/>
        public event EventHandler Load;

        /// <inheritdoc/>
        public event EventHandler<ErrorEventArgs> Error;

        /// <inheritdoc/>
        public event EventHandler<MetricEventArgs> Metrics;

        /// <inheritdoc/>
        public event EventHandler<DialogEventArgs> Dialog;

        /// <inheritdoc/>
        public event EventHandler DOMContentLoaded;

        /// <inheritdoc/>
        public event EventHandler<ConsoleEventArgs> Console;

        /// <inheritdoc/>
        public event EventHandler<FrameEventArgs> FrameAttached;

        /// <inheritdoc/>
        public event EventHandler<FrameEventArgs> FrameDetached;

        /// <inheritdoc/>
        public event EventHandler<FrameNavigatedEventArgs> FrameNavigated;

        /// <inheritdoc/>
        public event EventHandler<ResponseCreatedEventArgs> Response;

        /// <inheritdoc/>
        public event EventHandler<RequestEventArgs> Request;

        /// <inheritdoc/>
        public event EventHandler<RequestEventArgs> RequestFinished;

        /// <inheritdoc/>
        public event EventHandler<RequestEventArgs> RequestFailed;

        /// <inheritdoc/>
        public event EventHandler<RequestEventArgs> RequestServedFromCache;

        /// <inheritdoc/>
        public event EventHandler<PageErrorEventArgs> PageError;

        /// <inheritdoc/>
        public event EventHandler<WorkerEventArgs> WorkerCreated;

        /// <inheritdoc/>
        public event EventHandler<WorkerEventArgs> WorkerDestroyed;

        /// <inheritdoc/>
        public event EventHandler Close;

        /// <inheritdoc/>
        public event EventHandler<PopupEventArgs> Popup;

        /// <inheritdoc cref="ICDPSession"/>
        ICDPSession IPage.Client => Client;

        /// <inheritdoc cref="CDPSession"/>
        public abstract CDPSession Client { get; }

        /// <inheritdoc/>
        public int DefaultNavigationTimeout
        {
            get => TimeoutSettings.NavigationTimeout;
            set => TimeoutSettings.NavigationTimeout = value;
        }

        /// <inheritdoc/>
        public int DefaultTimeout
        {
            get => TimeoutSettings.Timeout;
            set => TimeoutSettings.Timeout = value;
        }

        /// <inheritdoc/>
        public abstract IFrame MainFrame { get; }

        /// <inheritdoc/>
        public abstract IFrame[] Frames { get; }

        /// <inheritdoc/>
        public abstract WebWorker[] Workers { get; }

        /// <inheritdoc/>
        public bool IsServiceWorkerBypassed { get; protected set; }

        /// <inheritdoc/>
        public string Url => MainFrame.Url;

        /// <inheritdoc/>
        ITarget IPage.Target => Target;

        /// <inheritdoc cref="CDPSession"/>
        public abstract Target Target { get; }

        /// <inheritdoc/>
        IKeyboard IPage.Keyboard => Keyboard;

        /// <inheritdoc/>
        ITouchscreen IPage.Touchscreen => Touchscreen;

        /// <inheritdoc/>
        ICoverage IPage.Coverage => Coverage;

        /// <inheritdoc/>
        ITracing IPage.Tracing => Tracing;

        /// <inheritdoc/>
        IMouse IPage.Mouse => Mouse;

        /// <inheritdoc/>
        public ViewPortOptions Viewport { get; protected set; }

        /// <inheritdoc/>
        IBrowser IPage.Browser => Browser;

        /// <inheritdoc/>
        public abstract IBrowserContext BrowserContext { get; }

        /// <summary>
        /// Get an indication that the page has been closed.
        /// </summary>
        public bool IsClosed { get; protected set; }

        /// <summary>
        /// Gets the accessibility.
        /// </summary>
        IAccessibility IPage.Accessibility => Accessibility;

        /// <inheritdoc/>
        public abstract bool IsJavaScriptEnabled { get; }

        /// <summary>
        /// Timeout settings.
        /// </summary>
        public TimeoutSettings TimeoutSettings { get; set; } = new();

        /// <inheritdoc/>
        public bool IsDragInterceptionEnabled { get; protected set; }

        internal Accessibility Accessibility { get; init; }

        internal Keyboard Keyboard { get; init; }

        internal Touchscreen Touchscreen { get; init; }

        internal Coverage Coverage { get; init; }

        internal Tracing Tracing { get; init; }

        internal Mouse Mouse { get; init; }

        internal bool IsDragging { get; set; }

        internal bool HasPopupEventListeners => Popup?.GetInvocationList().Length > 0;

        internal bool HasErrorEventListeners => Error?.GetInvocationList().Length > 0;

        /// <summary>
<<<<<<< HEAD
        /// Timeout settings.
        /// </summary>
        internal TimeoutSettings TimeoutSettings { get; set; } = new();

        /// <summary>
=======
>>>>>>> d5886894
        /// Whether the <see cref="Console"/> event has listeners.
        /// </summary>
        protected bool HasConsoleEventListeners => Console?.GetInvocationList().Length == 0;

        /// <summary>
        /// Browser.
        /// </summary>
        protected abstract Browser Browser { get; }

        /// <summary>
        /// Whether burst mode is on.
        /// </summary>
        protected bool ScreenshotBurstModeOn { get; set; }

        /// <summary>
        /// Screenshot burst mode options.
        /// </summary>
        protected ScreenshotOptions ScreenshotBurstModeOptions { get; set; }

        /// <inheritdoc/>
        public abstract Task SetGeolocationAsync(GeolocationOption options);

        /// <inheritdoc/>
        public abstract Task SetDragInterceptionAsync(bool enabled);

        /// <inheritdoc/>
        public abstract Task<Dictionary<string, decimal>> MetricsAsync();

        /// <inheritdoc/>
        public Task TapAsync(string selector)
            => MainFrame.TapAsync(selector);

        /// <inheritdoc/>
        public Task<IElementHandle> QuerySelectorAsync(string selector)
            => MainFrame.QuerySelectorAsync(selector);

        /// <inheritdoc/>
        public Task<IElementHandle[]> QuerySelectorAllAsync(string selector)
            => MainFrame.QuerySelectorAllAsync(selector);

        /// <inheritdoc/>
        public Task<IJSHandle> QuerySelectorAllHandleAsync(string selector)
            => MainFrame.QuerySelectorAllHandleAsync(selector);

        /// <inheritdoc/>
#pragma warning disable CS0618 // Using obsolete
        public Task<IElementHandle[]> XPathAsync(string expression) => MainFrame.XPathAsync(expression);
#pragma warning restore CS0618

        /// <inheritdoc/>
        public Task<DeviceRequestPrompt> WaitForDevicePromptAsync(
            WaitForOptions options = default(WaitForOptions))
            => MainFrame.WaitForDevicePromptAsync(options);

        /// <inheritdoc/>
        public Task<IJSHandle> EvaluateExpressionHandleAsync(string script)
            => MainFrame.EvaluateExpressionHandleAsync(script);

        /// <inheritdoc/>
        public Task<IJSHandle> EvaluateFunctionHandleAsync(string pageFunction, params object[] args)
            => MainFrame.EvaluateFunctionHandleAsync(pageFunction, args);

        /// <inheritdoc/>
        public abstract Task<NewDocumentScriptEvaluation> EvaluateFunctionOnNewDocumentAsync(
            string pageFunction,
            params object[] args);

        /// <inheritdoc/>
        public abstract Task RemoveScriptToEvaluateOnNewDocumentAsync(string identifier);

        /// <inheritdoc/>
        public abstract Task<NewDocumentScriptEvaluation> EvaluateExpressionOnNewDocumentAsync(string expression);

        /// <inheritdoc/>
        public abstract Task<IJSHandle> QueryObjectsAsync(IJSHandle prototypeHandle);

        /// <inheritdoc/>
        public abstract Task SetRequestInterceptionAsync(bool value);

        /// <inheritdoc/>
        public abstract Task SetOfflineModeAsync(bool value);

        /// <inheritdoc/>
        public abstract Task EmulateNetworkConditionsAsync(NetworkConditions networkConditions);

        /// <inheritdoc/>
        public abstract Task<CookieParam[]> GetCookiesAsync(params string[] urls);

        /// <inheritdoc/>
        public abstract Task SetCookieAsync(params CookieParam[] cookies);

        /// <inheritdoc/>
        public abstract Task DeleteCookieAsync(params CookieParam[] cookies);

        /// <inheritdoc/>
        public Task<IElementHandle> AddScriptTagAsync(AddTagOptions options)
            => MainFrame.AddScriptTagAsync(options);

        /// <inheritdoc/>
        public Task<IElementHandle> AddScriptTagAsync(string url)
            => AddScriptTagAsync(new AddTagOptions { Url = url });

        /// <inheritdoc/>
        public Task<IElementHandle> AddStyleTagAsync(AddTagOptions options)
            => MainFrame.AddStyleTagAsync(options);

        /// <inheritdoc/>
        public Task<IElementHandle> AddStyleTagAsync(string url)
            => AddStyleTagAsync(new AddTagOptions { Url = url });

        /// <inheritdoc/>
        public Task ExposeFunctionAsync(string name, Action puppeteerFunction)
            => ExposeFunctionAsync(name, (Delegate)puppeteerFunction);

        /// <inheritdoc/>
        public Task ExposeFunctionAsync<TResult>(string name, Func<TResult> puppeteerFunction)
            => ExposeFunctionAsync(name, (Delegate)puppeteerFunction);

        /// <inheritdoc/>
        public Task ExposeFunctionAsync<T, TResult>(string name, Func<T, TResult> puppeteerFunction)
            => ExposeFunctionAsync(name, (Delegate)puppeteerFunction);

        /// <inheritdoc/>
        public Task ExposeFunctionAsync<T1, T2, TResult>(string name, Func<T1, T2, TResult> puppeteerFunction)
            => ExposeFunctionAsync(name, (Delegate)puppeteerFunction);

        /// <inheritdoc/>
        public Task ExposeFunctionAsync<T1, T2, T3, TResult>(string name, Func<T1, T2, T3, TResult> puppeteerFunction)
            => ExposeFunctionAsync(name, (Delegate)puppeteerFunction);

        /// <inheritdoc/>
        public Task ExposeFunctionAsync<T1, T2, T3, T4, TResult>(
            string name,
            Func<T1, T2, T3, T4, TResult> puppeteerFunction)
            => ExposeFunctionAsync(name, (Delegate)puppeteerFunction);

        /// <inheritdoc/>
        public abstract Task RemoveExposedFunctionAsync(string name);

        /// <inheritdoc/>
        public Task<string> GetContentAsync(GetContentOptions options = null) => MainFrame.GetContentAsync(options);

        /// <inheritdoc/>
        public Task SetContentAsync(string html, NavigationOptions options = null)
            => MainFrame.SetContentAsync(html, options);

        /// <inheritdoc/>
        public Task<IResponse> GoToAsync(string url, NavigationOptions options)
            => MainFrame.GoToAsync(url, options);

        /// <inheritdoc/>
        public Task<IResponse> GoToAsync(string url, int? timeout = null, WaitUntilNavigation[] waitUntil = null)
            => GoToAsync(url, new NavigationOptions { Timeout = timeout, WaitUntil = waitUntil });

        /// <inheritdoc/>
        public Task<IResponse> GoToAsync(string url, WaitUntilNavigation waitUntil)
            => GoToAsync(url, new NavigationOptions { WaitUntil = new[] { waitUntil } });

        /// <inheritdoc/>
        public Task PdfAsync(string file) => PdfAsync(file, new PdfOptions());

        /// <inheritdoc/>
        public async Task PdfAsync(string file, PdfOptions options)
        {
            if (options == null)
            {
                throw new ArgumentNullException(nameof(options));
            }

            await PdfInternalAsync(file, options).ConfigureAwait(false);
        }

        /// <inheritdoc/>
        public Task<Stream> PdfStreamAsync() => PdfStreamAsync(new PdfOptions());

        /// <inheritdoc/>
        public async Task<Stream> PdfStreamAsync(PdfOptions options)
            => new MemoryStream(await PdfDataAsync(options).ConfigureAwait(false));

        /// <inheritdoc/>
        public Task<byte[]> PdfDataAsync() => PdfDataAsync(new PdfOptions());

        /// <inheritdoc/>
        public Task<byte[]> PdfDataAsync(PdfOptions options)
        {
            if (options == null)
            {
                throw new ArgumentNullException(nameof(options));
            }

            return PdfInternalAsync(null, options);
        }

        /// <inheritdoc/>
        public abstract Task SetJavaScriptEnabledAsync(bool enabled);

        /// <inheritdoc/>
        public abstract Task SetBypassCSPAsync(bool enabled);

        /// <inheritdoc/>
        public abstract Task EmulateMediaTypeAsync(MediaType type);

        /// <inheritdoc/>
        public abstract Task EmulateMediaFeaturesAsync(IEnumerable<MediaFeatureValue> features);

        /// <inheritdoc/>
        public abstract Task SetViewportAsync(ViewPortOptions viewport);

        /// <inheritdoc/>
        public Task EmulateAsync(DeviceDescriptor options)
        {
            if (options == null)
            {
                throw new ArgumentNullException(nameof(options));
            }

            return Task.WhenAll(
                SetViewportAsync(options.ViewPort),
                SetUserAgentAsync(options.UserAgent));
        }

        /// <inheritdoc/>
        public Task ScreenshotAsync(string file) => ScreenshotAsync(file, new ScreenshotOptions());

        /// <inheritdoc/>
        public async Task ScreenshotAsync(string file, ScreenshotOptions options)
        {
            if (options == null)
            {
                throw new ArgumentNullException(nameof(options));
            }

            if (!options.Type.HasValue)
            {
                options.Type = ScreenshotOptions.GetScreenshotTypeFromFile(file);

                if (options.Type == ScreenshotType.Jpeg && !options.Quality.HasValue)
                {
                    options.Quality = 90;
                }
            }

            var data = await ScreenshotDataAsync(options).ConfigureAwait(false);

            using var fs = AsyncFileHelper.CreateStream(file, FileMode.Create);
            await fs.WriteAsync(data, 0, data.Length).ConfigureAwait(false);
        }

        /// <inheritdoc/>
        public Task<Stream> ScreenshotStreamAsync() => ScreenshotStreamAsync(new ScreenshotOptions());

        /// <inheritdoc/>
        public async Task<Stream> ScreenshotStreamAsync(ScreenshotOptions options)
            => new MemoryStream(await ScreenshotDataAsync(options).ConfigureAwait(false));

        /// <inheritdoc/>
        public Task<string> ScreenshotBase64Async() => ScreenshotBase64Async(new ScreenshotOptions());

        /// <inheritdoc/>
        public Task<string> ScreenshotBase64Async(ScreenshotOptions options)
            => _screenshotTaskQueue.Enqueue(async () =>
            {
                if (options == null)
                {
                    throw new ArgumentNullException(nameof(options));
                }

                var screenshotType = options.Type ?? ScreenshotType.Png;

                if (options.Quality.HasValue)
                {
                    if (screenshotType != ScreenshotType.Jpeg)
                    {
                        throw new ArgumentException(
                            $"options.Quality is unsupported for the {screenshotType} screenshots");
                    }

                    if (options.Quality < 0 || options.Quality > 100)
                    {
                        throw new ArgumentException(
                            $"Expected options.quality to be between 0 and 100 (inclusive), got {options.Quality}");
                    }
                }

                if (options.Clip?.Width == 0)
                {
                    throw new PuppeteerException("Expected options.Clip.Width not to be 0.");
                }

                if (options.Clip?.Height == 0)
                {
                    throw new PuppeteerException("Expected options.Clip.Height not to be 0.");
                }

                if (options.Clip != null && options.FullPage)
                {
                    throw new NotSupportedException("options.clip and options.fullPage are exclusive");
                }

                var stack = new DisposableTasksStack();
                await using (stack.ConfigureAwait(false))
                {
                    if (!ScreenshotBurstModeOn)
                    {
                        await BringToFrontAsync().ConfigureAwait(false);
                    }

                    // FromSurface is not supported on Firefox.
                    // It seems that Puppeteer solved this just by ignoring screenshot tests in firefox.
                    if (Browser.BrowserType == SupportedBrowser.Firefox)
                    {
                        if (options.FromSurface != null)
                        {
                            throw new NotSupportedException("Screenshots from surface are not supported on Firefox.");
                        }
                    }

                    if (options.Clip != null && options.FullPage)
                    {
                        throw new ArgumentException("Clip and FullPage are exclusive");
                    }

                    var clip = options.Clip != null ? RoundRectangle(NormalizeRectangle(options.Clip)) : null;
                    var captureBeyondViewport = options.CaptureBeyondViewport;

                    if (!ScreenshotBurstModeOn)
                    {
                        if (options.Clip == null)
                        {
                            if (options.FullPage)
                            {
                                // Overwrite clip for full page at all times.
                                clip = null;

                                if (!captureBeyondViewport)
                                {
                                    var scrollDimensions = await ((Frame)MainFrame).IsolatedRealm
                                        .EvaluateFunctionAsync<BoundingBox>(@"() => {
                                            const element = document.documentElement;
                                            return {
                                                width: element.scrollWidth,
                                                height: element.scrollHeight,
                                            };
                                        }").ConfigureAwait(false);

                                    var viewport = Viewport with { };

                                    await SetViewportAsync(viewport with
                                    {
                                        Width = Convert.ToInt32(scrollDimensions.Width),
                                        Height = Convert.ToInt32(scrollDimensions.Height),
                                    }).ConfigureAwait(false);

                                    stack.Defer(() => SetViewportAsync(viewport));
                                }
                            }
                            else
                            {
                                captureBeyondViewport = false;
                            }
                        }
                    }

                    options.Clip = clip;
                    options.CaptureBeyondViewport = captureBeyondViewport;
                    var result = await PerformScreenshotAsync(screenshotType, options).ConfigureAwait(false);

                    if (options.BurstMode)
                    {
                        ScreenshotBurstModeOptions = options;
                        ScreenshotBurstModeOn = true;
                    }

                    return result;
                }
            });

        /// <inheritdoc/>
        public Task<byte[]> ScreenshotDataAsync() => ScreenshotDataAsync(new ScreenshotOptions());

        /// <inheritdoc/>
        public async Task<byte[]> ScreenshotDataAsync(ScreenshotOptions options)
            => Convert.FromBase64String(await ScreenshotBase64Async(options).ConfigureAwait(false));

        /// <inheritdoc/>
        public Task<string> GetTitleAsync() => MainFrame.GetTitleAsync();

        /// <inheritdoc/>
        public abstract Task CloseAsync(PageCloseOptions options = null);

        /// <inheritdoc/>
        public abstract Task SetCacheEnabledAsync(bool enabled = true);

        /// <inheritdoc/>
        public Task ClickAsync(string selector, ClickOptions options = null)
            => MainFrame.ClickAsync(selector, options);

        /// <inheritdoc/>
        public Task HoverAsync(string selector) => MainFrame.HoverAsync(selector);

        /// <inheritdoc/>
        public Task FocusAsync(string selector) => MainFrame.FocusAsync(selector);

        /// <inheritdoc/>
        public Task TypeAsync(string selector, string text, TypeOptions options = null)
            => MainFrame.TypeAsync(selector, text, options);

        /// <inheritdoc/>
        public Task<JsonElement?> EvaluateExpressionAsync(string script)
            => MainFrame.EvaluateExpressionAsync<JsonElement?>(script);

        /// <inheritdoc/>
        public Task<T> EvaluateExpressionAsync<T>(string script)
            => MainFrame.EvaluateExpressionAsync<T>(script);

        /// <inheritdoc/>
        public Task<JsonElement?> EvaluateFunctionAsync(string script, params object[] args)
            => MainFrame.EvaluateFunctionAsync<JsonElement?>(script, args);

        /// <inheritdoc/>
        public Task<T> EvaluateFunctionAsync<T>(string script, params object[] args)
            => MainFrame.EvaluateFunctionAsync<T>(script, args);

        /// <inheritdoc/>
        public abstract Task SetUserAgentAsync(string userAgent, UserAgentMetadata userAgentData = null);

        /// <inheritdoc/>
        public abstract Task SetExtraHttpHeadersAsync(Dictionary<string, string> headers);

        /// <inheritdoc/>
        public abstract Task AuthenticateAsync(Credentials credentials);

        /// <inheritdoc/>
        public abstract Task<IResponse> ReloadAsync(NavigationOptions options);

        /// <inheritdoc/>
        public Task<IResponse> ReloadAsync(int? timeout = null, WaitUntilNavigation[] waitUntil = null)
            => ReloadAsync(new NavigationOptions { Timeout = timeout, WaitUntil = waitUntil });

        /// <inheritdoc/>
        public Task<string[]> SelectAsync(string selector, params string[] values)
            => MainFrame.SelectAsync(selector, values);

        /// <inheritdoc/>
        public Task<IJSHandle> WaitForFunctionAsync(string script, WaitForFunctionOptions options = null, params object[] args)
            => MainFrame.WaitForFunctionAsync(script, options ?? new WaitForFunctionOptions(), args);

        /// <inheritdoc/>
        public Task<IJSHandle> WaitForFunctionAsync(string script, params object[] args) =>
            WaitForFunctionAsync(script, null, args);

        /// <inheritdoc/>
        public Task<IJSHandle> WaitForExpressionAsync(string script, WaitForFunctionOptions options = null)
            => MainFrame.WaitForExpressionAsync(script, options ?? new WaitForFunctionOptions());

        /// <inheritdoc/>
        public Task<IElementHandle> WaitForSelectorAsync(string selector, WaitForSelectorOptions options = null)
            => MainFrame.WaitForSelectorAsync(selector, options ?? new WaitForSelectorOptions());

        /// <inheritdoc/>
#pragma warning disable CS0618 // WaitForXPathAsync is obsolete
        public Task<IElementHandle> WaitForXPathAsync(string xpath, WaitForSelectorOptions options = null)
            => MainFrame.WaitForXPathAsync(xpath, options ?? new WaitForSelectorOptions());
#pragma warning restore CS0618

        /// <inheritdoc/>
        public Task<IResponse> WaitForNavigationAsync(NavigationOptions options = null)
            => MainFrame.WaitForNavigationAsync(options);

        /// <inheritdoc/>
        public abstract Task WaitForNetworkIdleAsync(WaitForNetworkIdleOptions options = null);

        /// <inheritdoc/>
        public Task<IRequest> WaitForRequestAsync(string url, WaitForOptions options = null)
            => WaitForRequestAsync(request => request.Url == url, options);

        /// <inheritdoc/>
        public abstract Task<IRequest> WaitForRequestAsync(Func<IRequest, bool> predicate, WaitForOptions options = null);

        /// <inheritdoc/>
        public Task<IFrame> WaitForFrameAsync(string url, WaitForOptions options = null)
            => WaitForFrameAsync((frame) => frame.Url == url, options);

        /// <inheritdoc/>
        public abstract Task<IFrame> WaitForFrameAsync(Func<IFrame, bool> predicate, WaitForOptions options = null);

        /// <inheritdoc/>
        public Task<IResponse> WaitForResponseAsync(string url, WaitForOptions options = null)
            => WaitForResponseAsync(response => response.Url == url, options);

        /// <inheritdoc/>
        public Task<IResponse> WaitForResponseAsync(Func<IResponse, bool> predicate, WaitForOptions options = null)
            => WaitForResponseAsync((response) => Task.FromResult(predicate(response)), options);

        /// <inheritdoc/>
        public abstract Task<IResponse> WaitForResponseAsync(
            Func<IResponse, Task<bool>> predicate,
            WaitForOptions options = null);

        /// <inheritdoc/>
        public abstract Task<FileChooser> WaitForFileChooserAsync(WaitForOptions options = null);

        /// <inheritdoc/>
        public abstract Task<IResponse> GoBackAsync(NavigationOptions options = null);

        /// <inheritdoc/>
        public abstract Task<IResponse> GoForwardAsync(NavigationOptions options = null);

        /// <inheritdoc/>
        public abstract Task SetBurstModeOffAsync();

        /// <inheritdoc/>
        public abstract Task BringToFrontAsync();

        /// <inheritdoc/>
        public abstract Task EmulateVisionDeficiencyAsync(VisionDeficiency type);

        /// <inheritdoc/>
        public abstract Task EmulateTimezoneAsync(string timezoneId);

        /// <inheritdoc/>
        public abstract Task EmulateIdleStateAsync(EmulateIdleOverrides idleOverrides = null);

        /// <inheritdoc/>
        public abstract Task EmulateCPUThrottlingAsync(decimal? factor = null);

        /// <inheritdoc />
        public void Dispose()
        {
            Dispose(true);
            GC.SuppressFinalize(this);
        }

        /// <inheritdoc/>
        public async ValueTask DisposeAsync()
        {
            try
            {
                await CloseAsync().ConfigureAwait(false);
            }
            catch
            {
                // Closing on dispose might not be bulletproof.
                // If the user didn't close the page explicitly, we won't fail.
            }

            GC.SuppressFinalize(this);
        }

        /// <inheritdoc />
        public void AddRequestInterceptor(Func<IRequest, Task> interceptionTask)
            => _requestInterceptionTask.Add(interceptionTask);

        /// <inheritdoc />
        public void RemoveRequestInterceptor(Func<IRequest, Task> interceptionTask)
            => _requestInterceptionTask.Remove(interceptionTask);

        /// <inheritdoc />
        public Task<ICDPSession> CreateCDPSessionAsync() => Target.CreateCDPSessionAsync();

        /// <inheritdoc />
        public abstract Task SetBypassServiceWorkerAsync(bool bypass);

        internal void OnPopup(IPage popupPage) => Popup?.Invoke(this, new PopupEventArgs { PopupPage = popupPage });

        /// <summary>
        /// Raises the <see cref="Dialog"/> event.
        /// </summary>
        /// <param name="message">Dialog message.</param>
        internal void OnDialog(PageJavascriptDialogOpeningResponse message)
        {
            var dialog = new CdpDialog(Client, message.Type, message.Message, message.DefaultPrompt);
            Dialog?.Invoke(this, new DialogEventArgs(dialog));
        }

        /// <summary>
        /// Raises the <see cref="FrameAttached"/> event.
        /// </summary>
        /// <param name="e">Event arguments.</param>
        internal void OnFrameAttached(FrameEventArgs e) => FrameAttached?.Invoke(this, e);

        /// <summary>
        /// Raises the <see cref="FrameDetached"/> event.
        /// </summary>
        /// <param name="e">Event arguments.</param>
        internal void OnFrameDetached(FrameEventArgs e) => FrameDetached?.Invoke(this, e);

        /// <summary>
        /// Raises the <see cref="RequestFinished"/> event.
        /// </summary>
        /// <param name="e">Event arguments.</param>
        internal void OnRequestFinished(RequestEventArgs e) => RequestFinished?.Invoke(this, e);

        /// <summary>
        /// Raises the <see cref="RequestFailed"/> event.
        /// </summary>
        /// <param name="e">Event arguments.</param>
        internal void OnRequestFailed(RequestEventArgs e) => RequestFailed?.Invoke(this, e);

        /// <summary>
        /// Raises the <see cref="RequestServedFromCache"/> event.
        /// </summary>
        /// <param name="e">Event arguments.</param>
        internal void OnRequestServedFromCache(RequestEventArgs e) => RequestServedFromCache?.Invoke(this, e);

        /// <summary>
        /// Raises the <see cref="Response"/> event.
        /// </summary>
        /// <param name="e">Event arguments.</param>
        internal void OnResponse(ResponseCreatedEventArgs e) => Response?.Invoke(this, e);

        /// <summary>
        /// Raises the <see cref="Request"/> event.
        /// </summary>
        /// <param name="request">Request object.</param>
        internal void OnRequest(IRequest request)
        {
            if (request == null)
            {
                return;
            }

            // Run tasks one after the other
            foreach (var subscriber in _requestInterceptionTask)
            {
                (request as CdpHttpRequest)?.EnqueueInterceptionAction(subscriber);
            }

            Request?.Invoke(this, new RequestEventArgs(request));
        }

        /// <summary>
        /// Raises the <see cref="DOMContentLoaded"/> event.
        /// </summary>
        internal void OnDOMContentLoaded() => DOMContentLoaded?.Invoke(this, EventArgs.Empty);

        /// <summary>
        /// Raises the <see cref="Load"/> event.
        /// </summary>
        internal void OnLoad() => Load?.Invoke(this, EventArgs.Empty);

        /// <summary>
        /// Raises the <see cref="FrameNavigated"/> event.
        /// </summary>
        /// <param name="e">Event arguments.</param>
        internal void OnFrameNavigated(FrameNavigatedEventArgs e) => FrameNavigated?.Invoke(this, e);

        /// <summary>
        /// Dispose resources.
        /// </summary>
        /// <param name="disposing">Indicates whether disposal was initiated by <see cref="Dispose()"/> operation.</param>
        protected virtual void Dispose(bool disposing)
        {
            Mouse.Dispose();
            _ = DisposeAsync();
        }

        /// <summary>
        /// Raises the <see cref="WorkerDestroyed"/> event.
        /// </summary>
        /// <param name="worker">Worker.</param>
        protected void OnWorkerDestroyed(WebWorker worker) => WorkerDestroyed?.Invoke(this, new WorkerEventArgs(worker));

        /// <summary>
        /// Raises the <see cref="WorkerCreated"/> event.
        /// </summary>
        /// <param name="worker">Worker.</param>
        protected void OnWorkerCreated(WebWorker worker) => WorkerCreated?.Invoke(this, new WorkerEventArgs(worker));

        /// <summary>
        /// Raises the <see cref="Close"/> event.
        /// </summary>
        protected void OnClose() => Close?.Invoke(this, EventArgs.Empty);

        /// <summary>
        /// Raises the <see cref="Console"/> event.
        /// </summary>
        /// <param name="e">Event args.</param>
        protected void OnConsole(ConsoleEventArgs e) => Console?.Invoke(this, e);

        /// <summary>
        /// Raises the <see cref="Metrics"/> event.
        /// </summary>
        /// <param name="e">Event args.</param>
        protected void OnMetrics(MetricEventArgs e) => Metrics?.Invoke(this, e);

        /// <summary>
        /// Raises the <see cref="PageError"/> event.
        /// </summary>
        /// <param name="e">Event args.</param>
        protected void OnPageError(PageErrorEventArgs e) => PageError?.Invoke(this, e);

        /// <summary>
        /// Raises the <see cref="Error"/> event.
        /// </summary>
        /// <param name="e">Event args.</param>
        protected void OnError(ErrorEventArgs e) => Error?.Invoke(this, e);

        /// <summary>
        /// PDF implementation.
        /// </summary>
        /// <param name="file">File path.</param>
        /// <param name="options">PDF options.</param>
        /// <returns>PDF data.</returns>
        protected abstract Task<byte[]> PdfInternalAsync(string file, PdfOptions options);

        /// <summary>
        /// Screenshot implementation.
        /// </summary>
        /// <param name="type">Screenshot type.</param>
        /// <param name="options">Options.</param>
        /// <returns>The screenshot as a base64 string.</returns>
        protected abstract Task<string> PerformScreenshotAsync(ScreenshotType type, ScreenshotOptions options);

        /// <summary>
        /// Internal add exposed functions.
        /// </summary>
        /// <param name="name">Function name.</param>
        /// <param name="puppeteerFunction">Puppeteer function.</param>
        /// <returns>A <see cref="Task"/> that completes when the function has been added.</returns>
        protected abstract Task ExposeFunctionAsync(string name, Delegate puppeteerFunction);

        private Clip RoundRectangle(Clip clip)
        {
            var x = Math.Round(clip.X, MidpointRounding.AwayFromZero);
            var y = Math.Round(clip.Y, MidpointRounding.AwayFromZero);

            return new Clip
            {
                X = x,
                Y = y,
                Width = Math.Round(clip.Width + clip.X - x, MidpointRounding.AwayFromZero),
                Height = Math.Round(clip.Height + clip.Y - y, MidpointRounding.AwayFromZero),
                Scale = clip.Scale,
            };
        }

        private Clip NormalizeRectangle(Clip clip)
        {
            return new Clip()
            {
                Scale = clip.Scale,
                X = clip.Width < 0 ? clip.X + clip.Width : clip.X,
                Y = clip.Height < 0 ? clip.Y + clip.Height : clip.Y,
                Width = Math.Abs(clip.Width),
                Height = Math.Abs(clip.Height),
            };
        }
    }
}<|MERGE_RESOLUTION|>--- conflicted
+++ resolved
@@ -209,14 +209,6 @@
         internal bool HasErrorEventListeners => Error?.GetInvocationList().Length > 0;
 
         /// <summary>
-<<<<<<< HEAD
-        /// Timeout settings.
-        /// </summary>
-        internal TimeoutSettings TimeoutSettings { get; set; } = new();
-
-        /// <summary>
-=======
->>>>>>> d5886894
         /// Whether the <see cref="Console"/> event has listeners.
         /// </summary>
         protected bool HasConsoleEventListeners => Console?.GetInvocationList().Length == 0;
