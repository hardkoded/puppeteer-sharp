--- conflicted
+++ resolved
@@ -724,14 +724,10 @@
         /// <seealso cref="GoToAsync(string, int?, WaitUntilNavigation[])"/>
         public async Task<Response> GoToAsync(string url, NavigationOptions options)
         {
-<<<<<<< HEAD
-            var referrer = _networkManager.ExtraHTTPHeaders?.GetValueOrDefault(MessageKeys.Referer);
-=======
             var referrer = string.IsNullOrEmpty(options.Referer)
-                ? _networkManager.ExtraHTTPHeaders?.GetValueOrDefault("referer")
+                ? _networkManager.ExtraHTTPHeaders?.GetValueOrDefault(MessageKeys.Referer)
                 : options.Referer;
 
->>>>>>> 7c29c545
             var requests = new Dictionary<string, Request>();
 
             void createRequestEventListener(object sender, RequestEventArgs e)
@@ -1697,21 +1693,15 @@
 
             if (options != null && options.FullPage)
             {
-<<<<<<< HEAD
+                if (Viewport == null)
+                {
+                    throw new PuppeteerException("FullPage screenshots do not work without first setting viewport.");
+                }
                 var metrics = await Client.SendAsync("Page.getLayoutMetrics").ConfigureAwait(false);
                 var contentSize = metrics[MessageKeys.ContentSize];
 
                 var width = Convert.ToInt32(Math.Ceiling(contentSize[MessageKeys.Width].Value<decimal>()));
                 var height = Convert.ToInt32(Math.Ceiling(contentSize[MessageKeys.Height].Value<decimal>()));
-=======
-                if (Viewport == null)
-                {
-                    throw new PuppeteerException("FullPage screenshots do not work without first setting viewport.");
-                }
-                dynamic metrics = await Client.SendAsync("Page.getLayoutMetrics").ConfigureAwait(false);
-                var width = Convert.ToInt32(Math.Ceiling(Convert.ToDecimal(metrics.contentSize.width.Value)));
-                var height = Convert.ToInt32(Math.Ceiling(Convert.ToDecimal(metrics.contentSize.height.Value)));
->>>>>>> 7c29c545
 
                 // Overwrite clip for full page at all times.
                 clip = new Clip
