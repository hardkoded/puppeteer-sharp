﻿using System;
using System.Linq;
using System.Collections.Generic;
using System.Threading.Tasks;
using PuppeteerSharp.Input;
using PuppeteerSharp.Helpers;
using System.IO;
using System.Globalization;
using Newtonsoft.Json.Linq;
using System.Dynamic;
using PuppeteerSharp.Messaging;

namespace PuppeteerSharp
{
    public class Page : IDisposable
    {
<<<<<<< HEAD
        private Session _client;
        private bool _ignoreHTTPSErrors;
        private NetworkManager _networkManager;
        private FrameManager _frameManager;
        private TaskQueue _screenshotTaskQueue;
        private EmulationManager _emulationManager;
        private Mouse _mouse;
=======
        private const int DefaultNavigationTimeout = 30000;

        private readonly Session _client;
        private readonly bool _ignoreHTTPSErrors;
        private readonly NetworkManager _networkManager;
        private readonly FrameManager _frameManager;
        private readonly TaskQueue _screenshotTaskQueue;
        private readonly EmulationManager _emulationManager;

        private ViewPortOptions _viewport;
>>>>>>> 9cf67a0d
        private Dictionary<string, Func<object>> _pageBindings;


        private static readonly Dictionary<string, PaperFormat> _paperFormats = new Dictionary<string, PaperFormat> {
            {"letter", new PaperFormat {Width = 8.5m, Height = 11}},
            {"legal", new PaperFormat {Width = 8.5m, Height = 14}},
            {"tabloid", new PaperFormat {Width = 11, Height = 17}},
            {"ledger", new PaperFormat {Width = 17, Height = 11}},
            {"a0", new PaperFormat {Width = 33.1m, Height = 46.8m }},
            {"a1", new PaperFormat {Width = 23.4m, Height = 33.1m }},
            {"a2", new PaperFormat {Width = 16.5m, Height = 23.4m }},
            {"a3", new PaperFormat {Width = 11.7m, Height = 16.5m }},
            {"a4", new PaperFormat {Width = 8.27m, Height = 11.7m }},
            {"a5", new PaperFormat {Width = 5.83m, Height = 8.27m }},
            {"a6", new PaperFormat {Width = 4.13m, Height = 5.83m }},
        };

        private static readonly Dictionary<string, decimal> _unitToPixels = new Dictionary<string, decimal> {
            {"px", 1},
            {"in", 96},
            {"cm", 37.8m},
            {"mm", 3.78m}
        };
        private Target _target;

        private Page(Session client, Target target, FrameTree frameTree, bool ignoreHTTPSErrors, TaskQueue screenshotTaskQueue)
        {
            _client = client;
            _target = target;
            Keyboard = new Keyboard(client);
            Mouse = new Mouse(client, Keyboard);
            Touchscreen = new Touchscreen(client, Keyboard);
            _frameManager = new FrameManager(client, frameTree, this);
            _networkManager = new NetworkManager(client, _frameManager);
            _emulationManager = new EmulationManager(client);
            Tracing = new Tracing(client);
            _pageBindings = new Dictionary<string, Func<object>>();

            _ignoreHTTPSErrors = ignoreHTTPSErrors;

            _screenshotTaskQueue = screenshotTaskQueue;

            //TODO: Do we need this bubble?
            _frameManager.FrameAttached += (sender, e) => FrameAttached?.Invoke(this, e);
            _frameManager.FrameDetached += (sender, e) => FrameDetached?.Invoke(this, e);
            _frameManager.FrameNavigated += (sender, e) => FrameNavigated?.Invoke(this, e);

            _networkManager.RequestCreated += (sender, e) => RequestCreated?.Invoke(this, e);
            _networkManager.RequestFailed += (sender, e) => RequestFailed?.Invoke(this, e);
            _networkManager.ResponseCreated += (sender, e) => ResponseCreated?.Invoke(this, e);
            _networkManager.RequestFinished += (sender, e) => RequestFinished?.Invoke(this, e);

            _client.MessageReceived += client_MessageReceived;
        }

        #region Public Properties
        public event EventHandler<EventArgs> Load;
        public event EventHandler<ErrorEventArgs> Error;
        public event EventHandler<MetricEventArgs> MetricsReceived;
        public event EventHandler<DialogEventArgs> Dialog;

        public event EventHandler<FrameEventArgs> FrameAttached;
        public event EventHandler<FrameEventArgs> FrameDetached;
        public event EventHandler<FrameEventArgs> FrameNavigated;

        public event EventHandler<ResponseCreatedEventArgs> ResponseCreated;
        public event EventHandler<RequestEventArgs> RequestCreated;
        public event EventHandler<RequestEventArgs> RequestFinished;
        public event EventHandler<RequestEventArgs> RequestFailed;

        public Frame MainFrame => _frameManager.MainFrame;
        public IEnumerable<Frame> Frames => _frameManager.Frames.Values;
        public string Url => MainFrame.Url;

<<<<<<< HEAD
        public Keyboard Keyboard { get; internal set; }
        public Touchscreen Touchscreen { get; internal set; }
        public Tracing Tracing { get; internal set; }
        public ViewPortOptions Viewport { get; private set; }
=======
        public Keyboard Keyboard { get; }
        public Touchscreen Touchscreen { get; }
        public Tracing Tracing { get; }
        public Mouse Mouse { get; }
>>>>>>> 9cf67a0d

        public static readonly IEnumerable<string> SupportedMetrics = new List<string>
        {
            "Timestamp",
            "Documents",
            "Frames",
            "JSEventListeners",
            "Nodes",
            "LayoutCount",
            "RecalcStyleCount",
            "LayoutDuration",
            "RecalcStyleDuration",
            "ScriptDuration",
            "TaskDuration",
            "JSHeapUsedSize",
            "JSHeapTotalSize"
        };

        #endregion

        #region Public Methods

        public async Task<Dictionary<string, decimal>> MetricsAsync()
        {
            var response = await _client.SendAsync<PerformanceGetMetricsResponse>("Performance.getMetrics");
            return BuildMetricsObject(response.Metrics);
        }

        public async Task TapAsync(string selector)
        {
            var handle = await GetElementAsync(selector);

            if (handle != null)
            {
                await handle.TapAsync();
                await handle.DisposeAsync();
            }
        }

        public async Task<ElementHandle> GetElementAsync(string selector)
            => await MainFrame.GetElementAsync(selector);

        public async Task<IEnumerable<ElementHandle>> GetElementsAsync(string selector)
            => await MainFrame.GetElementsAsync(selector);

        public async Task<JSHandle> EvaluateExpressionHandle(string script)
        {
            var context = await MainFrame.GetExecutionContextAsync();
            return await context.EvaluateExpressionHandleAsync(script);
        }

        public async Task<JSHandle> EvaluateFunctionHandle(string pageFunction, params object[] args)
        {
            var context = await MainFrame.GetExecutionContextAsync();
            return await context.EvaluateFunctionHandleAsync(pageFunction, args);
        }

        public async Task<JSHandle> QueryObjects(JSHandle prototypeHandle)
        {
            var context = await MainFrame.GetExecutionContextAsync();
            return await context.QueryObjects(prototypeHandle);
        }

        public async Task<object> EvalAsync(string selector, Func<object> pageFunction, params object[] args)
            => await MainFrame.Eval(selector, pageFunction, args);

        public async Task<object> EvalAsync(string selector, string pageFunction, params object[] args)
            => await MainFrame.Eval(selector, pageFunction, args);

        public async Task SetRequestInterceptionAsync(bool value)
            => await _networkManager.SetRequestInterceptionAsync(value);

        public async Task SetOfflineModeAsync(bool value) => await _networkManager.SetOfflineModeAsync(value);

        public async Task<object> EvalManyAsync(string selector, Func<object> pageFunction, params object[] args)
            => await MainFrame.EvalMany(selector, pageFunction, args);

        public async Task<object> EvalManyAsync(string selector, string pageFunction, params object[] args)
            => await MainFrame.EvalMany(selector, pageFunction, args);

        public async Task<IEnumerable<CookieParam>> GetCookiesAsync(params string[] urls)
        {
            var response = await _client.SendAsync("Network.getCookies", new Dictionary<string, object>
            {
                { "urls", urls.Length > 0 ? urls : new string[] { Url } }
            });
            return response.cookies.ToObject<CookieParam[]>();
        }

        public async Task SetCookieAsync(params CookieParam[] cookies)
        {
            foreach (var cookie in cookies)
            {
                if (string.IsNullOrEmpty(cookie.Url) && Url.StartsWith("http", StringComparison.Ordinal))
                {
                    cookie.Url = Url;
                }
                if (cookie.Url == "about:blank")
                {
                    throw new PuppeteerException($"Blank page can not have cookie \"{cookie.Name}\"");
                }
            }

            await DeleteCookieAsync(cookies);

            if (cookies.Length > 0)
            {
                await _client.SendAsync("Network.setCookies", new Dictionary<string, object>
                {
                    { "cookies", cookies}
                });
            }
        }

        public async Task DeleteCookieAsync(params CookieParam[] cookies)
        {
            var pageURL = Url;
            foreach (var cookie in cookies)
            {
                if (string.IsNullOrEmpty(cookie.Url) && pageURL.StartsWith("http", StringComparison.Ordinal))
                {
                    cookie.Url = pageURL;
                }
                await _client.SendAsync("Network.deleteCookies", cookie);
            }
        }

        public async Task<ElementHandle> AddScriptTagAsync(dynamic options) => await MainFrame.AddScriptTag(options);

        public async Task<ElementHandle> AddStyleTagAsync(dynamic options) => await MainFrame.AddStyleTag(options);

        public static async Task<Page> CreateAsync(Session client, Target target, bool ignoreHTTPSErrors, bool appMode,
                                                   TaskQueue screenshotTaskQueue)
        {
            await client.SendAsync("Page.enable", null);
            dynamic result = await client.SendAsync("Page.getFrameTree");
            var page = new Page(client, target, new FrameTree(result.frameTree), ignoreHTTPSErrors, screenshotTaskQueue);

            await Task.WhenAll(
                client.SendAsync("Page.setLifecycleEventsEnabled", new Dictionary<string, object>
                {
                    {"enabled", true }
                }),
                client.SendAsync("Network.enable", null),
                client.SendAsync("Runtime.enable", null),
                client.SendAsync("Security.enable", null),
                client.SendAsync("Performance.enable", null)
            );

            if (ignoreHTTPSErrors)
            {
                await client.SendAsync("Security.setOverrideCertificateErrors", new Dictionary<string, object>
                {
                    {"override", true}
                });
            }

            // Initialize default page size.
            if (!appMode)
            {
                await page.SetViewport(new ViewPortOptions
                {
                    Width = 800,
                    Height = 600
                });
            }
            return page;
        }

        public async Task<string> GetContentAsync() => await _frameManager.MainFrame.GetContentAsync();

        public async Task SetContentAsync(string html) => await _frameManager.MainFrame.SetContentAsync(html);

        public async Task<Response> GoToAsync(string url, NavigationOptions options = null)
        {
            var referrer = _networkManager.ExtraHTTPHeaders?.GetValueOrDefault("referer");
            var requests = new Dictionary<string, Request>();

            EventHandler<RequestEventArgs> createRequestEventListener = (object sender, RequestEventArgs e) =>
            {
                if (!requests.ContainsKey(e.Request.Url))
                {
                    requests.Add(e.Request.Url, e.Request);
                }
            };

            _networkManager.RequestCreated += createRequestEventListener;

            var mainFrame = _frameManager.MainFrame;
            var timeout = options?.Timeout ?? DefaultNavigationTimeout;

            var watcher = new NavigatorWatcher(_frameManager, mainFrame, timeout, options);
            var navigateTask = Navigate(_client, url, referrer);

            await Task.WhenAny(
                navigateTask,
                watcher.NavigationTask
            );

            var exception = navigateTask.Exception;
            if (exception == null)
            {
                await watcher.NavigationTask;
                exception = watcher.NavigationTask.Exception;
            }

            watcher.Cancel();
            _networkManager.RequestCreated -= createRequestEventListener;

            if (exception != null)
            {
                throw new NavigationException(exception.Message, exception);
            }

            Request request = null;

            if (requests.ContainsKey(_frameManager.MainFrame.Url))
            {
                request = requests[_frameManager.MainFrame.Url];
            }

            return request?.Response;
        }

        public async Task PdfAsync(string file) => await PdfAsync(file, new PdfOptions());

        public async Task PdfAsync(string file, PdfOptions options)
        {
            var stream = await PdfStreamAsync(options);

            using (var fs = new FileStream(file, FileMode.Create, FileAccess.Write))
            {
                byte[] bytesInStream = new byte[stream.Length];
                stream.Read(bytesInStream, 0, bytesInStream.Length);
                fs.Write(bytesInStream, 0, bytesInStream.Length);
            }
        }

        public async Task<Stream> PdfStreamAsync() => await PdfStreamAsync(new PdfOptions());

        public async Task<Stream> PdfStreamAsync(PdfOptions options)
        {
            var paperWidth = 8.5m;
            var paperHeight = 11m;

            if (!string.IsNullOrEmpty(options.Format))
            {
                if (!_paperFormats.ContainsKey(options.Format.ToLower()))
                {
                    throw new ArgumentException("Unknown paper format");
                }

                var format = _paperFormats[options.Format.ToLower()];
                paperWidth = format.Width;
                paperHeight = format.Height;
            }
            else
            {
                if (options.Width != null)
                {
                    paperWidth = ConvertPrintParameterToInches(options.Width);
                }
                if (options.Height != null)
                {
                    paperHeight = ConvertPrintParameterToInches(options.Height);
                }
            }

            var marginTop = ConvertPrintParameterToInches(options.MarginOptions.Top);
            var marginLeft = ConvertPrintParameterToInches(options.MarginOptions.Left);
            var marginBottom = ConvertPrintParameterToInches(options.MarginOptions.Bottom);
            var marginRight = ConvertPrintParameterToInches(options.MarginOptions.Right);

            JObject result = await _client.SendAsync("Page.printToPDF", new
            {
                landscape = options.Landscape,
                displayHeaderFooter = options.DisplayHeaderFooter,
                headerTemplate = options.HeaderTemplate,
                footerTemplate = options.FooterTemplate,
                printBackground = options.PrintBackground,
                scale = options.Scale,
                paperWidth,
                paperHeight,
                marginTop,
                marginBottom,
                marginLeft,
                marginRight,
                pageRanges = options.PageRanges
            });

            var buffer = Convert.FromBase64String(result.GetValue("data").Value<string>());
            return new MemoryStream(buffer);
        }

        public async Task SetJavaScriptEnabledAsync(bool enabled)
            => await _client.SendAsync("Emulation.setScriptExecutionDisabled", new { value = !enabled });

        public async Task SetViewport(ViewPortOptions viewport)
        {
            var needsReload = await _emulationManager.EmulateViewport(_client, viewport);
            Viewport = viewport;

            if (needsReload)
            {
                await ReloadAsync();
            }
        }

        public async Task EmulateAsync(DeviceDescriptor options) => await Task.WhenAll(
            SetViewport(options.ViewPort),
            SetUserAgentAsync(options.UserAgent)
        );

        public async Task ScreenshotAsync(string file) => await ScreenshotAsync(file, new ScreenshotOptions());

        public async Task ScreenshotAsync(string file, ScreenshotOptions options)
        {
            var fileInfo = new FileInfo(file);
            options.Type = fileInfo.Extension.Replace(".", string.Empty);

            var stream = await ScreenshotStreamAsync(options);

            using (var fs = new FileStream(file, FileMode.Create, FileAccess.Write))
            {
                byte[] bytesInStream = new byte[stream.Length];
                stream.Read(bytesInStream, 0, bytesInStream.Length);
                fs.Write(bytesInStream, 0, bytesInStream.Length);
            }
        }

        public async Task<Stream> ScreenshotStreamAsync() => await ScreenshotStreamAsync(new ScreenshotOptions());

        public async Task<Stream> ScreenshotStreamAsync(ScreenshotOptions options)
        {
            string screenshotType = null;

            if (!string.IsNullOrEmpty(options.Type))
            {
                if (options.Type != "png" && options.Type != "jpeg")
                {
                    throw new ArgumentException($"Unknown options.type {options.Type}");
                }
                screenshotType = options.Type;
            }

            if (string.IsNullOrEmpty(screenshotType))
            {
                screenshotType = "png";
            }

            if (options.Quality.HasValue)
            {
                if (screenshotType == "jpeg")
                {
                    throw new ArgumentException($"options.Quality is unsupported for the {screenshotType} screenshots");
                }

                if (options.Quality < 0 || options.Quality > 100)
                {
                    throw new ArgumentException($"Expected options.quality to be between 0 and 100 (inclusive), got {options.Quality}");
                }
            }

            if (options.Clip != null && options.FullPage)
            {
                throw new ArgumentException("options.clip and options.fullPage are exclusive");
            }

            return await _screenshotTaskQueue.Enqueue(() => PerformScreenshot(screenshotType, options));
        }

        public Task<string> GetTitleAsync() => MainFrame.GetTitleAsync();

        public Task CloseAsync()
        {
            if (!(_client?.Connection?.IsClosed ?? true))
            {
                return _client.Connection.SendAsync("Target.closeTarget", new
                {
                    targetId = _target.TargetId
                });
            }

            return Task.CompletedTask;
        }

        public Task<dynamic> EvaluateExpressionAsync(string script)
            => _frameManager.MainFrame.EvaluateExpressionAsync(script);

        public Task<T> EvaluateExpressionAsync<T>(string script)
            => _frameManager.MainFrame.EvaluateExpressionAsync<T>(script);

        public Task<dynamic> EvaluateFunctionAsync(string script, params object[] args)
            => _frameManager.MainFrame.EvaluateFunctionAsync(script, args);

        public Task<T> EvaluateFunctionAsync<T>(string script, params object[] args)
            => _frameManager.MainFrame.EvaluateFunctionAsync<T>(script, args);

        public async Task SetUserAgentAsync(string userAgent)
            => await _networkManager.SetUserAgentAsync(userAgent);

        public async Task SetExtraHttpHeadersAsync(Dictionary<string, string> headers)
            => await _networkManager.SetExtraHTTPHeadersAsync(headers);

        public Task AuthenticateAsync(Credentials credentials) => _networkManager.AuthenticateAsync(credentials);

        public async Task<Response> ReloadAsync(NavigationOptions options = null)
        {
            var navigationTask = WaitForNavigation(options);

            await Task.WhenAll(
              navigationTask,
              _client.SendAsync("Page.reload")
            );

            return navigationTask.Result;
        }

        #endregion

        #region Private Method

        private Dictionary<string, decimal> BuildMetricsObject(List<Metric> metrics)
        {
            var result = new Dictionary<string, decimal>();

            foreach (var item in metrics)
            {
                if (SupportedMetrics.Contains(item.Name))
                {
                    result.Add(item.Name, item.Value);
                }
            }

            return result;
        }

        private async Task<Response> WaitForNavigation(NavigationOptions options = null)
        {
            var mainFrame = _frameManager.MainFrame;
            var timeout = options?.Timeout ?? DefaultNavigationTimeout;
            var watcher = new NavigatorWatcher(_frameManager, mainFrame, timeout, options);
            var responses = new Dictionary<string, Response>();

            EventHandler<ResponseCreatedEventArgs> createResponseEventListener = (object sender, ResponseCreatedEventArgs e) =>
                responses.Add(e.Response.Url, e.Response);

            _networkManager.ResponseCreated += createResponseEventListener;

            await watcher.NavigationTask;

            _networkManager.ResponseCreated -= createResponseEventListener;

            var exception = watcher.NavigationTask.Exception;
            if (exception != null)
            {
                throw new NavigationException(exception.Message, exception);
            }

            return responses.GetValueOrDefault(_frameManager.MainFrame.Url);
        }

        private async Task<Stream> PerformScreenshot(string format, ScreenshotOptions options)
        {
            await _client.SendAsync("Target.activateTarget", new
            {
                targetId = _target.TargetId
            });

            var clip = options.Clip != null ? options.Clip.Clone() : null;
            if (clip != null)
            {
                clip.Scale = 1;
            }

            if (options != null && options.FullPage)
            {
                dynamic metrics = await _client.SendAsync("Page.getLayoutMetrics");
                var width = Convert.ToInt32(Math.Ceiling(Convert.ToDecimal(metrics.contentSize.width.Value)));
                var height = Convert.ToInt32(Math.Ceiling(Convert.ToDecimal(metrics.contentSize.height.Value)));

                // Overwrite clip for full page at all times.
                clip = new Clip
                {
                    X = 0,
                    Y = 0,
                    Width = width,
                    Height = height,
                    Scale = 1
                };

                var mobile = Viewport.IsMobile;
                var deviceScaleFactor = Viewport.DeviceScaleFactor;
                var landscape = Viewport.IsLandscape;
                var screenOrientation = landscape ?
                    new ScreenOrientation
                    {
                        Angle = 90,
                        Type = ScreenOrientationType.LandscapePrimary
                    } :
                    new ScreenOrientation
                    {
                        Angle = 0,
                        Type = ScreenOrientationType.PortraitPrimary
                    };

                await _client.SendAsync("Emulation.setDeviceMetricsOverride", new
                {
                    mobile,
                    width,
                    height,
                    deviceScaleFactor,
                    screenOrientation
                });
            }

            if (options != null && options.OmitBackground)
            {
                await _client.SendAsync("Emulation.setDefaultBackgroundColorOverride", new
                {
                    color = new
                    {
                        r = 0,
                        g = 0,
                        b = 0,
                        a = 0
                    }
                });
            }

            dynamic screenMessage = new ExpandoObject();

            screenMessage.format = format;

            if (options.Quality.HasValue)
            {
                screenMessage.quality = options.Quality.Value;
            }

            if (clip != null)
            {
                screenMessage.clip = clip;
            }

            JObject result = await _client.SendAsync("Page.captureScreenshot", screenMessage);

            if (options != null && options.OmitBackground)
            {
                await _client.SendAsync("Emulation.setDefaultBackgroundColorOverride");
            }

            if (options != null && options.FullPage)
            {
                await SetViewport(Viewport);
            }

            var buffer = Convert.FromBase64String(result.GetValue("data").Value<string>());

            return new MemoryStream(buffer);
        }

        private decimal ConvertPrintParameterToInches(object parameter)
        {
            if (parameter == null)
            {
                return 0;
            }

            var pixels = 0m;

            if (parameter is decimal || parameter is int)
            {
                pixels = Convert.ToDecimal(parameter);
            }
            else
            {
                var text = parameter.ToString();
                var unit = text.Substring(text.Length - 2).ToLower();
                var valueText = "";

                if (_unitToPixels.ContainsKey(unit))
                {
                    valueText = text.Substring(0, text.Length - 2);
                }
                else
                {
                    // In case of unknown unit try to parse the whole parameter as number of pixels.
                    // This is consistent with phantom's paperSize behavior.
                    unit = "px";
                    valueText = text;
                }

                if (Decimal.TryParse(valueText, NumberStyles.Any, CultureInfo.InvariantCulture.NumberFormat, out var number))
                {
                    pixels = number * _unitToPixels[unit];
                }
                else
                {
                    throw new ArgumentException($"Failed to parse parameter value: '{text}'", nameof(parameter));
                }
            }

            return pixels / 96;
        }

        private async void client_MessageReceived(object sender, MessageEventArgs e)
        {
            switch (e.MessageID)
            {
                case "Page.loadEventFired":
                    Load?.Invoke(this, new EventArgs());
                    break;
                case "Runtime.consoleAPICalled":
                    OnConsoleAPI(e);
                    break;
                case "Page.javascriptDialogOpening":
                    OnDialog(e.MessageData.ToObject<PageJavascriptDialogOpeningResponse>());
                    break;
                case "Runtime.exceptionThrown":
                    HandleException(e.MessageData.exception.exceptionDetails);
                    break;
                case "Security.certificateError":
                    await OnCertificateError(e);
                    break;
                case "Inspector.targetCrashed":
                    OnTargetCrashed();
                    break;
                case "Performance.metrics":
                    EmitMetrics(e.MessageData.ToObject<PerformanceMetricsResponse>());
                    break;
            }
        }

        private void OnTargetCrashed()
        {
            if (Error == null)
            {
                throw new TargetCrashedException();
            }

            Error.Invoke(this, new ErrorEventArgs("Page crashed!"));
        }

        private void EmitMetrics(PerformanceMetricsResponse metrics)
            => MetricsReceived?.Invoke(this, new MetricEventArgs(metrics.Title, BuildMetricsObject(metrics.Metrics)));

        private async Task OnCertificateError(MessageEventArgs e)
        {
            if (_ignoreHTTPSErrors)
            {
                //TODO: Puppeteer is silencing an error here, I don't know if that's necessary here
                await _client.SendAsync("Security.handleCertificateError", new Dictionary<string, object>
                {
                    {"eventId", e.MessageData.eventId },
                    {"action", "continue"}
                });

            }
        }

        private void HandleException(string exceptionDetails)
        {
        }

        private void OnDialog(PageJavascriptDialogOpeningResponse message)
        {
            var dialog = new Dialog(_client, message.Type, message.Message, message.DefaultPrompt);
            Dialog?.Invoke(this, new DialogEventArgs(dialog));
        }

        private void OnConsoleAPI(MessageEventArgs e)
        {
        }

        private async Task Navigate(Session client, string url, string referrer)
        {

            dynamic response = await client.SendAsync("Page.navigate", new
            {
                url,
                referrer = referrer ?? string.Empty
            });

            if (response.errorText != null)
            {
                throw new NavigationException(response.errorText.ToString());
            }
        }
        #endregion

        #region IDisposable
        public void Dispose() => CloseAsync();
        #endregion
    }
}<|MERGE_RESOLUTION|>--- conflicted
+++ resolved
@@ -14,15 +14,6 @@
 {
     public class Page : IDisposable
     {
-<<<<<<< HEAD
-        private Session _client;
-        private bool _ignoreHTTPSErrors;
-        private NetworkManager _networkManager;
-        private FrameManager _frameManager;
-        private TaskQueue _screenshotTaskQueue;
-        private EmulationManager _emulationManager;
-        private Mouse _mouse;
-=======
         private const int DefaultNavigationTimeout = 30000;
 
         private readonly Session _client;
@@ -33,7 +24,6 @@
         private readonly EmulationManager _emulationManager;
 
         private ViewPortOptions _viewport;
->>>>>>> 9cf67a0d
         private Dictionary<string, Func<object>> _pageBindings;
 
 
@@ -108,17 +98,11 @@
         public IEnumerable<Frame> Frames => _frameManager.Frames.Values;
         public string Url => MainFrame.Url;
 
-<<<<<<< HEAD
-        public Keyboard Keyboard { get; internal set; }
-        public Touchscreen Touchscreen { get; internal set; }
-        public Tracing Tracing { get; internal set; }
-        public ViewPortOptions Viewport { get; private set; }
-=======
         public Keyboard Keyboard { get; }
         public Touchscreen Touchscreen { get; }
         public Tracing Tracing { get; }
         public Mouse Mouse { get; }
->>>>>>> 9cf67a0d
+        public ViewPortOptions Viewport { get; private set; }
 
         public static readonly IEnumerable<string> SupportedMetrics = new List<string>
         {
