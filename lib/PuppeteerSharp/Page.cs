--- conflicted
+++ resolved
@@ -557,7 +557,6 @@
             return Task.CompletedTask;
         }
 
-<<<<<<< HEAD
         /// <summary>
         /// Fetches an element with <paramref name="selector"/>, scrolls it into view if needed, and then uses <see cref="Page.Mouse"/> to click in the center of the element.
         /// </summary>
@@ -610,8 +609,6 @@
             await handle.DisposeAsync();
         }
 
-=======
->>>>>>> 6f5cf6ed
         public Task<dynamic> EvaluateExpressionAsync(string script)
             => _frameManager.MainFrame.EvaluateExpressionAsync(script);
 
