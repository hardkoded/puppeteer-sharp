﻿using System;
using System.Collections.Generic;
using System.Threading.Tasks;
using PuppeteerSharp.Input;
using PuppeteerSharp.Helpers;
using System.IO;
using System.Globalization;
using Newtonsoft.Json.Linq;
using System.Dynamic;

namespace PuppeteerSharp
{
    public class Page : IDisposable
    {
        private Session _client;
        private bool _ignoreHTTPSErrors;
        private NetworkManager _networkManager;
        private FrameManager _frameManager;
        private TaskQueue _screenshotTaskQueue;
        private EmulationManager _emulationManager;
        private ViewPortOptions _viewport;
        private Mouse _mouse;

        private Dictionary<string, Func<object>> _pageBindings;
        private const int DefaultNavigationTimeout = 30000;

        private static Dictionary<string, PaperFormat> _paperFormats = new Dictionary<string, PaperFormat> {
            {"letter", new PaperFormat {Width = 8.5m, Height = 11}},
            {"legal", new PaperFormat {Width = 8.5m, Height = 14}},
            {"tabloid", new PaperFormat {Width = 11, Height = 17}},
            {"ledger", new PaperFormat {Width = 17, Height = 11}},
            {"a0", new PaperFormat {Width = 33.1m, Height = 46.8m }},
            {"a1", new PaperFormat {Width = 23.4m, Height = 33.1m }},
            {"a2", new PaperFormat {Width = 16.5m, Height = 23.4m }},
            {"a3", new PaperFormat {Width = 11.7m, Height = 16.5m }},
            {"a4", new PaperFormat {Width = 8.27m, Height = 11.7m }},
            {"a5", new PaperFormat {Width = 5.83m, Height = 8.27m }},
            {"a6", new PaperFormat {Width = 4.13m, Height = 5.83m }},
        };

        private static Dictionary<string, decimal> _unitToPixels = new Dictionary<string, decimal> {
            {"px", 1},
            {"in", 96},
            {"cm", 37.8m},
            {"mm", 3.78m}
        };
        private Target _target;

        private Page(Session client, Target target, FrameTree frameTree, bool ignoreHTTPSErrors, TaskQueue screenshotTaskQueue)
        {
            _client = client;
            _target = target;
            Keyboard = new Keyboard(client);
            _mouse = new Mouse(client, Keyboard);
            Touchscreen = new Touchscreen(client, Keyboard);
            _frameManager = new FrameManager(client, frameTree, this);
            _networkManager = new NetworkManager(client);
            _emulationManager = new EmulationManager(client);
            Tracing = new Tracing(client);
            _pageBindings = new Dictionary<string, Func<object>>();

            _ignoreHTTPSErrors = ignoreHTTPSErrors;

            _screenshotTaskQueue = screenshotTaskQueue;

            //TODO: Do we need this bubble?
            _frameManager.FrameAttached += (sender, e) => FrameAttached?.Invoke(this, e);
            _frameManager.FrameDetached += (sender, e) => FrameDetached?.Invoke(this, e);
            _frameManager.FrameNavigated += (sender, e) => FrameNavigated?.Invoke(this, e);

            _networkManager.RequestCreated += (sender, e) => RequestCreated?.Invoke(this, e);
            _networkManager.RequestFailed += (sender, e) => RequestFailed?.Invoke(this, e);
            _networkManager.ResponseCreated += (sender, e) => ResponseCreated?.Invoke(this, e);
            _networkManager.RequestFinished += (sender, e) => RequestFinished?.Invoke(this, e);

            _client.MessageReceived += client_MessageReceived;
        }

        #region Public Properties
        public event EventHandler<EventArgs> Load;
        public event EventHandler<ErrorEventArgs> Error;

        public event EventHandler<FrameEventArgs> FrameAttached;
        public event EventHandler<FrameEventArgs> FrameDetached;
        public event EventHandler<FrameEventArgs> FrameNavigated;

        public event EventHandler<ResponseCreatedEventArgs> ResponseCreated;
        public event EventHandler<RequestEventArgs> RequestCreated;
        public event EventHandler<RequestEventArgs> RequestFinished;
        public event EventHandler<RequestEventArgs> RequestFailed;

        public Frame MainFrame => _frameManager.MainFrame;
        public IEnumerable<Frame> Frames => _frameManager.Frames.Values;
        public string Url => MainFrame.Url;

        public Keyboard Keyboard { get; internal set; }
        public Touchscreen Touchscreen { get; internal set; }
        public Tracing Tracing { get; internal set; }


        #endregion

        #region Public Methods

        public async Task TapAsync(string selector)
        {
            var handle = await GetElementAsync(selector);

            if (handle != null)
            {
                await handle.TapAsync();
                await handle.DisposeAsync();
            }
        }

        public async Task<ElementHandle> GetElementAsync(string selector)
            => await MainFrame.GetElementAsync(selector);

        public async Task<IEnumerable<ElementHandle>> GetElementsAsync(string selector)
            => await MainFrame.GetElementsAsync(selector);

        public async Task<JSHandle> EvaluateExpressionHandle(string script)
        {
            var context = await MainFrame.GetExecutionContextAsync();
            return await context.EvaluateExpressionHandleAsync(script);
        }

        public async Task<JSHandle> EvaluateFunctionHandle(string pageFunction, params object[] args)
        {
            var context = await MainFrame.GetExecutionContextAsync();
            return await context.EvaluateFunctionHandleAsync(pageFunction, args);
        }

        public async Task<JSHandle> QueryObjects(JSHandle prototypeHandle)
        {
            var context = await MainFrame.GetExecutionContextAsync();
            return await context.QueryObjects(prototypeHandle);
        }

        public async Task<object> EvalAsync(string selector, Func<object> pageFunction, params object[] args)
            => await MainFrame.Eval(selector, pageFunction, args);

        public async Task<object> EvalAsync(string selector, string pageFunction, params object[] args)
            => await MainFrame.Eval(selector, pageFunction, args);

        public async Task SetRequestInterceptionAsync(bool value)
            => await _networkManager.SetRequestInterceptionAsync(value);

        public async Task SetOfflineModeAsync(bool value) => await _networkManager.SetOfflineModeAsync(value);

        public async Task<object> EvalManyAsync(string selector, Func<object> pageFunction, params object[] args)
            => await MainFrame.EvalMany(selector, pageFunction, args);

        public async Task<object> EvalManyAsync(string selector, string pageFunction, params object[] args)
            => await MainFrame.EvalMany(selector, pageFunction, args);

        public async Task<IEnumerable<CookieParam>> GetCookiesAsync(params string[] urls)
        {
            return await _client.SendAsync<List<CookieParam>>("Network.getCookies", new Dictionary<string, object>
            {
                { "urls", urls.Length > 0 ? urls : (object)Url}
            });
        }

        public async Task SetCookieAsync(params CookieParam[] cookies)
        {
            foreach (var cookie in cookies)
            {
                if (string.IsNullOrEmpty(cookie.Url) && Url.StartsWith("http", StringComparison.Ordinal))
                {
                    cookie.Url = Url;
                }
            }

            await DeleteCookieAsync(cookies);

            if (cookies.Length > 0)
            {
                await _client.SendAsync("Network.setCookies", new Dictionary<string, object>
                {
                    { "cookies", cookies}
                });
            }
        }

        public async Task DeleteCookieAsync(params CookieParam[] cookies)
        {
            var pageURL = Url;
            foreach (var cookie in cookies)
            {
                if (string.IsNullOrEmpty(cookie.Url) && pageURL.StartsWith("http", StringComparison.Ordinal))
                {
                    cookie.Url = pageURL;
                }
                await _client.SendAsync("Network.deleteCookies", cookie);
            }
        }

        public async Task<ElementHandle> AddScriptTagAsync(dynamic options) => await MainFrame.AddScriptTag(options);

        public async Task<ElementHandle> AddStyleTagAsync(dynamic options) => await MainFrame.AddStyleTag(options);

        public static async Task<Page> CreateAsync(Session client, Target target, bool ignoreHTTPSErrors, bool appMode,
                                                   TaskQueue screenshotTaskQueue)
        {
            await client.SendAsync("Page.enable", null);
            dynamic result = await client.SendAsync("Page.getFrameTree");
            var page = new Page(client, target, new FrameTree(result.frameTree), ignoreHTTPSErrors, screenshotTaskQueue);

            await Task.WhenAll(
                client.SendAsync("Page.setLifecycleEventsEnabled", new Dictionary<string, object>
                {
                    {"enabled", true }
                }),
                client.SendAsync("Network.enable", null),
                client.SendAsync("Runtime.enable", null),
                client.SendAsync("Security.enable", null),
                client.SendAsync("Performance.enable", null)
            );

            if (ignoreHTTPSErrors)
            {
                await client.SendAsync("Security.setOverrideCertificateErrors", new Dictionary<string, object>
                {
                    {"override", true}
                });
            }

            // Initialize default page size.
            if (!appMode)
            {
                await page.SetViewport(new ViewPortOptions
                {
                    Width = 800,
                    Height = 600
                });
            }
            return page;
        }

        public async Task<string> GetContentAsync() => await _frameManager.MainFrame.GetContentAsync();

        public async Task SetContentAsync(string html) => await _frameManager.MainFrame.SetContentAsync(html);

<<<<<<< HEAD
        public async Task<Response> GoToAsync(string url, Dictionary<string, string> options = null)
=======
        public async Task<Response> GoToAsync(string url, NavigationOptions options = null)
>>>>>>> 6674a8f6
        {
            var referrer = _networkManager.ExtraHTTPHeaders?.GetValueOrDefault("referer");
            var requests = new Dictionary<string, Request>();

            EventHandler<RequestEventArgs> createRequestEventListener = (object sender, RequestEventArgs e) =>
            {
                if (!requests.ContainsKey(e.Request.Url))
                {
                    requests.Add(e.Request.Url, e.Request);
                }
            };

            _networkManager.RequestCreated += createRequestEventListener;

            var mainFrame = _frameManager.MainFrame;
            var timeout = options?.Timeout ?? DefaultNavigationTimeout;

            var watcher = new NavigatorWatcher(_frameManager, mainFrame, timeout, options);
            var navigateTask = Navigate(_client, url, referrer);

            await Task.WhenAll(
                navigateTask,
                watcher.NavigationTask
            );

            var exception = navigateTask.Exception ?? watcher.NavigationTask.Exception;

            watcher.Cancel();
            _networkManager.RequestCreated -= createRequestEventListener;

            if (exception != null)
            {
                throw new NavigationException(exception.Message, exception);
            }

            Request request = null;

            if (requests.ContainsKey(_frameManager.MainFrame.Url))
            {
                request = requests[_frameManager.MainFrame.Url];
            }

            return request?.Response;
        }

        public async Task PdfAsync(string file) => await PdfAsync(file, new PdfOptions());

        public async Task PdfAsync(string file, PdfOptions options)
        {
            var stream = await PdfStreamAsync(options);

            using (var fs = new FileStream(file, FileMode.Create, FileAccess.Write))
            {
                byte[] bytesInStream = new byte[stream.Length];
                stream.Read(bytesInStream, 0, bytesInStream.Length);
                fs.Write(bytesInStream, 0, bytesInStream.Length);
            }
        }

        public async Task<Stream> PdfStreamAsync() => await PdfStreamAsync(new PdfOptions());

        public async Task<Stream> PdfStreamAsync(PdfOptions options)
        {
            var paperWidth = 8.5m;
            var paperHeight = 11m;

            if (!string.IsNullOrEmpty(options.Format))
            {
                if (!_paperFormats.ContainsKey(options.Format.ToLower()))
                {
                    throw new ArgumentException("Unknown paper format");
                }

                var format = _paperFormats[options.Format.ToLower()];
                paperWidth = format.Width;
                paperHeight = format.Height;
            }
            else
            {
                if (options.Width != null)
                {
                    paperWidth = ConvertPrintParameterToInches(options.Width);
                }
                if (options.Height != null)
                {
                    paperHeight = ConvertPrintParameterToInches(options.Height);
                }
            }

            var marginTop = ConvertPrintParameterToInches(options.MarginOptions.Top);
            var marginLeft = ConvertPrintParameterToInches(options.MarginOptions.Left);
            var marginBottom = ConvertPrintParameterToInches(options.MarginOptions.Bottom);
            var marginRight = ConvertPrintParameterToInches(options.MarginOptions.Right);

            JObject result = await _client.SendAsync("Page.printToPDF", new
            {
                landscape = options.Landscape,
                displayHeaderFooter = options.DisplayHeaderFooter,
                headerTemplate = options.HeaderTemplate,
                footerTemplate = options.FooterTemplate,
                printBackground = options.PrintBackground,
                scale = options.Scale,
                paperWidth,
                paperHeight,
                marginTop,
                marginBottom,
                marginLeft,
                marginRight,
                pageRanges = options.PageRanges
            });

            var buffer = Convert.FromBase64String(result.GetValue("data").Value<string>());
            return new MemoryStream(buffer);
        }

        public async Task SetJavaScriptEnabledAsync(bool enabled)
            => await _client.SendAsync("Emulation.setScriptExecutionDisabled", new { value = !enabled });

        public async Task SetViewport(ViewPortOptions viewport)
        {
            var needsReload = await _emulationManager.EmulateViewport(_client, viewport);
            _viewport = viewport;

            if (needsReload)
            {
                await ReloadAsync();
            }
        }

        public async Task ScreenshotAsync(string file) => await ScreenshotAsync(file, new ScreenshotOptions());

        public async Task ScreenshotAsync(string file, ScreenshotOptions options)
        {
            var fileInfo = new FileInfo(file);
            options.Type = fileInfo.Extension.Replace(".", string.Empty);

            var stream = await ScreenshotStreamAsync(options);

            using (var fs = new FileStream(file, FileMode.Create, FileAccess.Write))
            {
                byte[] bytesInStream = new byte[stream.Length];
                stream.Read(bytesInStream, 0, bytesInStream.Length);
                fs.Write(bytesInStream, 0, bytesInStream.Length);
            }
        }

        public async Task<Stream> ScreenshotStreamAsync() => await ScreenshotStreamAsync(new ScreenshotOptions());

        public async Task<Stream> ScreenshotStreamAsync(ScreenshotOptions options)
        {
            string screenshotType = null;

            if (!string.IsNullOrEmpty(options.Type))
            {
                if (options.Type != "png" && options.Type != "jpeg")
                {
                    throw new ArgumentException($"Unknown options.type {options.Type}");
                }
                screenshotType = options.Type;
            }

            if (string.IsNullOrEmpty(screenshotType))
            {
                screenshotType = "png";
            }

            if (options.Quality.HasValue)
            {
                if (screenshotType == "jpeg")
                {
                    throw new ArgumentException($"options.Quality is unsupported for the {screenshotType} screenshots");
                }

                if (options.Quality < 0 || options.Quality > 100)
                {
                    throw new ArgumentException($"Expected options.quality to be between 0 and 100 (inclusive), got {options.Quality}");
                }
            }

            if (options.Clip != null && options.FullPage)
            {
                throw new ArgumentException("options.clip and options.fullPage are exclusive");
            }

            return await _screenshotTaskQueue.Enqueue(() => PerformScreenshot(screenshotType, options));
        }

        public Task<string> GetTitleAsync() => MainFrame.GetTitleAsync();

        public async Task CloseAsync()
        {
            if (!(_client?.Connection?.IsClosed ?? true))
            {
                await _client.Connection.SendAsync("Target.closeTarget", new
                {
                    targetId = _target.TargetId
                });
            }
        }

        public Task<dynamic> EvaluateExpressionAsync(string script)
            => _frameManager.MainFrame.EvaluateExpressionAsync(script);

        public Task<T> EvaluateExpressionAsync<T>(string script)
            => _frameManager.MainFrame.EvaluateExpressionAsync<T>(script);

        public Task<dynamic> EvaluateFunctionAsync(string script, params object[] args)
            => _frameManager.MainFrame.EvaluateFunctionAsync(script, args);

        public Task<T> EvaluateFunctionAsync<T>(string script, params object[] args)
            => _frameManager.MainFrame.EvaluateFunctionAsync<T>(script, args);

<<<<<<< HEAD

        public async Task SetExtraHttpHeadersAsync(Dictionary<string, string> headers)
            => await _networkManager.SetExtraHTTPHeadersAsync(headers);
=======
        public Task AuthenticateAsync(Credentials credentials) => _networkManager.AuthenticateAsync(credentials);

        public async Task<Response> ReloadAsync(NavigationOptions options = null)
        {
            var navigationTask = WaitForNavigation(options);

            await Task.WhenAll(
              navigationTask,
              _client.SendAsync("Page.reload")
            );

            return navigationTask.Result;
        }
>>>>>>> 6674a8f6

        #endregion

        #region Private Method

        private async Task<Response> WaitForNavigation(NavigationOptions options = null)
        {
            var mainFrame = _frameManager.MainFrame;
            var timeout = options?.Timeout ?? DefaultNavigationTimeout;
            var watcher = new NavigatorWatcher(_frameManager, mainFrame, timeout, options);
            var responses = new Dictionary<string, Response>();

            EventHandler<ResponseCreatedEventArgs> createResponseEventListener = (object sender, ResponseCreatedEventArgs e) =>
                responses.Add(e.Response.Url, e.Response);

            _networkManager.ResponseCreated += createResponseEventListener;

            await watcher.NavigationTask;

            _networkManager.ResponseCreated -= createResponseEventListener;

            var exception = watcher.NavigationTask.Exception;
            if (exception != null)
            {
                throw new NavigationException(exception.Message, exception);
            }

            return responses.GetValueOrDefault(_frameManager.MainFrame.Url);
        }

        private async Task<Stream> PerformScreenshot(string format, ScreenshotOptions options)
        {
            await _client.SendAsync("Target.activateTarget", new
            {
                targetId = _target.TargetId
            });

            var clip = options.Clip != null ? options.Clip.Clone() : null;
            if (clip != null)
            {
                clip.Scale = 1;
            }

            if (options != null && options.FullPage)
            {
                dynamic metrics = await _client.SendAsync("Page.getLayoutMetrics");
                var width = Convert.ToInt32(Math.Ceiling(Convert.ToDecimal(metrics.contentSize.width.Value)));
                var height = Convert.ToInt32(Math.Ceiling(Convert.ToDecimal(metrics.contentSize.height.Value)));

                // Overwrite clip for full page at all times.
                clip = new Clip
                {
                    X = 0,
                    Y = 0,
                    Width = width,
                    Height = height,
                    Scale = 1
                };

                var mobile = _viewport.IsMobile;
                var deviceScaleFactor = _viewport.DeviceScaleFactor;
                var landscape = _viewport.IsLandscape;
                var screenOrientation = landscape ?
                    new ScreenOrientation
                    {
                        Angle = 90,
                        Type = ScreenOrientationType.LandscapePrimary
                    } :
                    new ScreenOrientation
                    {
                        Angle = 0,
                        Type = ScreenOrientationType.PortraitPrimary
                    };

                await _client.SendAsync("Emulation.setDeviceMetricsOverride", new
                {
                    mobile,
                    width,
                    height,
                    deviceScaleFactor,
                    screenOrientation
                });
            }

            if (options != null && options.OmitBackground)
            {
                await _client.SendAsync("Emulation.setDefaultBackgroundColorOverride", new
                {
                    color = new
                    {
                        r = 0,
                        g = 0,
                        b = 0,
                        a = 0
                    }
                });
            }

            dynamic screenMessage = new ExpandoObject();

            screenMessage.format = format;

            if (options.Quality.HasValue)
            {
                screenMessage.quality = options.Quality.Value;
            }

            if (clip != null)
            {
                screenMessage.clip = clip;
            }

            JObject result = await _client.SendAsync("Page.captureScreenshot", screenMessage);

            if (options != null && options.OmitBackground)
            {
                await _client.SendAsync("Emulation.setDefaultBackgroundColorOverride");
            }

            if (options != null && options.FullPage)
            {
                await SetViewport(_viewport);
            }

            var buffer = Convert.FromBase64String(result.GetValue("data").Value<string>());

            return new MemoryStream(buffer);
        }

        private decimal ConvertPrintParameterToInches(object parameter)
        {
            if (parameter == null)
            {
                return 0;
            }

            var pixels = 0m;

            if (parameter is decimal || parameter is int)
            {
                pixels = Convert.ToDecimal(parameter);
            }
            else
            {
                var text = parameter.ToString();
                var unit = text.Substring(text.Length - 2).ToLower();
                var valueText = "";

                if (_unitToPixels.ContainsKey(unit))
                {
                    valueText = text.Substring(0, text.Length - 2);
                }
                else
                {
                    // In case of unknown unit try to parse the whole parameter as number of pixels.
                    // This is consistent with phantom's paperSize behavior.
                    unit = "px";
                    valueText = text;
                }

                if (Decimal.TryParse(valueText, NumberStyles.Any, CultureInfo.InvariantCulture.NumberFormat, out var number))
                {
                    pixels = number * _unitToPixels[unit];
                }
                else
                {
                    throw new ArgumentException($"Failed to parse parameter value: '{text}'", nameof(parameter));
                }
            }

            return pixels / 96;
        }

        private async void client_MessageReceived(object sender, MessageEventArgs e)
        {
            switch (e.MessageID)
            {
                case "Page.loadEventFired":
                    Load?.Invoke(this, new EventArgs());
                    break;
                case "Runtime.consoleAPICalled":
                    OnConsoleAPI(e);
                    break;
                case "Page.javascriptDialogOpening":
                    OnDialog(e);
                    break;
                case "Runtime.exceptionThrown":
                    HandleException(e.MessageData.exception.exceptionDetails);
                    break;
                case "Security.certificateError":
                    await OnCertificateError(e);
                    break;
                case "Inspector.targetCrashed":
                    OnTargetCrashed();
                    break;
                case "Performance.metrics":
                    EmitMetrics(e);
                    break;
            }
        }

        private void OnTargetCrashed()
        {
            if (Error == null)
            {
                throw new TargetCrashedException();
            }

            Error.Invoke(this, new ErrorEventArgs());
        }

        private void EmitMetrics(MessageEventArgs e)
        {

        }

        private async Task OnCertificateError(MessageEventArgs e)
        {
            if (_ignoreHTTPSErrors)
            {
                //TODO: Puppeteer is silencing an error here, I don't know if that's necessary here
                await _client.SendAsync("Security.handleCertificateError", new Dictionary<string, object>
                {
                    {"eventId", e.MessageData.eventId },
                    {"action", "continue"}
                });

            }
        }

        private void HandleException(string exceptionDetails)
        {
        }

        private void OnDialog(MessageEventArgs e)
        {
        }

        private void OnConsoleAPI(MessageEventArgs e)
        {
        }

        private async Task Navigate(Session client, string url, string referrer)
        {

            dynamic response = await client.SendAsync("Page.navigate", new
            {
                url,
                referrer = referrer ?? string.Empty
            });

            if (response.errorText != null)
            {
                throw new NavigationException(response.errorText.ToString());
            }
        }
        #endregion

        #region IDisposable
        public void Dispose() => CloseAsync().GetAwaiter().GetResult();
        #endregion
    }
}<|MERGE_RESOLUTION|>--- conflicted
+++ resolved
@@ -20,7 +20,6 @@
         private EmulationManager _emulationManager;
         private ViewPortOptions _viewport;
         private Mouse _mouse;
-
         private Dictionary<string, Func<object>> _pageBindings;
         private const int DefaultNavigationTimeout = 30000;
 
@@ -242,11 +241,7 @@
 
         public async Task SetContentAsync(string html) => await _frameManager.MainFrame.SetContentAsync(html);
 
-<<<<<<< HEAD
-        public async Task<Response> GoToAsync(string url, Dictionary<string, string> options = null)
-=======
         public async Task<Response> GoToAsync(string url, NavigationOptions options = null)
->>>>>>> 6674a8f6
         {
             var referrer = _networkManager.ExtraHTTPHeaders?.GetValueOrDefault("referer");
             var requests = new Dictionary<string, Request>();
@@ -459,11 +454,9 @@
         public Task<T> EvaluateFunctionAsync<T>(string script, params object[] args)
             => _frameManager.MainFrame.EvaluateFunctionAsync<T>(script, args);
 
-<<<<<<< HEAD
-
         public async Task SetExtraHttpHeadersAsync(Dictionary<string, string> headers)
             => await _networkManager.SetExtraHTTPHeadersAsync(headers);
-=======
+
         public Task AuthenticateAsync(Credentials credentials) => _networkManager.AuthenticateAsync(credentials);
 
         public async Task<Response> ReloadAsync(NavigationOptions options = null)
@@ -477,7 +470,6 @@
 
             return navigationTask.Result;
         }
->>>>>>> 6674a8f6
 
         #endregion
 
