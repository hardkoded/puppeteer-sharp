--- conflicted
+++ resolved
@@ -16,12 +16,6 @@
     [DebuggerDisplay("Page {Url}")]
     public class Page : IDisposable
     {
-<<<<<<< HEAD
-        public int DefaultNavigationTimeout { get; set; } = 30000;
-
-        public readonly Session _client;
-=======
->>>>>>> 1d1820c6
         private readonly bool _ignoreHTTPSErrors;
         private readonly NetworkManager _networkManager;
         private readonly FrameManager _frameManager;
