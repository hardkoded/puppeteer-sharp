--- conflicted
+++ resolved
@@ -271,7 +271,6 @@
             var navigateTask = Navigate(_client, url, referrer);
 
             await Task.WhenAny(
-<<<<<<< HEAD
                  navigateTask,
                  watcher.NavigationTask
             );
@@ -282,17 +281,6 @@
                 cts.Cancel();
                 var navigation = await watcher.NavigationTask;
                 exception = navigation.Exception?.InnerException;
-=======
-                navigateTask,
-                watcher.NavigationTask
-            );
-
-            var exception = navigateTask.Exception;
-            if(exception == null)
-            {
-                await watcher.NavigationTask;
-                exception = watcher.NavigationTask.Exception;
->>>>>>> dafb5c8f
             }
 
             watcher.Cancel();
