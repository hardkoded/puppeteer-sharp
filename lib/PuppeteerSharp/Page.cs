--- conflicted
+++ resolved
@@ -81,11 +81,8 @@
         #region Public Properties
         public event EventHandler<EventArgs> Load;
         public event EventHandler<ErrorEventArgs> Error;
-<<<<<<< HEAD
         public event EventHandler<MetricEventArgs> MetricsReceived;
-=======
         public event EventHandler<DialogEventArgs> Dialog;
->>>>>>> 768285a6
 
         public event EventHandler<FrameEventArgs> FrameAttached;
         public event EventHandler<FrameEventArgs> FrameDetached;
