using System;
using System.Collections.Concurrent;
using System.Collections.Generic;
using System.Diagnostics;
using System.Globalization;
using System.IO;
using System.Linq;
using System.Reflection;
using System.Threading.Tasks;
using Microsoft.Extensions.Logging;
using Newtonsoft.Json;
using Newtonsoft.Json.Linq;
using PuppeteerSharp.Helpers;
using PuppeteerSharp.Helpers.Json;
using PuppeteerSharp.Input;
using PuppeteerSharp.Media;
using PuppeteerSharp.Messaging;
using PuppeteerSharp.Mobile;
using PuppeteerSharp.PageAccessibility;
using PuppeteerSharp.PageCoverage;

namespace PuppeteerSharp
{
    /// <summary>
    /// Provides methods to interact with a single tab in Chromium. One <see cref="Browser"/> instance might have multiple <see cref="Page"/> instances.
    /// </summary>
    /// <example>
    /// This example creates a page, navigates it to a URL, and then saves a screenshot:
    /// <code>
    /// var browser = await Puppeteer.LaunchAsync(new LaunchOptions());
    /// var page = await browser.NewPageAsync();
    /// await page.GoToAsync("https://example.com");
    /// await page.ScreenshotAsync("screenshot.png");
    /// await browser.CloseAsync();
    /// </code>
    /// </example>
    [DebuggerDisplay("Page {Url}")]
    public class Page : IDisposable, IAsyncDisposable
    {
        private readonly TaskQueue _screenshotTaskQueue;
        private readonly EmulationManager _emulationManager;
        private readonly Dictionary<string, Delegate> _pageBindings;
        private readonly IDictionary<string, Worker> _workers;
        private readonly ILogger _logger;
        private PageGetLayoutMetricsResponse _burstModeMetrics;
        private bool _screenshotBurstModeOn;
        private ScreenshotOptions _screenshotBurstModeOptions;
        private readonly TaskCompletionSource<bool> _closeCompletedTcs = new TaskCompletionSource<bool>(TaskCreationOptions.RunContinuationsAsynchronously);
        private TaskCompletionSource<bool> _sessionClosedTcs;
        private readonly TimeoutSettings _timeoutSettings;
        private readonly ConcurrentDictionary<Guid, TaskCompletionSource<FileChooser>> _fileChooserInterceptors;

        private static readonly Dictionary<string, decimal> _unitToPixels = new Dictionary<string, decimal> {
            {"px", 1},
            {"in", 96},
            {"cm", 37.8m},
            {"mm", 3.78m}
        };

        private Page(
            CDPSession client,
            Target target,
            TaskQueue screenshotTaskQueue)
        {
            Client = client;
            Target = target;
            Keyboard = new Keyboard(client);
            Mouse = new Mouse(client, Keyboard);
            Touchscreen = new Touchscreen(client, Keyboard);
            Tracing = new Tracing(client);
            Coverage = new Coverage(client);

            _fileChooserInterceptors = new ConcurrentDictionary<Guid, TaskCompletionSource<FileChooser>>();
            _timeoutSettings = new TimeoutSettings();
            _emulationManager = new EmulationManager(client);
            _pageBindings = new Dictionary<string, Delegate>();
            _workers = new ConcurrentDictionary<string, Worker>();
            _logger = Client.Connection.LoggerFactory.CreateLogger<Page>();
            Accessibility = new Accessibility(client);

            _screenshotTaskQueue = screenshotTaskQueue;

            _ = target.CloseTask.ContinueWith(_ =>
            {
                try
                {
                    Close?.Invoke(this, EventArgs.Empty);
                }
                finally
                {
                    IsClosed = true;
                    _closeCompletedTcs.TrySetResult(true);
                }
            },
            TaskScheduler.Default);
        }

        /// <summary>
        /// Chrome DevTools Protocol session.
        /// </summary>
        public CDPSession Client { get; }

        /// <summary>
        /// Raised when the JavaScript <c>load</c> <see href="https://developer.mozilla.org/en-US/docs/Web/Events/load"/> event is dispatched.
        /// </summary>
        public event EventHandler Load;

        /// <summary>
        /// Raised when the page crashes
        /// </summary>
        public event EventHandler<ErrorEventArgs> Error;

        /// <summary>
        /// Raised when the JavaScript code makes a call to <c>console.timeStamp</c>. For the list of metrics see <see cref="MetricsAsync"/>.
        /// </summary>
        public event EventHandler<MetricEventArgs> Metrics;

        /// <summary>
        /// Raised when a JavaScript dialog appears, such as <c>alert</c>, <c>prompt</c>, <c>confirm</c> or <c>beforeunload</c>. Puppeteer can respond to the dialog via <see cref="Dialog"/>'s <see cref="PuppeteerSharp.Dialog.Accept(string)"/> or <see cref="PuppeteerSharp.Dialog.Dismiss"/> methods.
        /// </summary>
        public event EventHandler<DialogEventArgs> Dialog;

        /// <summary>
        /// Raised when the JavaScript <c>DOMContentLoaded</c> <see href="https://developer.mozilla.org/en-US/docs/Web/Events/DOMContentLoaded"/> event is dispatched.
        /// </summary>
        public event EventHandler DOMContentLoaded;

        /// <summary>
        /// Raised when JavaScript within the page calls one of console API methods, e.g. <c>console.log</c> or <c>console.dir</c>. Also emitted if the page throws an error or a warning.
        /// The arguments passed into <c>console.log</c> appear as arguments on the event handler.
        /// </summary>
        /// <example>
        /// An example of handling <see cref="Console"/> event:
        /// <code>
        /// <![CDATA[
        /// page.Console += (sender, e) =>
        /// {
        ///     for (var i = 0; i < e.Message.Args.Count; ++i)
        ///     {
        ///         System.Console.WriteLine($"{i}: {e.Message.Args[i]}");
        ///     }
        /// }
        /// ]]>
        /// </code>
        /// </example>
        public event EventHandler<ConsoleEventArgs> Console;

        /// <summary>
        /// Raised when a frame is attached.
        /// </summary>
        public event EventHandler<FrameEventArgs> FrameAttached;

        /// <summary>
        /// Raised when a frame is detached.
        /// </summary>
        public event EventHandler<FrameEventArgs> FrameDetached;

        /// <summary>
        /// Raised when a frame is navigated to a new url.
        /// </summary>
        public event EventHandler<FrameEventArgs> FrameNavigated;

        /// <summary>
        /// Raised when a <see cref="Response"/> is received.
        /// </summary>
        /// <example>
        /// An example of handling <see cref="Response"/> event:
        /// <code>
        /// <![CDATA[
        /// var tcs = new TaskCompletionSource<string>(TaskCreationOptions.RunContinuationsAsynchronously);
        /// page.Response += async(sender, e) =>
        /// {
        ///     if (e.Response.Url.Contains("script.js"))
        ///     {
        ///         tcs.TrySetResult(await e.Response.TextAsync());
        ///     }
        /// };
        ///
        /// await Task.WhenAll(
        ///     page.GoToAsync(TestConstants.ServerUrl + "/grid.html"),
        ///     tcs.Task);
        /// Console.WriteLine(await tcs.Task);
        /// ]]>
        /// </code>
        /// </example>
        public event EventHandler<ResponseCreatedEventArgs> Response;

        /// <summary>
        /// Raised when a page issues a request. The <see cref="Request"/> object is read-only.
        /// In order to intercept and mutate requests, see <see cref="SetRequestInterceptionAsync(bool)"/>
        /// </summary>
        public event EventHandler<RequestEventArgs> Request;

        /// <summary>
        /// Raised when a request finishes successfully.
        /// </summary>
        public event EventHandler<RequestEventArgs> RequestFinished;

        /// <summary>
        /// Raised when a request fails, for example by timing out.
        /// </summary>
        public event EventHandler<RequestEventArgs> RequestFailed;

        /// <summary>
        /// Raised when a request ended up loading from cache.
        /// </summary>
        public event EventHandler<RequestEventArgs> RequestServedFromCache;

        /// <summary>
        /// Raised when an uncaught exception happens within the page.
        /// </summary>
        public event EventHandler<PageErrorEventArgs> PageError;

        /// <summary>
        /// Emitted when a dedicated WebWorker (<see href="https://developer.mozilla.org/en-US/docs/Web/API/Web_Workers_API"/>) is spawned by the page.
        /// </summary>
        public event EventHandler<WorkerEventArgs> WorkerCreated;

        /// <summary>
        /// Emitted when a dedicated WebWorker (<see href="https://developer.mozilla.org/en-US/docs/Web/API/Web_Workers_API"/>) is terminated.
        /// </summary>
        public event EventHandler<WorkerEventArgs> WorkerDestroyed;

        /// <summary>
        /// Raised when the page closes.
        /// </summary>
        public event EventHandler Close;

        /// <summary>
        /// Raised when the page opens a new tab or window.
        /// </summary>
        public event EventHandler<PopupEventArgs> Popup;

        /// <summary>
        /// This setting will change the default maximum time for the following methods:
        /// - <see cref="GoToAsync(string, NavigationOptions)"/>
        /// - <see cref="GoBackAsync(NavigationOptions)"/>
        /// - <see cref="GoForwardAsync(NavigationOptions)"/>
        /// - <see cref="ReloadAsync(NavigationOptions)"/>
        /// - <see cref="SetContentAsync(string, NavigationOptions)"/>
        /// - <see cref="WaitForNavigationAsync(NavigationOptions)"/>
        /// **NOTE** <see cref="DefaultNavigationTimeout"/> takes priority over <seealso cref="DefaultTimeout"/>
        /// </summary>
        public int DefaultNavigationTimeout
        {
            get => _timeoutSettings.NavigationTimeout;
            set => _timeoutSettings.NavigationTimeout = value;
        }

        /// <summary>
        /// This setting will change the default maximum times for the following methods:
        /// - <see cref="GoBackAsync(NavigationOptions)"/>
        /// - <see cref="GoForwardAsync(NavigationOptions)"/>
        /// - <see cref="GoToAsync(string, NavigationOptions)"/>
        /// - <see cref="ReloadAsync(NavigationOptions)"/>
        /// - <see cref="SetContentAsync(string, NavigationOptions)"/>
        /// - <see cref="WaitForFunctionAsync(string, object[])"/>
        /// - <see cref="WaitForNavigationAsync(NavigationOptions)"/>
        /// - <see cref="WaitForRequestAsync(string, WaitForOptions)"/>
        /// - <see cref="WaitForResponseAsync(string, WaitForOptions)"/>
        /// - <see cref="WaitForXPathAsync(string, WaitForSelectorOptions)"/>
        /// - <see cref="WaitForSelectorAsync(string, WaitForSelectorOptions)"/>
        /// - <see cref="WaitForExpressionAsync(string, WaitForFunctionOptions)"/>
        /// </summary>
        public int DefaultTimeout
        {
            get => _timeoutSettings.Timeout;
            set => _timeoutSettings.Timeout = value;
        }

        /// <summary>
        /// Gets page's main frame
        /// </summary>
        /// <remarks>
        /// Page is guaranteed to have a main frame which persists during navigations.
        /// </remarks>
        public Frame MainFrame => FrameManager.MainFrame;

        /// <summary>
        /// Gets all frames attached to the page.
        /// </summary>
        /// <value>An array of all frames attached to the page.</value>
        public Frame[] Frames => FrameManager.GetFrames();

        /// <summary>
        /// Gets all workers in the page.
        /// </summary>
        public Worker[] Workers => _workers.Values.ToArray();

        /// <summary>
        /// Shortcut for <c>page.MainFrame.Url</c>
        /// </summary>
        public string Url => MainFrame.Url;

        /// <summary>
        /// Gets that target this page was created from.
        /// </summary>
        public Target Target { get; }

        /// <summary>
        /// Gets this page's keyboard
        /// </summary>
        public Keyboard Keyboard { get; }

        /// <summary>
        /// Gets this page's touchscreen
        /// </summary>
        public Touchscreen Touchscreen { get; }

        /// <summary>
        /// Gets this page's coverage
        /// </summary>
        public Coverage Coverage { get; }

        /// <summary>
        /// Gets this page's tracing
        /// </summary>
        public Tracing Tracing { get; }

        /// <summary>
        /// Gets this page's mouse
        /// </summary>
        public Mouse Mouse { get; }

        /// <summary>
        /// Gets this page's viewport
        /// </summary>
        public ViewPortOptions Viewport { get; private set; }

        /// <summary>
        /// List of supported metrics provided by the <see cref="Metrics"/> event.
        /// </summary>
        public static readonly IEnumerable<string> SupportedMetrics = new List<string>
        {
            "Timestamp",
            "Documents",
            "Frames",
            "JSEventListeners",
            "Nodes",
            "LayoutCount",
            "RecalcStyleCount",
            "LayoutDuration",
            "RecalcStyleDuration",
            "ScriptDuration",
            "TaskDuration",
            "JSHeapUsedSize",
            "JSHeapTotalSize"
        };

        /// <summary>
        /// Get the browser the page belongs to.
        /// </summary>
        public Browser Browser => Target.Browser;

        /// <summary>
        /// Get the browser context that the page belongs to.
        /// </summary>
        public BrowserContext BrowserContext => Target.BrowserContext;

        /// <summary>
        /// Get an indication that the page has been closed.
        /// </summary>
        public bool IsClosed { get; private set; }

        /// <summary>
        /// Gets the accessibility.
        /// </summary>
        public Accessibility Accessibility { get; }

        /// <summary>
        /// `true` if drag events are being intercepted, `false` otherwise.
        /// </summary>
        public bool IsDragInterceptionEnabled { get; internal set; }

        internal bool JavascriptEnabled { get; set; } = true;

        internal bool HasPopupEventListeners => Popup?.GetInvocationList().Any() == true;

        internal FrameManager FrameManager { get; private set; }

        private Task SessionClosedTask
        {
            get
            {
                if (_sessionClosedTcs == null)
                {
                    _sessionClosedTcs = new TaskCompletionSource<bool>(TaskCreationOptions.RunContinuationsAsynchronously);
                    Client.Disconnected += clientDisconnected;

                    void clientDisconnected(object sender, EventArgs e)
                    {
                        _sessionClosedTcs.TrySetException(new TargetClosedException("Target closed", "Session closed"));
                        Client.Disconnected -= clientDisconnected;
                    }
                }

                return _sessionClosedTcs.Task;
            }
        }

        /// <summary>
        /// Sets the page's geolocation.
        /// </summary>
        /// <returns>The task.</returns>
        /// <param name="options">Geolocation options.</param>
        /// <remarks>
        /// Consider using <seealso cref="PuppeteerSharp.BrowserContext.OverridePermissionsAsync(string, IEnumerable{OverridePermission})"/> to grant permissions for the page to read its geolocation.
        /// </remarks>
        public Task SetGeolocationAsync(GeolocationOption options)
        {
            if (options == null)
            {
                throw new ArgumentNullException(nameof(options));
            }

            if (options.Longitude < -180 || options.Longitude > 180)
            {
                throw new ArgumentException($"Invalid longitude '{ options.Longitude }': precondition - 180 <= LONGITUDE <= 180 failed.");
            }
            if (options.Latitude < -90 || options.Latitude > 90)
            {
                throw new ArgumentException($"Invalid latitude '{ options.Latitude }': precondition - 90 <= LATITUDE <= 90 failed.");
            }
            if (options.Accuracy < 0)
            {
                throw new ArgumentException($"Invalid accuracy '{options.Accuracy}': precondition 0 <= ACCURACY failed.");
            }

            return Client.SendAsync("Emulation.setGeolocationOverride", options);
        }

        /// <summary>
        /// Whether to enable drag interception.
        /// </summary>
        /// <remarks>
        /// Activating drag interception enables the `Input.drag`,
        /// methods This provides the capability to capture drag events emitted
        /// on the page, which can then be used to simulate drag-and-drop.
        /// </remarks>
        /// <param name="enabled">Interception enabled</param>
        /// <returns>A Task that resolves when the message was confirmed by the browser</returns>
        public Task SetDragInterceptionAsync(bool enabled)
        {
            IsDragInterceptionEnabled = enabled;
            return Client.SendAsync("Input.setInterceptDrags", new InputSetInterceptDragsRequest { Enabled = enabled });
        }

        /// <summary>
        /// Returns metrics
        /// </summary>
        /// <returns>Task which resolves into a list of metrics</returns>
        /// <remarks>
        /// All timestamps are in monotonic time: monotonically increasing time in seconds since an arbitrary point in the past.
        /// </remarks>
        public async Task<Dictionary<string, decimal>> MetricsAsync()
        {
            var response = await Client.SendAsync<PerformanceGetMetricsResponse>("Performance.getMetrics").ConfigureAwait(false);
            return BuildMetricsObject(response.Metrics);
        }

        /// <summary>
        /// Fetches an element with <paramref name="selector"/>, scrolls it into view if needed, and then uses <see cref="Touchscreen"/> to tap in the center of the element.
        /// </summary>
        /// <param name="selector">A selector to search for element to tap. If there are multiple elements satisfying the selector, the first will be clicked.</param>
        /// <exception cref="SelectorException">If there's no element matching <paramref name="selector"/></exception>
        /// <returns>Task which resolves when the element matching <paramref name="selector"/> is successfully tapped</returns>
        public async Task TapAsync(string selector)
        {
            var handle = await QuerySelectorAsync(selector).ConfigureAwait(false);
            if (handle == null)
            {
                throw new SelectorException($"No node found for selector: {selector}", selector);
            }
            await handle.TapAsync().ConfigureAwait(false);
            await handle.DisposeAsync().ConfigureAwait(false);
        }

        /// <summary>
        /// The method runs <c>document.querySelector</c> within the page. If no element matches the selector, the return value resolve to <c>null</c>.
        /// </summary>
        /// <param name="selector">A selector to query page for</param>
        /// <returns>Task which resolves to <see cref="ElementHandle"/> pointing to the frame element</returns>
        /// <remarks>
        /// Shortcut for <c>page.MainFrame.QuerySelectorAsync(selector)</c>
        /// </remarks>
        /// <seealso cref="Frame.QuerySelectorAsync(string)"/>
        public Task<ElementHandle> QuerySelectorAsync(string selector)
            => MainFrame.QuerySelectorAsync(selector);

        /// <summary>
        /// Runs <c>document.querySelectorAll</c> within the page. If no elements match the selector, the return value resolve to <see cref="Array.Empty{T}"/>.
        /// </summary>
        /// <param name="selector">A selector to query page for</param>
        /// <returns>Task which resolves to ElementHandles pointing to the frame elements</returns>
        /// <seealso cref="Frame.QuerySelectorAllAsync(string)"/>
        public Task<ElementHandle[]> QuerySelectorAllAsync(string selector)
            => MainFrame.QuerySelectorAllAsync(selector);

        /// <summary>
        /// A utility function to be used with <see cref="PuppeteerHandleExtensions.EvaluateFunctionAsync{T}(Task{JSHandle}, string, object[])"/>
        /// </summary>
        /// <param name="selector">A selector to query page for</param>
        /// <returns>Task which resolves to a <see cref="JSHandle"/> of <c>document.querySelectorAll</c> result</returns>
        public Task<JSHandle> QuerySelectorAllHandleAsync(string selector)
            => EvaluateFunctionHandleAsync("selector => Array.from(document.querySelectorAll(selector))", selector);

        /// <summary>
        /// Evaluates the XPath expression
        /// </summary>
        /// <param name="expression">Expression to evaluate <see href="https://developer.mozilla.org/en-US/docs/Web/API/Document/evaluate"/></param>
        /// <returns>Task which resolves to an array of <see cref="ElementHandle"/></returns>
        /// <remarks>
        /// Shortcut for <c>page.MainFrame.XPathAsync(expression)</c>
        /// </remarks>
        /// <seealso cref="Frame.XPathAsync(string)"/>
        public Task<ElementHandle[]> XPathAsync(string expression) => MainFrame.XPathAsync(expression);

        /// <summary>
        /// Executes a script in browser context
        /// </summary>
        /// <param name="script">Script to be evaluated in browser context</param>
        /// <remarks>
        /// If the script, returns a Promise, then the method would wait for the promise to resolve and return its value.
        /// </remarks>
        /// <returns>Task which resolves to script return value</returns>
        public async Task<JSHandle> EvaluateExpressionHandleAsync(string script)
        {
            var context = await MainFrame.GetExecutionContextAsync().ConfigureAwait(false);
            return await context.EvaluateExpressionHandleAsync(script).ConfigureAwait(false);
        }

        /// <summary>
        /// Executes a script in browser context
        /// </summary>
        /// <param name="pageFunction">Script to be evaluated in browser context</param>
        /// <param name="args">Function arguments</param>
        /// <remarks>
        /// If the script, returns a Promise, then the method would wait for the promise to resolve and return its value.
        /// <see cref="JSHandle"/> instances can be passed as arguments
        /// </remarks>
        /// <returns>Task which resolves to script return value</returns>
        public async Task<JSHandle> EvaluateFunctionHandleAsync(string pageFunction, params object[] args)
        {
            var context = await MainFrame.GetExecutionContextAsync().ConfigureAwait(false);
            return await context.EvaluateFunctionHandleAsync(pageFunction, args).ConfigureAwait(false);
        }

        /// <summary>
        /// Adds a function which would be invoked in one of the following scenarios:
        /// - whenever the page is navigated
        /// - whenever the child frame is attached or navigated. In this case, the function is invoked in the context of the newly attached frame
        /// </summary>
        /// <param name="pageFunction">Function to be evaluated in browser context</param>
        /// <param name="args">Arguments to pass to <c>pageFunction</c></param>
        /// <remarks>
        /// The function is invoked after the document was created but before any of its scripts were run. This is useful to amend JavaScript environment, e.g. to seed <c>Math.random</c>.
        /// </remarks>
        /// <example>
        /// An example of overriding the navigator.languages property before the page loads:
        /// <code>
        /// await page.EvaluateOnNewDocumentAsync("() => window.__example = true");
        /// </code>
        /// </example>
        /// <returns>Task</returns>
        [Obsolete("User EvaluateFunctionOnNewDocumentAsync instead")]
        public Task EvaluateOnNewDocumentAsync(string pageFunction, params object[] args)
            => EvaluateFunctionOnNewDocumentAsync(pageFunction, args);

        /// <summary>
        /// Adds a function which would be invoked in one of the following scenarios:
        /// - whenever the page is navigated
        /// - whenever the child frame is attached or navigated. In this case, the function is invoked in the context of the newly attached frame
        /// </summary>
        /// <param name="pageFunction">Function to be evaluated in browser context</param>
        /// <param name="args">Arguments to pass to <c>pageFunction</c></param>
        /// <remarks>
        /// The function is invoked after the document was created but before any of its scripts were run. This is useful to amend JavaScript environment, e.g. to seed <c>Math.random</c>.
        /// </remarks>
        /// <example>
        /// An example of overriding the navigator.languages property before the page loads:
        /// <code>
        /// await page.EvaluateFunctionOnNewDocumentAsync("() => window.__example = true");
        /// </code>
        /// </example>
        /// <returns>Task</returns>
        public Task EvaluateFunctionOnNewDocumentAsync(string pageFunction, params object[] args)
        {
            var source = EvaluationString(pageFunction, args);
            return Client.SendAsync("Page.addScriptToEvaluateOnNewDocument", new PageAddScriptToEvaluateOnNewDocumentRequest
            {
                Source = source
            });
        }

        /// <summary>
        /// Adds a function which would be invoked in one of the following scenarios:
        /// - whenever the page is navigated
        /// - whenever the child frame is attached or navigated. In this case, the function is invoked in the context of the newly attached frame
        /// </summary>
        /// <param name="expression">Javascript expression to be evaluated in browser context</param>
        /// <remarks>
        /// The function is invoked after the document was created but before any of its scripts were run. This is useful to amend JavaScript environment, e.g. to seed <c>Math.random</c>.
        /// </remarks>
        /// <example>
        /// An example of overriding the navigator.languages property before the page loads:
        /// <code>
        /// await page.EvaluateExpressionOnNewDocumentAsync("window.__example = true;");
        /// </code>
        /// </example>
        /// <returns>Task</returns>
        public Task EvaluateExpressionOnNewDocumentAsync(string expression)
            => Client.SendAsync("Page.addScriptToEvaluateOnNewDocument", new PageAddScriptToEvaluateOnNewDocumentRequest
            {
                Source = expression
            });

        /// <summary>
        /// The method iterates JavaScript heap and finds all the objects with the given prototype.
        /// Shortcut for <c>page.MainFrame.GetExecutionContextAsync().QueryObjectsAsync(prototypeHandle)</c>.
        /// </summary>
        /// <returns>A task which resolves to a handle to an array of objects with this prototype.</returns>
        /// <param name="prototypeHandle">A handle to the object prototype.</param>
        public async Task<JSHandle> QueryObjectsAsync(JSHandle prototypeHandle)
        {
            var context = await MainFrame.GetExecutionContextAsync().ConfigureAwait(false);
            return await context.QueryObjectsAsync(prototypeHandle).ConfigureAwait(false);
        }

        /// <summary>
        /// Activating request interception enables <see cref="PuppeteerSharp.Request.AbortAsync(RequestAbortErrorCode)">request.AbortAsync</see>,
        /// <see cref="PuppeteerSharp.Request.ContinueAsync(Payload)">request.ContinueAsync</see> and <see cref="PuppeteerSharp.Request.RespondAsync(ResponseData)">request.RespondAsync</see> methods.
        /// </summary>
        /// <returns>The request interception task.</returns>
        /// <param name="value">Whether to enable request interception..</param>
        public Task SetRequestInterceptionAsync(bool value)
            => FrameManager.NetworkManager.SetRequestInterceptionAsync(value);

        /// <summary>
        /// Set offline mode for the page.
        /// </summary>
        /// <returns>Result task</returns>
        /// <param name="value">When <c>true</c> enables offline mode for the page.</param>
        public Task SetOfflineModeAsync(bool value) => FrameManager.NetworkManager.SetOfflineModeAsync(value);

        /// <summary>
        /// Emulates network conditions
        /// </summary>
        /// <param name="networkConditions">Passing <c>null</c> disables network condition emulation.</param>
        /// <returns>Result task</returns>
        /// <remarks>
        /// **NOTE** This does not affect WebSockets and WebRTC PeerConnections (see https://crbug.com/563644)
        /// </remarks>
        public Task EmulateNetworkConditionsAsync(NetworkConditions networkConditions) => FrameManager.NetworkManager.EmulateNetworkConditionsAsync(networkConditions);

        /// <summary>
        /// Returns the page's cookies
        /// </summary>
        /// <param name="urls">Url's to return cookies for</param>
        /// <returns>Array of cookies</returns>
        /// <remarks>
        /// If no URLs are specified, this method returns cookies for the current page URL.
        /// If URLs are specified, only cookies for those URLs are returned.
        /// </remarks>
        public async Task<CookieParam[]> GetCookiesAsync(params string[] urls)
            => (await Client.SendAsync<NetworkGetCookiesResponse>("Network.getCookies", new NetworkGetCookiesRequest
            {
                Urls = urls.Length > 0 ? urls : new string[] { Url }
            }).ConfigureAwait(false)).Cookies;

        /// <summary>
        /// Clears all of the current cookies and then sets the cookies for the page
        /// </summary>
        /// <param name="cookies">Cookies to set</param>
        /// <returns>Task</returns>
        public async Task SetCookieAsync(params CookieParam[] cookies)
        {
            foreach (var cookie in cookies)
            {
                if (string.IsNullOrEmpty(cookie.Url) && Url.StartsWith("http", StringComparison.Ordinal))
                {
                    cookie.Url = Url;
                }
                if (cookie.Url == "about:blank")
                {
                    throw new PuppeteerException($"Blank page can not have cookie \"{cookie.Name}\"");
                }
            }

            await DeleteCookieAsync(cookies).ConfigureAwait(false);

            if (cookies.Length > 0)
            {
                await Client.SendAsync("Network.setCookies", new NetworkSetCookiesRequest
                {
                    Cookies = cookies
                }).ConfigureAwait(false);
            }
        }

        /// <summary>
        /// Deletes cookies from the page
        /// </summary>
        /// <param name="cookies">Cookies to delete</param>
        /// <returns>Task</returns>
        public async Task DeleteCookieAsync(params CookieParam[] cookies)
        {
            var pageURL = Url;
            foreach (var cookie in cookies)
            {
                if (string.IsNullOrEmpty(cookie.Url) && pageURL.StartsWith("http", StringComparison.Ordinal))
                {
                    cookie.Url = pageURL;
                }
                await Client.SendAsync("Network.deleteCookies", cookie).ConfigureAwait(false);
            }
        }

        /// <summary>
        /// Adds a <c><![CDATA[<script>]]></c> tag into the page with the desired url or content
        /// </summary>
        /// <param name="options">add script tag options</param>
        /// <remarks>
        /// Shortcut for <c>page.MainFrame.AddScriptTagAsync(options)</c>
        /// </remarks>
        /// <returns>Task which resolves to the added tag when the script's onload fires or when the script content was injected into frame</returns>
        /// <seealso cref="Frame.AddScriptTagAsync(AddTagOptions)"/>
        public Task<ElementHandle> AddScriptTagAsync(AddTagOptions options) => MainFrame.AddScriptTagAsync(options);

        /// <summary>
        /// Adds a <c><![CDATA[<script>]]></c> tag into the page with the desired url or content
        /// </summary>
        /// <param name="url">script url</param>
        /// <remarks>
        /// Shortcut for <c>page.MainFrame.AddScriptTagAsync(new AddTagOptions { Url = url })</c>
        /// </remarks>
        /// <returns>Task which resolves to the added tag when the script's onload fires or when the script content was injected into frame</returns>
        public Task<ElementHandle> AddScriptTagAsync(string url) => AddScriptTagAsync(new AddTagOptions { Url = url });

        /// <summary>
        /// Adds a <c><![CDATA[<link rel="stylesheet">]]></c> tag into the page with the desired url or a <c><![CDATA[<link rel="stylesheet">]]></c> tag with the content
        /// </summary>
        /// <param name="options">add style tag options</param>
        /// <remarks>
        /// Shortcut for <c>page.MainFrame.AddStyleTagAsync(options)</c>
        /// </remarks>
        /// <returns>Task which resolves to the added tag when the stylesheet's onload fires or when the CSS content was injected into frame</returns>
        /// <seealso cref="Frame.AddStyleTag(AddTagOptions)"/>
        public Task<ElementHandle> AddStyleTagAsync(AddTagOptions options) => MainFrame.AddStyleTagAsync(options);

        /// <summary>
        /// Adds a <c><![CDATA[<link rel="stylesheet">]]></c> tag into the page with the desired url or a <c><![CDATA[<link rel="stylesheet">]]></c> tag with the content
        /// </summary>
        /// <param name="url">stylesheel url</param>
        /// <remarks>
        /// Shortcut for <c>page.MainFrame.AddStyleTagAsync(new AddTagOptions { Url = url })</c>
        /// </remarks>
        /// <returns>Task which resolves to the added tag when the stylesheet's onload fires or when the CSS content was injected into frame</returns>
        public Task<ElementHandle> AddStyleTagAsync(string url) => AddStyleTagAsync(new AddTagOptions { Url = url });

        /// <summary>
        /// Adds a function called <c>name</c> on the page's <c>window</c> object.
        /// When called, the function executes <paramref name="puppeteerFunction"/> in C# and returns a <see cref="Task"/> which resolves when <paramref name="puppeteerFunction"/> completes.
        /// </summary>
        /// <param name="name">Name of the function on the window object</param>
        /// <param name="puppeteerFunction">Callback function which will be called in Puppeteer's context.</param>
        /// <remarks>
        /// If the <paramref name="puppeteerFunction"/> returns a <see cref="Task"/>, it will be awaited.
        /// Functions installed via <see cref="ExposeFunctionAsync(string, Action)"/> survive navigations
        /// </remarks>
        /// <returns>Task</returns>
        public Task ExposeFunctionAsync(string name, Action puppeteerFunction)
            => ExposeFunctionAsync(name, (Delegate)puppeteerFunction);

        /// <summary>
        /// Adds a function called <c>name</c> on the page's <c>window</c> object.
        /// When called, the function executes <paramref name="puppeteerFunction"/> in C# and returns a <see cref="Task"/> which resolves to the return value of <paramref name="puppeteerFunction"/>.
        /// </summary>
        /// <typeparam name="TResult">The result of <paramref name="puppeteerFunction"/></typeparam>
        /// <param name="name">Name of the function on the window object</param>
        /// <param name="puppeteerFunction">Callback function which will be called in Puppeteer's context.</param>
        /// <remarks>
        /// If the <paramref name="puppeteerFunction"/> returns a <see cref="Task"/>, it will be awaited.
        /// Functions installed via <see cref="ExposeFunctionAsync{TResult}(string, Func{TResult})"/> survive navigations
        /// </remarks>
        /// <returns>Task</returns>
        public Task ExposeFunctionAsync<TResult>(string name, Func<TResult> puppeteerFunction)
            => ExposeFunctionAsync(name, (Delegate)puppeteerFunction);

        /// <summary>
        /// Adds a function called <c>name</c> on the page's <c>window</c> object.
        /// When called, the function executes <paramref name="puppeteerFunction"/> in C# and returns a <see cref="Task"/> which resolves to the return value of <paramref name="puppeteerFunction"/>.
        /// </summary>
        /// <typeparam name="T">The parameter of <paramref name="puppeteerFunction"/></typeparam>
        /// <typeparam name="TResult">The result of <paramref name="puppeteerFunction"/></typeparam>
        /// <param name="name">Name of the function on the window object</param>
        /// <param name="puppeteerFunction">Callback function which will be called in Puppeteer's context.</param>
        /// <remarks>
        /// If the <paramref name="puppeteerFunction"/> returns a <see cref="Task"/>, it will be awaited.
        /// Functions installed via <see cref="ExposeFunctionAsync{T, TResult}(string, Func{T, TResult})"/> survive navigations
        /// </remarks>
        /// <returns>Task</returns>
        public Task ExposeFunctionAsync<T, TResult>(string name, Func<T, TResult> puppeteerFunction)
            => ExposeFunctionAsync(name, (Delegate)puppeteerFunction);

        /// <summary>
        /// Adds a function called <c>name</c> on the page's <c>window</c> object.
        /// When called, the function executes <paramref name="puppeteerFunction"/> in C# and returns a <see cref="Task"/> which resolves to the return value of <paramref name="puppeteerFunction"/>.
        /// </summary>
        /// <typeparam name="T1">The first parameter of <paramref name="puppeteerFunction"/></typeparam>
        /// <typeparam name="T2">The second parameter of <paramref name="puppeteerFunction"/></typeparam>
        /// <typeparam name="TResult">The result of <paramref name="puppeteerFunction"/></typeparam>
        /// <param name="name">Name of the function on the window object</param>
        /// <param name="puppeteerFunction">Callback function which will be called in Puppeteer's context.</param>
        /// <remarks>
        /// If the <paramref name="puppeteerFunction"/> returns a <see cref="Task"/>, it will be awaited.
        /// Functions installed via <see cref="ExposeFunctionAsync{T1, T2, TResult}(string, Func{T1, T2, TResult})"/> survive navigations
        /// </remarks>
        /// <returns>Task</returns>
        public Task ExposeFunctionAsync<T1, T2, TResult>(string name, Func<T1, T2, TResult> puppeteerFunction)
            => ExposeFunctionAsync(name, (Delegate)puppeteerFunction);

        /// <summary>
        /// Adds a function called <c>name</c> on the page's <c>window</c> object.
        /// When called, the function executes <paramref name="puppeteerFunction"/> in C# and returns a <see cref="Task"/> which resolves to the return value of <paramref name="puppeteerFunction"/>.
        /// </summary>
        /// <typeparam name="T1">The first parameter of <paramref name="puppeteerFunction"/></typeparam>
        /// <typeparam name="T2">The second parameter of <paramref name="puppeteerFunction"/></typeparam>
        /// <typeparam name="T3">The third parameter of <paramref name="puppeteerFunction"/></typeparam>
        /// <typeparam name="TResult">The result of <paramref name="puppeteerFunction"/></typeparam>
        /// <param name="name">Name of the function on the window object</param>
        /// <param name="puppeteerFunction">Callback function which will be called in Puppeteer's context.</param>
        /// <remarks>
        /// If the <paramref name="puppeteerFunction"/> returns a <see cref="Task"/>, it will be awaited.
        /// Functions installed via <see cref="ExposeFunctionAsync{T1, T2, T3, TResult}(string, Func{T1, T2, T3, TResult})"/> survive navigations
        /// </remarks>
        /// <returns>Task</returns>
        public Task ExposeFunctionAsync<T1, T2, T3, TResult>(string name, Func<T1, T2, T3, TResult> puppeteerFunction)
            => ExposeFunctionAsync(name, (Delegate)puppeteerFunction);

        /// <summary>
        /// Adds a function called <c>name</c> on the page's <c>window</c> object.
        /// When called, the function executes <paramref name="puppeteerFunction"/> in C# and returns a <see cref="Task"/> which resolves to the return value of <paramref name="puppeteerFunction"/>.
        /// </summary>
        /// <typeparam name="T1">The first parameter of <paramref name="puppeteerFunction"/></typeparam>
        /// <typeparam name="T2">The second parameter of <paramref name="puppeteerFunction"/></typeparam>
        /// <typeparam name="T3">The third parameter of <paramref name="puppeteerFunction"/></typeparam>
        /// <typeparam name="T4">The fourth parameter of <paramref name="puppeteerFunction"/></typeparam>
        /// <typeparam name="TResult">The result of <paramref name="puppeteerFunction"/></typeparam>
        /// <param name="name">Name of the function on the window object</param>
        /// <param name="puppeteerFunction">Callback function which will be called in Puppeteer's context.</param>
        /// <remarks>
        /// If the <paramref name="puppeteerFunction"/> returns a <see cref="Task"/>, it will be awaited.
        /// Functions installed via <see cref="ExposeFunctionAsync{T1, T2, T3, T4, TResult}(string, Func{T1, T2, T3, T4, TResult})"/> survive navigations
        /// </remarks>
        /// <returns>Task</returns>
        public Task ExposeFunctionAsync<T1, T2, T3, T4, TResult>(string name, Func<T1, T2, T3, T4, TResult> puppeteerFunction)
            => ExposeFunctionAsync(name, (Delegate)puppeteerFunction);

        /// <summary>
        /// Gets the full HTML contents of the page, including the doctype.
        /// </summary>
        /// <returns>Task which resolves to the HTML content.</returns>
        /// <seealso cref="Frame.GetContentAsync"/>
        public Task<string> GetContentAsync() => FrameManager.MainFrame.GetContentAsync();

        /// <summary>
        /// Sets the HTML markup to the page
        /// </summary>
        /// <param name="html">HTML markup to assign to the page.</param>
        /// <param name="options">The navigations options</param>
        /// <returns>Task.</returns>
        /// <seealso cref="Frame.SetContentAsync(string, NavigationOptions)"/>
        public Task SetContentAsync(string html, NavigationOptions options = null) => FrameManager.MainFrame.SetContentAsync(html, options);

        /// <summary>
        /// Navigates to an url
        /// </summary>
        /// <remarks>
        /// <see cref="GoToAsync(string, int?, WaitUntilNavigation[])"/> will throw an error if:
        /// - there's an SSL error (e.g. in case of self-signed certificates).
        /// - target URL is invalid.
        /// - the `timeout` is exceeded during navigation.
        /// - the remote server does not respond or is unreachable.
        /// - the main resource failed to load.
        ///
        /// <see cref="GoToAsync(string, int?, WaitUntilNavigation[])"/> will not throw an error when any valid HTTP status code is returned by the remote server,
        /// including 404 "Not Found" and 500 "Internal Server Error".  The status code for such responses can be retrieved by calling <see cref="PuppeteerSharp.Response.Status"/>
        ///
        /// > **NOTE** <see cref="GoToAsync(string, int?, WaitUntilNavigation[])"/> either throws an error or returns a main resource response.
        /// The only exceptions are navigation to `about:blank` or navigation to the same URL with a different hash, which would succeed and return `null`.
        ///
        /// > **NOTE** Headless mode doesn't support navigation to a PDF document. See the <see fref="https://bugs.chromium.org/p/chromium/issues/detail?id=761295">upstream issue</see>.
        ///
        /// Shortcut for <seealso cref="Frame.GoToAsync(string, int?, WaitUntilNavigation[])"/>
        /// </remarks>
        /// <param name="url">URL to navigate page to. The url should include scheme, e.g. https://.</param>
        /// <param name="options">Navigation parameters.</param>
        /// <returns>Task which resolves to the main resource response. In case of multiple redirects, the navigation will resolve with the response of the last redirect.</returns>
        /// <seealso cref="GoToAsync(string, int?, WaitUntilNavigation[])"/>
        public Task<Response> GoToAsync(string url, NavigationOptions options) => FrameManager.MainFrame.GoToAsync(url, options);

        /// <summary>
        /// Navigates to an url
        /// </summary>
        /// <param name="url">URL to navigate page to. The url should include scheme, e.g. https://.</param>
        /// <param name="timeout">Maximum navigation time in milliseconds, defaults to 30 seconds, pass <c>0</c> to disable timeout. </param>
        /// <param name="waitUntil">When to consider navigation succeeded, defaults to <see cref="WaitUntilNavigation.Load"/>. Given an array of <see cref="WaitUntilNavigation"/>, navigation is considered to be successful after all events have been fired</param>
        /// <returns>Task which resolves to the main resource response. In case of multiple redirects, the navigation will resolve with the response of the last redirect</returns>
        /// <seealso cref="GoToAsync(string, NavigationOptions)"/>
        public Task<Response> GoToAsync(string url, int? timeout = null, WaitUntilNavigation[] waitUntil = null)
            => GoToAsync(url, new NavigationOptions { Timeout = timeout, WaitUntil = waitUntil });

        /// <summary>
        /// Navigates to an url
        /// </summary>
        /// <param name="url">URL to navigate page to. The url should include scheme, e.g. https://.</param>
        /// <param name="waitUntil">When to consider navigation succeeded.</param>
        /// <returns>Task which resolves to the main resource response. In case of multiple redirects, the navigation will resolve with the response of the last redirect</returns>
        /// <seealso cref="GoToAsync(string, NavigationOptions)"/>
        public Task<Response> GoToAsync(string url, WaitUntilNavigation waitUntil)
            => GoToAsync(url, new NavigationOptions { WaitUntil = new[] { waitUntil } });

        /// <summary>
        /// generates a pdf of the page with <see cref="MediaType.Print"/> css media. To generate a pdf with <see cref="MediaType.Screen"/> media call <see cref="EmulateMediaAsync(MediaType)"/> with <see cref="MediaType.Screen"/>
        /// </summary>
        /// <param name="file">The file path to save the PDF to. paths are resolved using <see cref="Path.GetFullPath(string)"/></param>
        /// <returns></returns>
        /// <remarks>
        /// Generating a pdf is currently only supported in Chrome headless
        /// </remarks>
        public Task PdfAsync(string file) => PdfAsync(file, new PdfOptions());

        /// <summary>
        ///  generates a pdf of the page with <see cref="MediaType.Print"/> css media. To generate a pdf with <see cref="MediaType.Screen"/> media call <see cref="EmulateMediaAsync(MediaType)"/> with <see cref="MediaType.Screen"/>
        /// </summary>
        /// <param name="file">The file path to save the PDF to. paths are resolved using <see cref="Path.GetFullPath(string)"/></param>
        /// <param name="options">pdf options</param>
        /// <returns></returns>
        /// <remarks>
        /// Generating a pdf is currently only supported in Chrome headless
        /// </remarks>
        public async Task PdfAsync(string file, PdfOptions options)
        {
            if (options == null)
            {
                throw new ArgumentNullException(nameof(options));
            }

            await PdfInternalAsync(file, options).ConfigureAwait(false);
        }

        /// <summary>
        /// generates a pdf of the page with <see cref="MediaType.Print"/> css media. To generate a pdf with <see cref="MediaType.Screen"/> media call <see cref="EmulateMediaAsync(MediaType)"/> with <see cref="MediaType.Screen"/>
        /// </summary>
        /// <returns>Task which resolves to a <see cref="Stream"/> containing the PDF data.</returns>
        /// <remarks>
        /// Generating a pdf is currently only supported in Chrome headless
        /// </remarks>
        public Task<Stream> PdfStreamAsync() => PdfStreamAsync(new PdfOptions());

        /// <summary>
        /// Generates a pdf of the page with <see cref="MediaType.Print"/> css media. To generate a pdf with <see cref="MediaType.Screen"/> media call <see cref="EmulateMediaAsync(MediaType)"/> with <see cref="MediaType.Screen"/>
        /// </summary>
        /// <param name="options">pdf options</param>
        /// <returns>Task which resolves to a <see cref="Stream"/> containing the PDF data.</returns>
        /// <remarks>
        /// Generating a pdf is currently only supported in Chrome headless
        /// </remarks>
        public async Task<Stream> PdfStreamAsync(PdfOptions options)
            => new MemoryStream(await PdfDataAsync(options).ConfigureAwait(false));

        /// <summary>
        /// Generates a pdf of the page with <see cref="MediaType.Print"/> css media. To generate a pdf with <see cref="MediaType.Screen"/> media call <see cref="EmulateMediaAsync(MediaType)"/> with <see cref="MediaType.Screen"/>
        /// </summary>
        /// <returns>Task which resolves to a <see cref="byte"/>[] containing the PDF data.</returns>
        /// <remarks>
        /// Generating a pdf is currently only supported in Chrome headless
        /// </remarks>
        public Task<byte[]> PdfDataAsync() => PdfDataAsync(new PdfOptions());

        /// <summary>
        /// Generates a pdf of the page with <see cref="MediaType.Print"/> css media. To generate a pdf with <see cref="MediaType.Screen"/> media call <see cref="EmulateMediaAsync(MediaType)"/> with <see cref="MediaType.Screen"/>
        /// </summary>
        /// <param name="options">pdf options</param>
        /// <returns>Task which resolves to a <see cref="byte"/>[] containing the PDF data.</returns>
        /// <remarks>
        /// Generating a pdf is currently only supported in Chrome headless
        /// </remarks>
        public Task<byte[]> PdfDataAsync(PdfOptions options)
        {
            if (options == null)
            {
                throw new ArgumentNullException(nameof(options));
            }

            return PdfInternalAsync(null, options);
        }

        internal async Task<byte[]> PdfInternalAsync(string file, PdfOptions options)
        {
            var paperWidth = PaperFormat.Letter.Width;
            var paperHeight = PaperFormat.Letter.Height;

            if (options.Format != null)
            {
                paperWidth = options.Format.Width;
                paperHeight = options.Format.Height;
            }
            else
            {
                if (options.Width != null)
                {
                    paperWidth = ConvertPrintParameterToInches(options.Width);
                }
                if (options.Height != null)
                {
                    paperHeight = ConvertPrintParameterToInches(options.Height);
                }
            }

            var marginTop = ConvertPrintParameterToInches(options.MarginOptions.Top);
            var marginLeft = ConvertPrintParameterToInches(options.MarginOptions.Left);
            var marginBottom = ConvertPrintParameterToInches(options.MarginOptions.Bottom);
            var marginRight = ConvertPrintParameterToInches(options.MarginOptions.Right);

            if (options.OmitBackground)
            {
                await SetTransparentBackgroundColorAsync().ConfigureAwait(false);
            }

            var result = await Client.SendAsync<PagePrintToPDFResponse>("Page.printToPDF", new PagePrintToPDFRequest
            {
                TransferMode = "ReturnAsStream",
                Landscape = options.Landscape,
                DisplayHeaderFooter = options.DisplayHeaderFooter,
                HeaderTemplate = options.HeaderTemplate,
                FooterTemplate = options.FooterTemplate,
                PrintBackground = options.PrintBackground,
                Scale = options.Scale,
                PaperWidth = paperWidth,
                PaperHeight = paperHeight,
                MarginTop = marginTop,
                MarginBottom = marginBottom,
                MarginLeft = marginLeft,
                MarginRight = marginRight,
                PageRanges = options.PageRanges,
                PreferCSSPageSize = options.PreferCSSPageSize
            }).ConfigureAwait(false);

            if (options.OmitBackground)
            {
                await ResetDefaultBackgroundColorAsync().ConfigureAwait(false);
            }

            return await ProtocolStreamReader.ReadProtocolStreamByteAsync(Client, result.Stream, file).ConfigureAwait(false);
        }

        /// <summary>
        /// Enables/Disables Javascript on the page
        /// </summary>
        /// <returns>Task.</returns>
        /// <param name="enabled">Whether or not to enable JavaScript on the page.</param>
        public Task SetJavaScriptEnabledAsync(bool enabled)
        {
            if (enabled == JavascriptEnabled)
            {
                return Task.CompletedTask;
            }
            JavascriptEnabled = enabled;
            return Client.SendAsync("Emulation.setScriptExecutionDisabled", new EmulationSetScriptExecutionDisabledRequest
            {
                Value = !enabled
            });
        }

        /// <summary>
        /// Toggles bypassing page's Content-Security-Policy.
        /// </summary>
        /// <param name="enabled">sets bypassing of page's Content-Security-Policy.</param>
        /// <returns></returns>
        /// <remarks>
        /// CSP bypassing happens at the moment of CSP initialization rather then evaluation.
        /// Usually this means that <see cref="SetBypassCSPAsync(bool)"/> should be called before navigating to the domain.
        /// </remarks>
        public Task SetBypassCSPAsync(bool enabled) => Client.SendAsync("Page.setBypassCSP", new PageSetBypassCSPRequest
        {
            Enabled = enabled
        });

        /// <summary>
        /// Emulates a media such as screen or print.
        /// </summary>
        /// <returns>Task.</returns>
        /// <param name="media">Media to set.</param>
        [Obsolete("User EmulateMediaTypeAsync instead")]
        public Task EmulateMediaAsync(MediaType media) => EmulateMediaTypeAsync(media);

        /// <summary>
        /// Emulates a media such as screen or print.
        /// </summary>
        /// <param name="type">Media to set.</param>
        /// <example>
        /// <code>
        /// <![CDATA[
        /// await page.EvaluateFunctionAsync<bool>("() => matchMedia('screen').matches)");
        /// // → true
        /// await page.EvaluateFunctionAsync<bool>("() => matchMedia('print').matches)");
        /// // → true
        /// await page.EmulateMediaTypeAsync(MediaType.Print);
        /// await page.EvaluateFunctionAsync<bool>("() => matchMedia('screen').matches)");
        /// // → false
        /// await page.EvaluateFunctionAsync<bool>("() => matchMedia('print').matches)");
        /// // → true
        /// await page.EmulateMediaTypeAsync(MediaType.None);
        /// await page.EvaluateFunctionAsync<bool>("() => matchMedia('screen').matches)");
        /// // → true
        /// await page.EvaluateFunctionAsync<bool>("() => matchMedia('print').matches)");
        /// // → true
        /// ]]>
        /// </code>
        /// </example>
        /// <returns>Emulate media type task.</returns>
        public Task EmulateMediaTypeAsync(MediaType type)
            => Client.SendAsync("Emulation.setEmulatedMedia", new EmulationSetEmulatedMediaTypeRequest { Media = type });

        /// <summary>
        /// Given an array of media feature objects, emulates CSS media features on the page.
        /// </summary>
        /// <param name="features">Features to apply</param>
        /// <example>
        /// <code>
        /// <![CDATA[
        /// await page.EmulateMediaFeaturesAsync(new MediaFeature[]{ new MediaFeature { MediaFeature =  MediaFeature.PrefersColorScheme, Value = "dark" }});
        /// await page.EvaluateFunctionAsync<bool>("() => matchMedia('(prefers-color-scheme: dark)').matches)");
        /// // → true
        /// await page.EvaluateFunctionAsync<bool>("() => matchMedia('(prefers-color-scheme: light)').matches)");
        /// // → false
        /// await page.EvaluateFunctionAsync<bool>("() => matchMedia('(prefers-color-scheme: no-preference)').matches)");
        /// // → false
        /// await page.EmulateMediaFeaturesAsync(new MediaFeature[]{ new MediaFeature { MediaFeature = MediaFeature.PrefersReducedMotion, Value = "reduce" }});
        /// await page.EvaluateFunctionAsync<bool>("() => matchMedia('(prefers-reduced-motion: reduce)').matches)");
        /// // → true
        /// await page.EvaluateFunctionAsync<bool>("() => matchMedia('(prefers-color-scheme: no-preference)').matches)");
        /// // → false
        /// await page.EmulateMediaFeaturesAsync(new MediaFeature[]
        /// {
        ///   new MediaFeature { MediaFeature = MediaFeature.PrefersColorScheme, Value = "dark" },
        ///   new MediaFeature { MediaFeature = MediaFeature.PrefersReducedMotion, Value = "reduce" },
        /// });
        /// await page.EvaluateFunctionAsync<bool>("() => matchMedia('(prefers-color-scheme: dark)').matches)");
        /// // → true
        /// await page.EvaluateFunctionAsync<bool>("() => matchMedia('(prefers-color-scheme: light)').matches)");
        /// // → false
        /// await page.EvaluateFunctionAsync<bool>("() => matchMedia('(prefers-color-scheme: no-preference)').matches)");
        /// // → false
        /// await page.EvaluateFunctionAsync<bool>("() => matchMedia('(prefers-reduced-motion: reduce)').matches)");
        /// // → true
        /// await page.EvaluateFunctionAsync<bool>("() => matchMedia('(prefers-color-scheme: no-preference)').matches)");
        /// // → false
        /// ]]>
        /// </code>
        /// </example>
        /// <returns>Emulate features task</returns>
        public Task EmulateMediaFeaturesAsync(IEnumerable<MediaFeatureValue> features)
            => Client.SendAsync("Emulation.setEmulatedMedia", new EmulationSetEmulatedMediaFeatureRequest { Features = features });

        /// <summary>
        /// Sets the viewport.
        /// In the case of multiple pages in a single browser, each page can have its own viewport size.
        /// <see cref="SetViewportAsync(ViewPortOptions)"/> will resize the page. A lot of websites don't expect phones to change size, so you should set the viewport before navigating to the page.
        /// </summary>
        /// <example>
        ///<![CDATA[
        /// using(var page = await browser.NewPageAsync())
        /// {
        ///     await page.SetViewPortAsync(new ViewPortOptions
        ///     {
        ///         Width = 640,
        ///         Height = 480,
        ///         DeviceScaleFactor = 1
        ///     });
        ///     await page.goto('https://www.example.com');
        /// }
        /// ]]>
        /// </example>
        /// <returns>The viewport task.</returns>
        /// <param name="viewport">Viewport options.</param>
        public async Task SetViewportAsync(ViewPortOptions viewport)
        {
            if (viewport == null)
            {
                throw new ArgumentNullException(nameof(viewport));
            }

            var needsReload = await _emulationManager.EmulateViewport(viewport).ConfigureAwait(false);
            Viewport = viewport;

            if (needsReload)
            {
                await ReloadAsync().ConfigureAwait(false);
            }
        }

        /// <summary>
        /// Emulates given device metrics and user agent.
        /// </summary>
        /// <remarks>
        /// This method is a shortcut for calling two methods:
        /// <see cref="SetViewportAsync(ViewPortOptions)"/>
        /// <see cref="SetUserAgentAsync(string)"/>
        /// To aid emulation, puppeteer provides a list of device descriptors which can be obtained via the <see cref="Puppeteer.Devices"/>.
        /// <see cref="EmulateAsync(DeviceDescriptor)"/> will resize the page. A lot of websites don't expect phones to change size, so you should emulate before navigating to the page.
        /// </remarks>
        /// <example>
        ///<![CDATA[
        /// var iPhone = Puppeteer.Devices[DeviceDescriptorName.IPhone6];
        /// using(var page = await browser.NewPageAsync())
        /// {
        ///     await page.EmulateAsync(iPhone);
        ///     await page.goto('https://www.google.com');
        /// }
        /// ]]>
        /// </example>
        /// <returns>Task.</returns>
        /// <param name="options">Emulation options.</param>
        public Task EmulateAsync(DeviceDescriptor options)
        {
            if (options == null)
            {
                throw new ArgumentNullException(nameof(options));
            }

            return Task.WhenAll(
                SetViewportAsync(options.ViewPort),
                SetUserAgentAsync(options.UserAgent));
        }

        /// <summary>
        /// Takes a screenshot of the page
        /// </summary>
        /// <returns>The screenshot task.</returns>
        /// <param name="file">The file path to save the image to. The screenshot type will be inferred from file extension.
        /// If path is a relative path, then it is resolved relative to current working directory. If no path is provided,
        /// the image won't be saved to the disk.</param>
        public Task ScreenshotAsync(string file) => ScreenshotAsync(file, new ScreenshotOptions());

        /// <summary>
        /// Takes a screenshot of the page
        /// </summary>
        /// <returns>The screenshot task.</returns>
        /// <param name="file">The file path to save the image to. The screenshot type will be inferred from file extension.
        /// If path is a relative path, then it is resolved relative to current working directory. If no path is provided,
        /// the image won't be saved to the disk.</param>
        /// <param name="options">Screenshot options.</param>
        public async Task ScreenshotAsync(string file, ScreenshotOptions options)
        {
            if (options == null)
            {
                throw new ArgumentNullException(nameof(options));
            }

            if (!options.Type.HasValue)
            {
                options.Type = ScreenshotOptions.GetScreenshotTypeFromFile(file);

                if (options.Type == ScreenshotType.Jpeg && !options.Quality.HasValue)
                {
                    options.Quality = 90;
                }
            }
            var data = await ScreenshotDataAsync(options).ConfigureAwait(false);

            using (var fs = AsyncFileHelper.CreateStream(file, FileMode.Create))
            {
                await fs.WriteAsync(data, 0, data.Length).ConfigureAwait(false);
            }
        }

        /// <summary>
        /// Takes a screenshot of the page
        /// </summary>
        /// <returns>Task which resolves to a <see cref="Stream"/> containing the image data.</returns>
        public Task<Stream> ScreenshotStreamAsync() => ScreenshotStreamAsync(new ScreenshotOptions());

        /// <summary>
        /// Takes a screenshot of the page
        /// </summary>
        /// <returns>Task which resolves to a <see cref="Stream"/> containing the image data.</returns>
        /// <param name="options">Screenshot options.</param>
        public async Task<Stream> ScreenshotStreamAsync(ScreenshotOptions options)
            => new MemoryStream(await ScreenshotDataAsync(options).ConfigureAwait(false));

        /// <summary>
        /// Takes a screenshot of the page
        /// </summary>
        /// <returns>Task which resolves to a <see cref="string"/> containing the image data as base64.</returns>
        public Task<string> ScreenshotBase64Async() => ScreenshotBase64Async(new ScreenshotOptions());

        /// <summary>
        /// Takes a screenshot of the page
        /// </summary>
        /// <returns>Task which resolves to a <see cref="string"/> containing the image data as base64.</returns>
        /// <param name="options">Screenshot options.</param>
        public Task<string> ScreenshotBase64Async(ScreenshotOptions options)
        {
            if (options == null)
            {
                throw new ArgumentNullException(nameof(options));
            }

            var screenshotType = options.Type;

            if (!screenshotType.HasValue)
            {
                screenshotType = ScreenshotType.Png;
            }

            if (options.Quality.HasValue)
            {
                if (screenshotType != ScreenshotType.Jpeg)
                {
                    throw new ArgumentException($"options.Quality is unsupported for the {screenshotType} screenshots");
                }

                if (options.Quality < 0 || options.Quality > 100)
                {
                    throw new ArgumentException($"Expected options.quality to be between 0 and 100 (inclusive), got {options.Quality}");
                }
            }
            if (options?.Clip?.Width == 0)
            {
                throw new PuppeteerException("Expected options.Clip.Width not to be 0.");
            }
            if (options?.Clip?.Height == 0)
            {
                throw new PuppeteerException("Expected options.Clip.Height not to be 0.");
            }

            if (options.Clip != null && options.FullPage)
            {
                throw new ArgumentException("options.clip and options.fullPage are exclusive");
            }

            return _screenshotTaskQueue.Enqueue(() => PerformScreenshot(screenshotType.Value, options));
        }

        /// <summary>
        /// Takes a screenshot of the page
        /// </summary>
        /// <returns>Task which resolves to a <see cref="byte"/>[] containing the image data.</returns>
        public Task<byte[]> ScreenshotDataAsync() => ScreenshotDataAsync(new ScreenshotOptions());

        /// <summary>
        /// Takes a screenshot of the page
        /// </summary>
        /// <returns>Task which resolves to a <see cref="byte"/>[] containing the image data.</returns>
        /// <param name="options">Screenshot options.</param>
        public async Task<byte[]> ScreenshotDataAsync(ScreenshotOptions options)
            => Convert.FromBase64String(await ScreenshotBase64Async(options).ConfigureAwait(false));

        /// <summary>
        /// Returns page's title
        /// </summary>
        /// <returns>page's title</returns>
        /// <see cref="Frame.GetTitleAsync"/>
        public Task<string> GetTitleAsync() => MainFrame.GetTitleAsync();

        /// <summary>
        /// Closes the page.
        /// </summary>
        /// <param name="options">Close options.</param>
        /// <returns>Task.</returns>
        public Task CloseAsync(PageCloseOptions options = null)
        {
            if (!(Client?.Connection?.IsClosed ?? true))
            {
                var runBeforeUnload = options?.RunBeforeUnload ?? false;

                if (runBeforeUnload)
                {
                    return Client.SendAsync("Page.close");
                }

                return Client.Connection.SendAsync("Target.closeTarget", new TargetCloseTargetRequest
                {
                    TargetId = Target.TargetId
                }).ContinueWith(task => Target.CloseTask, TaskScheduler.Default);
            }

            _logger.LogWarning("Protocol error: Connection closed. Most likely the page has been closed.");
            return _closeCompletedTcs.Task;
        }

        /// <summary>
        /// Toggles ignoring cache for each request based on the enabled state. By default, caching is enabled.
        /// </summary>
        /// <param name="enabled">sets the <c>enabled</c> state of the cache</param>
        /// <returns>Task</returns>
        public Task SetCacheEnabledAsync(bool enabled = true)
            => FrameManager.NetworkManager.SetCacheEnabledAsync(enabled);

        /// <summary>
        /// Fetches an element with <paramref name="selector"/>, scrolls it into view if needed, and then uses <see cref="Mouse"/> to click in the center of the element.
        /// </summary>
        /// <param name="selector">A selector to search for element to click. If there are multiple elements satisfying the selector, the first will be clicked.</param>
        /// <param name="options">click options</param>
        /// <exception cref="SelectorException">If there's no element matching <paramref name="selector"/></exception>
        /// <returns>Task which resolves when the element matching <paramref name="selector"/> is successfully clicked</returns>
        public Task ClickAsync(string selector, ClickOptions options = null) => FrameManager.MainFrame.ClickAsync(selector, options);

        /// <summary>
        /// Fetches an element with <paramref name="selector"/>, scrolls it into view if needed, and then uses <see cref="Mouse"/> to hover over the center of the element.
        /// </summary>
        /// <param name="selector">A selector to search for element to hover. If there are multiple elements satisfying the selector, the first will be hovered.</param>
        /// <exception cref="SelectorException">If there's no element matching <paramref name="selector"/></exception>
        /// <returns>Task which resolves when the element matching <paramref name="selector"/> is successfully hovered</returns>
        public Task HoverAsync(string selector) => FrameManager.MainFrame.HoverAsync(selector);

        /// <summary>
        /// Fetches an element with <paramref name="selector"/> and focuses it
        /// </summary>
        /// <param name="selector">A selector to search for element to focus. If there are multiple elements satisfying the selector, the first will be focused.</param>
        /// <exception cref="SelectorException">If there's no element matching <paramref name="selector"/></exception>
        /// <returns>Task which resolves when the element matching <paramref name="selector"/> is successfully focused</returns>
        public Task FocusAsync(string selector) => FrameManager.MainFrame.FocusAsync(selector);

        /// <summary>
        /// Sends a <c>keydown</c>, <c>keypress</c>/<c>input</c>, and <c>keyup</c> event for each character in the text.
        /// </summary>
        /// <param name="selector">A selector of an element to type into. If there are multiple elements satisfying the selector, the first will be used.</param>
        /// <param name="text">A text to type into a focused element</param>
        /// <param name="options"></param>
        /// <exception cref="SelectorException">If there's no element matching <paramref name="selector"/></exception>
        /// <remarks>
        /// To press a special key, like <c>Control</c> or <c>ArrowDown</c> use <see cref="PuppeteerSharp.Input.Keyboard.PressAsync(string, PressOptions)"/>
        /// </remarks>
        /// <example>
        /// <code>
        /// await page.TypeAsync("#mytextarea", "Hello"); // Types instantly
        /// await page.TypeAsync("#mytextarea", "World", new TypeOptions { Delay = 100 }); // Types slower, like a user
        /// </code>
        /// </example>
        /// <returns>Task</returns>
        public Task TypeAsync(string selector, string text, TypeOptions options = null)
            => FrameManager.MainFrame.TypeAsync(selector, text, options);

        /// <summary>
        /// Executes a script in browser context
        /// </summary>
        /// <param name="script">Script to be evaluated in browser context</param>
        /// <remarks>
        /// If the script, returns a Promise, then the method would wait for the promise to resolve and return its value.
        /// </remarks>
        /// <example>
        /// An example of scraping information from all hyperlinks on the page.
        /// <code>
        /// var hyperlinkInfo = await page.EvaluateExpressionAsync(@"
        ///     Array
        ///        .from(document.querySelectorAll('a'))
        ///        .map(n => ({
        ///            text: n.innerText,
        ///            href: n.getAttribute('href'),
        ///            target: n.getAttribute('target')
        ///         }))
        /// ");
        /// Console.WriteLine(hyperlinkInfo.ToString()); // Displays JSON array of hyperlinkInfo objects
        /// </code>
        /// </example>
        /// <seealso href="https://www.newtonsoft.com/json/help/html/t_newtonsoft_json_linq_jtoken.htm"/>
        /// <seealso cref="EvaluateFunctionAsync{T}(string, object[])"/>
        /// <returns>Task which resolves to script return value</returns>
        public Task<JToken> EvaluateExpressionAsync(string script)
            => FrameManager.MainFrame.EvaluateExpressionAsync<JToken>(script);

        /// <summary>
        /// Executes a script in browser context
        /// </summary>
        /// <typeparam name="T">The type to deserialize the result to</typeparam>
        /// <param name="script">Script to be evaluated in browser context</param>
        /// <remarks>
        /// If the script, returns a Promise, then the method would wait for the promise to resolve and return its value.
        /// </remarks>
        /// <seealso cref="EvaluateFunctionAsync{T}(string, object[])"/>
        /// <returns>Task which resolves to script return value</returns>
        public Task<T> EvaluateExpressionAsync<T>(string script)
            => FrameManager.MainFrame.EvaluateExpressionAsync<T>(script);

        /// <summary>
        /// Executes a function in browser context
        /// </summary>
        /// <param name="script">Script to be evaluated in browser context</param>
        /// <param name="args">Arguments to pass to script</param>
        /// <remarks>
        /// If the script, returns a Promise, then the method would wait for the promise to resolve and return its value.
        /// <see cref="JSHandle"/> instances can be passed as arguments
        /// </remarks>
        /// <seealso cref="EvaluateExpressionAsync{T}(string)"/>
        /// <returns>Task which resolves to script return value</returns>
        public Task<JToken> EvaluateFunctionAsync(string script, params object[] args)
            => FrameManager.MainFrame.EvaluateFunctionAsync<JToken>(script, args);

        /// <summary>
        /// Executes a function in browser context
        /// </summary>
        /// <typeparam name="T">The type to deserialize the result to</typeparam>
        /// <param name="script">Script to be evaluated in browser context</param>
        /// <param name="args">Arguments to pass to script</param>
        /// <remarks>
        /// If the script, returns a Promise, then the method would wait for the promise to resolve and return its value.
        /// <see cref="JSHandle"/> instances can be passed as arguments
        /// </remarks>
        /// <seealso cref="EvaluateExpressionAsync{T}(string)"/>
        /// <returns>Task which resolves to script return value</returns>
        public Task<T> EvaluateFunctionAsync<T>(string script, params object[] args)
            => FrameManager.MainFrame.EvaluateFunctionAsync<T>(script, args);

        /// <summary>
        /// Sets the user agent to be used in this page
        /// </summary>
        /// <param name="userAgent">Specific user agent to use in this page</param>
        /// <returns>Task</returns>
        public Task SetUserAgentAsync(string userAgent)
            => FrameManager.NetworkManager.SetUserAgentAsync(userAgent);

        /// <summary>
        /// Sets extra HTTP headers that will be sent with every request the page initiates
        /// </summary>
        /// <param name="headers">Additional http headers to be sent with every request</param>
        /// <returns>Task</returns>
        public Task SetExtraHttpHeadersAsync(Dictionary<string, string> headers)
        {
            if (headers == null)
            {
                throw new ArgumentNullException(nameof(headers));
            }

            return FrameManager.NetworkManager.SetExtraHTTPHeadersAsync(headers);
        }

        /// <summary>
        /// Provide credentials for http authentication <see href="https://developer.mozilla.org/en-US/docs/Web/HTTP/Authentication"/>
        /// </summary>
        /// <param name="credentials">The credentials</param>
        /// <returns></returns>
        /// <remarks>
        /// To disable authentication, pass <c>null</c>
        /// </remarks>
        public Task AuthenticateAsync(Credentials credentials) => FrameManager.NetworkManager.AuthenticateAsync(credentials);

        /// <summary>
        /// Reloads the page
        /// </summary>
        /// <param name="options">Navigation options</param>
        /// <returns>Task which resolves to the main resource response. In case of multiple redirects, the navigation will resolve with the response of the last redirect</returns>
        /// <seealso cref="ReloadAsync(int?, WaitUntilNavigation[])"/>
        public async Task<Response> ReloadAsync(NavigationOptions options)
        {
            var navigationTask = WaitForNavigationAsync(options);

            await Task.WhenAll(
              navigationTask,
              Client.SendAsync("Page.reload", new PageReloadRequest { FrameId = MainFrame.Id })).ConfigureAwait(false);

            return navigationTask.Result;
        }

        /// <summary>
        /// Reloads the page
        /// </summary>
        /// <param name="timeout">Maximum navigation time in milliseconds, defaults to 30 seconds, pass <c>0</c> to disable timeout. </param>
        /// <param name="waitUntil">When to consider navigation succeeded, defaults to <see cref="WaitUntilNavigation.Load"/>. Given an array of <see cref="WaitUntilNavigation"/>, navigation is considered to be successful after all events have been fired</param>
        /// <returns>Task which resolves to the main resource response. In case of multiple redirects, the navigation will resolve with the response of the last redirect</returns>
        /// <seealso cref="ReloadAsync(NavigationOptions)"/>
        public Task<Response> ReloadAsync(int? timeout = null, WaitUntilNavigation[] waitUntil = null)
            => ReloadAsync(new NavigationOptions { Timeout = timeout, WaitUntil = waitUntil });

        /// <summary>
        /// Triggers a change and input event once all the provided options have been selected.
        /// If there's no <![CDATA[<select>]]> element matching selector, the method throws an error.
        /// </summary>
        /// <exception cref="SelectorException">If there's no element matching <paramref name="selector"/></exception>
        /// <param name="selector">A selector to query page for</param>
        /// <param name="values">Values of options to select. If the <![CDATA[<select>]]> has the multiple attribute,
        /// all values are considered, otherwise only the first one is taken into account.</param>
        /// <returns>Returns an array of option values that have been successfully selected.</returns>
        /// <seealso cref="Frame.SelectAsync(string, string[])"/>
        public Task<string[]> SelectAsync(string selector, params string[] values)
            => MainFrame.SelectAsync(selector, values);

        /// <summary>
        /// Waits for a timeout
        /// </summary>
        /// <param name="milliseconds"></param>
        /// <returns>A task that resolves when after the timeout</returns>
        /// <seealso cref="Frame.WaitForTimeoutAsync(int)"/>
        public Task WaitForTimeoutAsync(int milliseconds)
            => MainFrame.WaitForTimeoutAsync(milliseconds);

        /// <summary>
        /// Waits for a function to be evaluated to a truthy value
        /// </summary>
        /// <param name="script">Function to be evaluated in browser context</param>
        /// <param name="options">Optional waiting parameters</param>
        /// <param name="args">Arguments to pass to <c>script</c></param>
        /// <returns>A task that resolves when the <c>script</c> returns a truthy value</returns>
        /// <seealso cref="Frame.WaitForFunctionAsync(string, WaitForFunctionOptions, object[])"/>
        public Task<JSHandle> WaitForFunctionAsync(string script, WaitForFunctionOptions options = null, params object[] args)
            => MainFrame.WaitForFunctionAsync(script, options ?? new WaitForFunctionOptions(), args);

        /// <summary>
        /// Waits for a function to be evaluated to a truthy value
        /// </summary>
        /// <param name="script">Function to be evaluated in browser context</param>
        /// <param name="args">Arguments to pass to <c>script</c></param>
        /// <returns>A task that resolves when the <c>script</c> returns a truthy value</returns>
        public Task<JSHandle> WaitForFunctionAsync(string script, params object[] args) => WaitForFunctionAsync(script, null, args);

        /// <summary>
        /// Waits for an expression to be evaluated to a truthy value
        /// </summary>
        /// <param name="script">Expression to be evaluated in browser context</param>
        /// <param name="options">Optional waiting parameters</param>
        /// <returns>A task that resolves when the <c>script</c> returns a truthy value</returns>
        /// <seealso cref="Frame.WaitForExpressionAsync(string, WaitForFunctionOptions)"/>
        public Task<JSHandle> WaitForExpressionAsync(string script, WaitForFunctionOptions options = null)
            => MainFrame.WaitForExpressionAsync(script, options ?? new WaitForFunctionOptions());

        /// <summary>
        /// Waits for a selector to be added to the DOM
        /// </summary>
        /// <param name="selector">A selector of an element to wait for</param>
        /// <param name="options">Optional waiting parameters</param>
        /// <returns>A task that resolves when element specified by selector string is added to DOM.
        /// Resolves to `null` if waiting for `hidden: true` and selector is not found in DOM.</returns>
        /// <seealso cref="WaitForXPathAsync(string, WaitForSelectorOptions)"/>
        /// <seealso cref="Frame.WaitForSelectorAsync(string, WaitForSelectorOptions)"/>
        public Task<ElementHandle> WaitForSelectorAsync(string selector, WaitForSelectorOptions options = null)
            => MainFrame.WaitForSelectorAsync(selector, options ?? new WaitForSelectorOptions());

        /// <summary>
        /// Waits for a xpath selector to be added to the DOM
        /// </summary>
        /// <param name="xpath">A xpath selector of an element to wait for</param>
        /// <param name="options">Optional waiting parameters</param>
        /// <returns>A task which resolves when element specified by xpath string is added to DOM.
        /// Resolves to `null` if waiting for `hidden: true` and xpath is not found in DOM.</returns>
        /// <example>
        /// <code>
        /// <![CDATA[
        /// var browser = await Puppeteer.LaunchAsync(new LaunchOptions());
        /// var page = await browser.NewPageAsync();
        /// string currentURL = null;
        /// page
        ///     .WaitForXPathAsync("//img")
        ///     .ContinueWith(_ => Console.WriteLine("First URL with image: " + currentURL));
        /// foreach (var current in new[] { "https://example.com", "https://google.com", "https://bbc.com" })
        /// {
        ///     currentURL = current;
        ///     await page.GoToAsync(currentURL);
        /// }
        /// await browser.CloseAsync();
        /// ]]>
        /// </code>
        /// </example>
        /// <seealso cref="WaitForSelectorAsync(string, WaitForSelectorOptions)"/>
        /// <seealso cref="Frame.WaitForXPathAsync(string, WaitForSelectorOptions)"/>
        public Task<ElementHandle> WaitForXPathAsync(string xpath, WaitForSelectorOptions options = null)
            => MainFrame.WaitForXPathAsync(xpath, options ?? new WaitForSelectorOptions());

        /// <summary>
        /// This resolves when the page navigates to a new URL or reloads.
        /// It is useful for when you run code which will indirectly cause the page to navigate.
        /// </summary>
        /// <param name="options">navigation options</param>
        /// <returns>Task which resolves to the main resource response.
        /// In case of multiple redirects, the navigation will resolve with the response of the last redirect.
        /// In case of navigation to a different anchor or navigation due to History API usage, the navigation will resolve with `null`.
        /// </returns>
        /// <remarks>
        /// Usage of the <c>History API</c> <see href="https://developer.mozilla.org/en-US/docs/Web/API/History_API"/> to change the URL is considered a navigation
        /// </remarks>
        /// <example>
        /// <code>
        /// <![CDATA[
        /// var navigationTask = page.WaitForNavigationAsync();
        /// await page.ClickAsync("a.my-link");
        /// await navigationTask;
        /// ]]>
        /// </code>
        /// </example>
        public Task<Response> WaitForNavigationAsync(NavigationOptions options = null) => FrameManager.WaitForFrameNavigationAsync(FrameManager.MainFrame, options);

        /// <summary>
        /// Waits for a request.
        /// </summary>
        /// <example>
        /// <code>
        /// <![CDATA[
        /// var firstRequest = await page.WaitForRequestAsync("http://example.com/resource");
        /// return firstRequest.Url;
        /// ]]>
        /// </code>
        /// </example>
        /// <returns>A task which resolves when a matching request was made.</returns>
        /// <param name="url">URL to wait for.</param>
        /// <param name="options">Options.</param>
        public Task<Request> WaitForRequestAsync(string url, WaitForOptions options = null)
            => WaitForRequestAsync(request => request.Url == url, options);

        /// <summary>
        /// Waits for a request.
        /// </summary>
        /// <example>
        /// <code>
        /// <![CDATA[
        /// var request = await page.WaitForRequestAsync(request => request.Url === "http://example.com" && request.Method === HttpMethod.Get;
        /// return request.Url;
        /// ]]>
        /// </code>
        /// </example>
        /// <returns>A task which resolves when a matching request was made.</returns>
        /// <param name="predicate">Function which looks for a matching request.</param>
        /// <param name="options">Options.</param>
        public async Task<Request> WaitForRequestAsync(Func<Request, bool> predicate, WaitForOptions options = null)
        {
            var timeout = options?.Timeout ?? DefaultTimeout;
            var requestTcs = new TaskCompletionSource<Request>(TaskCreationOptions.RunContinuationsAsynchronously);

            void requestEventListener(object sender, RequestEventArgs e)
            {
                if (predicate(e.Request))
                {
                    requestTcs.TrySetResult(e.Request);
                    FrameManager.NetworkManager.Request -= requestEventListener;
                }
            }

            FrameManager.NetworkManager.Request += requestEventListener;

            await Task.WhenAny(requestTcs.Task, SessionClosedTask).WithTimeout(timeout, t =>
            {
                FrameManager.NetworkManager.Request -= requestEventListener;
                return new TimeoutException($"Timeout of {t.TotalMilliseconds} ms exceeded");
            }).ConfigureAwait(false);

            if (SessionClosedTask.IsFaulted)
            {
                await SessionClosedTask.ConfigureAwait(false);
            }
            return await requestTcs.Task.ConfigureAwait(false);
        }

        /// <summary>
        /// Waits for a response.
        /// </summary>
        /// <example>
        /// <code>
        /// <![CDATA[
        /// var firstResponse = await page.WaitForResponseAsync("http://example.com/resource");
        /// return firstResponse.Url;
        /// ]]>
        /// </code>
        /// </example>
        /// <returns>A task which resolves when a matching response is received.</returns>
        /// <param name="url">URL to wait for.</param>
        /// <param name="options">Options.</param>
        public Task<Response> WaitForResponseAsync(string url, WaitForOptions options = null)
            => WaitForResponseAsync(response => response.Url == url, options);

        /// <summary>
        /// Waits for a response.
        /// </summary>
        /// <example>
        /// <code>
        /// <![CDATA[
        /// var response = await page.WaitForResponseAsync(response => response.Url === "http://example.com" && response.Status === HttpStatus.Ok;
        /// return response.Url;
        /// ]]>
        /// </code>
        /// </example>
        /// <returns>A task which resolves when a matching response is received.</returns>
        /// <param name="predicate">Function which looks for a matching response.</param>
        /// <param name="options">Options.</param>
        public async Task<Response> WaitForResponseAsync(Func<Response, bool> predicate, WaitForOptions options = null)
        {
            var timeout = options?.Timeout ?? DefaultTimeout;
            var responseTcs = new TaskCompletionSource<Response>(TaskCreationOptions.RunContinuationsAsynchronously);

            void responseEventListener(object sender, ResponseCreatedEventArgs e)
            {
                if (predicate(e.Response))
                {
                    responseTcs.TrySetResult(e.Response);
                    FrameManager.NetworkManager.Response -= responseEventListener;
                }
            }

            FrameManager.NetworkManager.Response += responseEventListener;

            await Task.WhenAny(responseTcs.Task, SessionClosedTask).WithTimeout(timeout).ConfigureAwait(false);

            if (SessionClosedTask.IsFaulted)
            {
                await SessionClosedTask.ConfigureAwait(false);
            }
            return await responseTcs.Task.ConfigureAwait(false);
        }

        /// <summary>
        /// Waits for a page to open a file picker
        /// </summary>
        /// <remarks>
        /// In non-headless Chromium, this method results in the native file picker dialog **not showing up** for the user.
        /// </remarks>
        /// <example>
        /// This method is typically coupled with an action that triggers file choosing.
        /// The following example clicks a button that issues a file chooser, and then
        /// responds with `/tmp/myfile.pdf` as if a user has selected this file.
        /// <code>
        /// <![CDATA[
        /// var waitTask = page.WaitForFileChooserAsync();
        /// await Task.WhenAll(
        ///     waitTask,
        ///     page.ClickAsync("#upload-file-button")); // some button that triggers file selection
        ///
        /// await waitTask.Result.AcceptAsync('/tmp/myfile.pdf');
        /// ]]>
        /// </code>
        ///
        /// This must be called *before* the file chooser is launched. It will not return a currently active file chooser.
        /// </example>
        /// <param name="options">Optional waiting parameters.</param>
        /// <returns>A task that resolves after a page requests a file picker.</returns>
        public async Task<FileChooser> WaitForFileChooserAsync(WaitForFileChooserOptions options = null)
        {
            if (!_fileChooserInterceptors.Any())
            {
                await Client.SendAsync("Page.setInterceptFileChooserDialog", new PageSetInterceptFileChooserDialog
                {
                    Enabled = true
                }).ConfigureAwait(false);
            }

            var timeout = options?.Timeout ?? _timeoutSettings.Timeout;
            var tcs = new TaskCompletionSource<FileChooser>(TaskCreationOptions.RunContinuationsAsynchronously);
            var guid = Guid.NewGuid();
            _fileChooserInterceptors.TryAdd(guid, tcs);

            try
            {
                return await tcs.Task.WithTimeout(timeout).ConfigureAwait(false);
            }
            catch (Exception)
            {
                _fileChooserInterceptors.TryRemove(guid, out _);
                throw;
            }
        }

        /// <summary>
        /// Navigate to the previous page in history.
        /// </summary>
        /// <returns>Task that resolves to the main resource response. In case of multiple redirects,
        /// the navigation will resolve with the response of the last redirect. If can not go back, resolves to null.</returns>
        /// <param name="options">Navigation parameters.</param>
        public Task<Response> GoBackAsync(NavigationOptions options = null) => GoAsync(-1, options);

        /// <summary>
        /// Navigate to the next page in history.
        /// </summary>
        /// <returns>Task that resolves to the main resource response. In case of multiple redirects,
        /// the navigation will resolve with the response of the last redirect. If can not go forward, resolves to null.</returns>
        /// <param name="options">Navigation parameters.</param>
        public Task<Response> GoForwardAsync(NavigationOptions options = null) => GoAsync(1, options);

        /// <summary>
        /// Resets the background color and Viewport after taking Screenshots using BurstMode.
        /// </summary>
        /// <returns>The burst mode off.</returns>
        public Task SetBurstModeOffAsync()
        {
            _screenshotBurstModeOn = false;
            if (_screenshotBurstModeOptions != null)
            {
                ResetBackgroundColorAndViewportAsync(_screenshotBurstModeOptions);
            }

            return Task.CompletedTask;
        }

        /// <summary>
        /// Brings page to front (activates tab).
        /// </summary>
        /// <returns>A task that resolves when the message has been sent to Chromium.</returns>
        public Task BringToFrontAsync() => Client.SendAsync("Page.bringToFront");

        /// <summary>
        /// Changes the timezone of the page.
        /// </summary>
        /// <param name="timezoneId">Timezone to set. See <seealso href="https://cs.chromium.org/chromium/src/third_party/icu/source/data/misc/metaZones.txt?rcl=faee8bc70570192d82d2978a71e2a615788597d1" >ICU’s `metaZones.txt`</seealso>
        /// for a list of supported timezone IDs. Passing `null` disables timezone emulation.</param>
        /// <returns>The viewport task.</returns>
        public async Task EmulateTimezoneAsync(string timezoneId)
        {
            try
            {
                await Client.SendAsync("Emulation.setTimezoneOverride", new EmulateTimezoneRequest
                {
                    TimezoneId = timezoneId ?? string.Empty
                }).ConfigureAwait(false);
            }
            catch (Exception ex) when (ex.Message.Contains("Invalid timezone"))
            {
                throw new PuppeteerException($"Invalid timezone ID: { timezoneId }");
            }
        }

        internal void OnPopup(Page popupPage) => Popup?.Invoke(this, new PopupEventArgs { PopupPage = popupPage });

        internal static async Task<Page> CreateAsync(
            CDPSession client,
            Target target,
            bool ignoreHTTPSErrors,
            ViewPortOptions defaultViewPort,
            TaskQueue screenshotTaskQueue)
        {
            var page = new Page(client, target, screenshotTaskQueue);
            await page.InitializeAsync(ignoreHTTPSErrors).ConfigureAwait(false);

            if (defaultViewPort != null)
            {
                await page.SetViewportAsync(defaultViewPort).ConfigureAwait(false);
            }

            return page;
        }

        private async Task InitializeAsync(bool ignoreHTTPSErrors)
        {
            FrameManager = await FrameManager.CreateFrameManagerAsync(Client, this, ignoreHTTPSErrors, _timeoutSettings).ConfigureAwait(false);
            var networkManager = FrameManager.NetworkManager;

            Client.MessageReceived += Client_MessageReceived;
            FrameManager.FrameAttached += (_, e) => FrameAttached?.Invoke(this, e);
            FrameManager.FrameDetached += (_, e) => FrameDetached?.Invoke(this, e);
            FrameManager.FrameNavigated += (_, e) => FrameNavigated?.Invoke(this, e);

            networkManager.Request += (_, e) => Request?.Invoke(this, e);
            networkManager.RequestFailed += (_, e) => RequestFailed?.Invoke(this, e);
            networkManager.Response += (_, e) => Response?.Invoke(this, e);
            networkManager.RequestFinished += (_, e) => RequestFinished?.Invoke(this, e);
            networkManager.RequestServedFromCache += (_, e) => RequestServedFromCache?.Invoke(this, e);

            await Task.WhenAll(
               Client.SendAsync("Target.setAutoAttach", new TargetSetAutoAttachRequest
               {
                   AutoAttach = true,
                   WaitForDebuggerOnStart = false,
                   Flatten = true
               }),
               Client.SendAsync("Performance.enable", null),
               Client.SendAsync("Log.enable", null)).ConfigureAwait(false);
        }

        private async Task<Response> GoAsync(int delta, NavigationOptions options)
        {
            var history = await Client.SendAsync<PageGetNavigationHistoryResponse>("Page.getNavigationHistory").ConfigureAwait(false);

            if (history.Entries.Count <= history.CurrentIndex + delta || history.CurrentIndex + delta < 0)
            {
                return null;
            }
            var entry = history.Entries[history.CurrentIndex + delta];
            var waitTask = WaitForNavigationAsync(options);

            await Task.WhenAll(
                waitTask,
                Client.SendAsync("Page.navigateToHistoryEntry", new PageNavigateToHistoryEntryRequest
                {
                    EntryId = entry.Id
                })).ConfigureAwait(false);

            return waitTask.Result;
        }

        private Dictionary<string, decimal> BuildMetricsObject(List<Metric> metrics)
        {
            var result = new Dictionary<string, decimal>();

            foreach (var item in metrics)
            {
                if (SupportedMetrics.Contains(item.Name))
                {
                    result.Add(item.Name, item.Value);
                }
            }

            return result;
        }

        private async Task<string> PerformScreenshot(ScreenshotType type, ScreenshotOptions options)
        {
            if (!_screenshotBurstModeOn)
            {
                await Client.SendAsync("Target.activateTarget", new TargetActivateTargetRequest
                {
                    TargetId = Target.TargetId
                }).ConfigureAwait(false);
            }

            var clip = options.Clip != null ? ProcessClip(options.Clip) : null;

            if (!_screenshotBurstModeOn)
            {
                if (options != null && options.FullPage)
                {
                    var metrics = _screenshotBurstModeOn
                        ? _burstModeMetrics :
                        await Client.SendAsync<PageGetLayoutMetricsResponse>("Page.getLayoutMetrics").ConfigureAwait(false);

                    if (options.BurstMode)
                    {
                        _burstModeMetrics = metrics;
                    }

                    var contentSize = metrics.ContentSize;

                    var width = Convert.ToInt32(Math.Ceiling(contentSize.Width));
                    var height = Convert.ToInt32(Math.Ceiling(contentSize.Height));

                    // Overwrite clip for full page at all times.
                    clip = new Clip
                    {
                        X = 0,
                        Y = 0,
                        Width = width,
                        Height = height,
                        Scale = 1
                    };

                    var isMobile = Viewport?.IsMobile ?? false;
                    var deviceScaleFactor = Viewport?.DeviceScaleFactor ?? 1;
                    var isLandscape = Viewport?.IsLandscape ?? false;
                    var screenOrientation = isLandscape ?
                        new ScreenOrientation
                        {
                            Angle = 90,
                            Type = ScreenOrientationType.LandscapePrimary
                        } :
                        new ScreenOrientation
                        {
                            Angle = 0,
                            Type = ScreenOrientationType.PortraitPrimary
                        };

                    await Client.SendAsync("Emulation.setDeviceMetricsOverride", new EmulationSetDeviceMetricsOverrideRequest
                    {
                        Mobile = isMobile,
                        Width = width,
                        Height = height,
                        DeviceScaleFactor = deviceScaleFactor,
                        ScreenOrientation = screenOrientation
                    }).ConfigureAwait(false);
                }

                if (options?.OmitBackground == true && type == ScreenshotType.Png)
                {
                    await SetTransparentBackgroundColorAsync().ConfigureAwait(false);
                }
            }

            var screenMessage = new PageCaptureScreenshotRequest
            {
                Format = type.ToString().ToLower(CultureInfo.CurrentCulture)
            };

            if (options.Quality.HasValue)
            {
                screenMessage.Quality = options.Quality.Value;
            }

            if (clip != null)
            {
                screenMessage.Clip = clip;
            }

            var result = await Client.SendAsync<PageCaptureScreenshotResponse>("Page.captureScreenshot", screenMessage).ConfigureAwait(false);

            if (options.BurstMode)
            {
                _screenshotBurstModeOptions = options;
                _screenshotBurstModeOn = true;
            }
            else
            {
                await ResetBackgroundColorAndViewportAsync(options).ConfigureAwait(false);
            }
            return result.Data;
        }

        private Clip ProcessClip(Clip clip)
        {
            var x = Math.Round(clip.X);
            var y = Math.Round(clip.Y);

            return new Clip
            {
                X = x,
                Y = y,
                Width = Math.Round(clip.Width + clip.X - x, MidpointRounding.AwayFromZero),
                Height = Math.Round(clip.Height + clip.Y - y, MidpointRounding.AwayFromZero),
                Scale = clip.Scale
            };
        }

        private Task ResetBackgroundColorAndViewportAsync(ScreenshotOptions options)
        {
            var omitBackgroundTask = options?.OmitBackground == true && options.Type == ScreenshotType.Png ?
                ResetDefaultBackgroundColorAsync() : Task.CompletedTask;
            var setViewPortTask = (options?.FullPage == true && Viewport != null) ?
                SetViewportAsync(Viewport) : Task.CompletedTask;
            return Task.WhenAll(omitBackgroundTask, setViewPortTask);
        }

        private Task ResetDefaultBackgroundColorAsync()
            => Client.SendAsync("Emulation.setDefaultBackgroundColorOverride");

        private Task SetTransparentBackgroundColorAsync()
            => Client.SendAsync("Emulation.setDefaultBackgroundColorOverride", new EmulationSetDefaultBackgroundColorOverrideRequest
            {
                Color = new EmulationSetDefaultBackgroundColorOverrideColor
                {
                    R = 0,
                    G = 0,
                    B = 0,
                    A = 0
                }
            });

        private decimal ConvertPrintParameterToInches(object parameter)
        {
            if (parameter == null)
            {
                return 0;
            }

            decimal pixels;
            if (parameter is decimal || parameter is int)
            {
                pixels = Convert.ToDecimal(parameter, CultureInfo.CurrentCulture);
            }
            else
            {
                var text = parameter.ToString();
                var unit = text.Substring(text.Length - 2).ToLower(CultureInfo.CurrentCulture);
                string valueText;
                if (_unitToPixels.ContainsKey(unit))
                {
                    valueText = text.Substring(0, text.Length - 2);
                }
                else
                {
                    // In case of unknown unit try to parse the whole parameter as number of pixels.
                    // This is consistent with phantom's paperSize behavior.
                    unit = "px";
                    valueText = text;
                }

                if (decimal.TryParse(valueText, NumberStyles.Any, CultureInfo.InvariantCulture.NumberFormat, out var number))
                {
                    pixels = number * _unitToPixels[unit];
                }
                else
                {
                    throw new ArgumentException($"Failed to parse parameter value: '{text}'", nameof(parameter));
                }
            }

            return pixels / 96;
        }

        private async void Client_MessageReceived(object sender, MessageEventArgs e)
        {
            try
            {
                switch (e.MessageID)
                {
                    case "Page.domContentEventFired":
                        DOMContentLoaded?.Invoke(this, EventArgs.Empty);
                        break;
                    case "Page.loadEventFired":
                        Load?.Invoke(this, EventArgs.Empty);
                        break;
                    case "Runtime.consoleAPICalled":
                        await OnConsoleAPIAsync(e.MessageData.ToObject<PageConsoleResponse>(true)).ConfigureAwait(false);
                        break;
                    case "Page.javascriptDialogOpening":
                        OnDialog(e.MessageData.ToObject<PageJavascriptDialogOpeningResponse>(true));
                        break;
                    case "Runtime.exceptionThrown":
                        HandleException(e.MessageData.ToObject<RuntimeExceptionThrownResponse>(true).ExceptionDetails);
                        break;
                    case "Inspector.targetCrashed":
                        OnTargetCrashed();
                        break;
                    case "Performance.metrics":
                        EmitMetrics(e.MessageData.ToObject<PerformanceMetricsResponse>(true));
                        break;
                    case "Target.attachedToTarget":
                        await OnAttachedToTargetAsync(e.MessageData.ToObject<TargetAttachedToTargetResponse>(true)).ConfigureAwait(false);
                        break;
                    case "Target.detachedFromTarget":
                        OnDetachedFromTarget(e.MessageData.ToObject<TargetDetachedFromTargetResponse>(true));
                        break;
                    case "Log.entryAdded":
                        await OnLogEntryAddedAsync(e.MessageData.ToObject<LogEntryAddedResponse>(true)).ConfigureAwait(false);
                        break;
                    case "Runtime.bindingCalled":
                        await OnBindingCalled(e.MessageData.ToObject<BindingCalledResponse>(true)).ConfigureAwait(false);
                        break;
                    case "Page.fileChooserOpened":
                        await OnFileChooserAsync(e.MessageData.ToObject<PageFileChooserOpenedResponse>(true)).ConfigureAwait(false);
                        break;
                }
            }
            catch (Exception ex)
            {
                var message = $"Page failed to process {e.MessageID}. {ex.Message}. {ex.StackTrace}";
                _logger.LogError(ex, message);
                Client.Close(message);
            }
        }

        private async Task OnFileChooserAsync(PageFileChooserOpenedResponse e)
        {
            if (_fileChooserInterceptors.Count == 0)
            {
                try
                {
                    await Client.SendAsync("Page.handleFileChooser", new PageHandleFileChooserRequest
                    {
                        Action = FileChooserAction.Fallback
                    }).ConfigureAwait(false);
                    return;
                }
                catch (Exception ex)
                {
                    _logger.LogError(ex, ex.ToString());
                }
            }

            var frame = await FrameManager.GetFrameAsync(e.FrameId).ConfigureAwait(false);
            var context = await frame.GetExecutionContextAsync().ConfigureAwait(false);
            var element = await context.AdoptBackendNodeAsync(e.BackendNodeId).ConfigureAwait(false);
            var fileChooser = new FileChooser(element, e);
            while (_fileChooserInterceptors.Count > 0)
            {
                var key = _fileChooserInterceptors.FirstOrDefault().Key;

                if (_fileChooserInterceptors.TryRemove(key, out var tcs))
                {
                    tcs.TrySetResult(fileChooser);
                }
            }
        }

        private async Task OnBindingCalled(BindingCalledResponse e)
        {
            string expression;
            try
            {
                var result = await ExecuteBinding(e).ConfigureAwait(false);

                expression = EvaluationString(
                    @"function deliverResult(name, seq, result) {
                        window[name]['callbacks'].get(seq).resolve(result);
                        window[name]['callbacks'].delete(seq);
                    }",
                    e.BindingPayload.Name,
                    e.BindingPayload.Seq,
                    result);
            }
            catch (Exception ex)
            {
                if (ex is TargetInvocationException)
                {
                    ex = ex.InnerException;
                }

                expression = EvaluationString(
                    @"function deliverError(name, seq, message, stack) {
                        const error = new Error(message);
                        error.stack = stack;
                        window[name]['callbacks'].get(seq).reject(error);
                        window[name]['callbacks'].delete(seq);
                    }",
                    e.BindingPayload.Name,
                    e.BindingPayload.Seq,
                    ex.Message,
                    ex.StackTrace);
            }

            Client.Send("Runtime.evaluate", new
            {
                expression,
                contextId = e.ExecutionContextId
            });
        }

        private async Task<object> ExecuteBinding(BindingCalledResponse e)
        {
            const string taskResultPropertyName = "Result";
            object result;
            var binding = _pageBindings[e.BindingPayload.Name];
            var methodParams = binding.Method.GetParameters().Select(parameter => parameter.ParameterType).ToArray();

            var args = e.BindingPayload.Args.Select((token, i) => token.ToObject(methodParams[i])).ToArray();

            result = binding.DynamicInvoke(args);
            if (result is Task taskResult)
            {
                await taskResult.ConfigureAwait(false);

                if (taskResult.GetType().IsGenericType)
                {
                    // the task is already awaited and therefore the call to property Result will not deadlock
                    result = taskResult.GetType().GetProperty(taskResultPropertyName).GetValue(taskResult);
                }
            }

            return result;
        }

        private void OnDetachedFromTarget(TargetDetachedFromTargetResponse e)
        {
            var sessionId = e.SessionId;
            if (_workers.TryGetValue(sessionId, out var worker))
            {
                WorkerDestroyed?.Invoke(this, new WorkerEventArgs(worker));
                _workers.Remove(sessionId);
            }
        }

        private async Task OnAttachedToTargetAsync(TargetAttachedToTargetResponse e)
        {
            var targetInfo = e.TargetInfo;
            var sessionId = e.SessionId;
            if (targetInfo.Type != TargetType.Worker && targetInfo.Type != TargetType.iFrame)
            {
                try
                {
                    await Client.SendAsync("Target.detachFromTarget", new TargetDetachFromTargetRequest
                    {
                        SessionId = sessionId
                    }).ConfigureAwait(false);
                }
                catch (Exception ex)
                {
                    _logger.LogError(ex.ToString());
                }
                return;
            }

            var session = Connection.FromSession(Client).GetSession(sessionId);
            var worker = new Worker(session, targetInfo.Url, AddConsoleMessageAsync, HandleException);
            _workers[sessionId] = worker;
            WorkerCreated?.Invoke(this, new WorkerEventArgs(worker));
        }

        private async Task OnLogEntryAddedAsync(LogEntryAddedResponse e)
        {
            if (e.Entry.Args != null)
            {
                foreach (var arg in e.Entry?.Args)
                {
                    await RemoteObjectHelper.ReleaseObjectAsync(Client, arg, _logger).ConfigureAwait(false);
                }
            }
            if (e.Entry.Source != TargetType.Worker)
            {
                Console?.Invoke(this, new ConsoleEventArgs(new ConsoleMessage(
                    e.Entry.Level,
                    e.Entry.Text,
                    null,
                    new ConsoleMessageLocation
                    {
                        URL = e.Entry.URL,
                        LineNumber = e.Entry.LineNumber
                    })));
            }
        }

        private void OnTargetCrashed()
        {
            if (Error == null)
            {
                throw new TargetCrashedException();
            }

            Error.Invoke(this, new ErrorEventArgs("Page crashed!"));
        }

        private void EmitMetrics(PerformanceMetricsResponse metrics)
            => Metrics?.Invoke(this, new MetricEventArgs(metrics.Title, BuildMetricsObject(metrics.Metrics)));

        private void HandleException(EvaluateExceptionResponseDetails exceptionDetails)
            => PageError?.Invoke(this, new PageErrorEventArgs(GetExceptionMessage(exceptionDetails)));

        private string GetExceptionMessage(EvaluateExceptionResponseDetails exceptionDetails)
        {
            if (exceptionDetails.Exception != null)
            {
                return exceptionDetails.Exception.Description;
            }
            var message = exceptionDetails.Text;
            if (exceptionDetails.StackTrace != null)
            {
                foreach (var callframe in exceptionDetails.StackTrace.CallFrames)
                {
                    var location = $"{callframe.Url}:{callframe.LineNumber}:{callframe.ColumnNumber}";
                    var functionName = callframe.FunctionName ?? "<anonymous>";
                    message += $"\n at {functionName} ({location})";
                }
            }
            return message;
        }

        private void OnDialog(PageJavascriptDialogOpeningResponse message)
        {
            var dialog = new Dialog(Client, message.Type, message.Message, message.DefaultPrompt);
            Dialog?.Invoke(this, new DialogEventArgs(dialog));
        }

        private Task OnConsoleAPIAsync(PageConsoleResponse message)
        {
            if (message.ExecutionContextId == 0)
            {
                return Task.CompletedTask;
            }
            var ctx = FrameManager.ExecutionContextById(message.ExecutionContextId);
            var values = message.Args.Select(ctx.CreateJSHandle).ToArray();

            return AddConsoleMessageAsync(message.Type, values, message.StackTrace);
        }

        private async Task AddConsoleMessageAsync(ConsoleType type, JSHandle[] values, Messaging.StackTrace stackTrace)
        {
            if (Console?.GetInvocationList().Length == 0)
            {
                await Task.WhenAll(values.Select(v => RemoteObjectHelper.ReleaseObjectAsync(Client, v.RemoteObject, _logger))).ConfigureAwait(false);
                return;
            }

            var tokens = values.Select(i => i.RemoteObject.ObjectId != null
                ? i.ToString()
                : RemoteObjectHelper.ValueFromRemoteObject<string>(i.RemoteObject));

            var location = new ConsoleMessageLocation();
            if (stackTrace?.CallFrames?.Length > 0)
            {
                var callFrame = stackTrace.CallFrames[0];
                location.URL = callFrame.URL;
                location.LineNumber = callFrame.LineNumber;
                location.ColumnNumber = callFrame.ColumnNumber;
            }

            var consoleMessage = new ConsoleMessage(type, string.Join(" ", tokens), values, location);
            Console?.Invoke(this, new ConsoleEventArgs(consoleMessage));
        }

        private async Task ExposeFunctionAsync(string name, Delegate puppeteerFunction)
        {
            if (_pageBindings.ContainsKey(name))
            {
                throw new PuppeteerException($"Failed to add page binding with name {name}: window['{name}'] already exists!");
            }
            _pageBindings.Add(name, puppeteerFunction);

            const string addPageBinding = @"function addPageBinding(bindingName) {
              const binding = window[bindingName];
              window[bindingName] = (...args) => {
                const me = window[bindingName];
                let callbacks = me['callbacks'];
                if (!callbacks) {
                  callbacks = new Map();
                  me['callbacks'] = callbacks;
                }
                const seq = (me['lastSeq'] || 0) + 1;
                me['lastSeq'] = seq;
                const promise = new Promise((resolve, reject) => callbacks.set(seq, {resolve, reject}));
                binding(JSON.stringify({name: bindingName, seq, args}));
                return promise;
              };
            }";
            var expression = EvaluationString(addPageBinding, name);
            await Client.SendAsync("Runtime.addBinding", new RuntimeAddBindingRequest { Name = name }).ConfigureAwait(false);
            await Client.SendAsync("Page.addScriptToEvaluateOnNewDocument", new PageAddScriptToEvaluateOnNewDocumentRequest
            {
                Source = expression
            }).ConfigureAwait(false);

            await Task.WhenAll(Frames.Select(frame => frame.EvaluateExpressionAsync(expression)
                .ContinueWith(task =>
                {
                    if (task.IsFaulted)
                    {
                        _logger.LogError(task.Exception.ToString());
                    }
                }, TaskScheduler.Default)))
                .ConfigureAwait(false);
        }

        private static string EvaluationString(string fun, params object[] args)
        {
            return $"({fun})({string.Join(",", args.Select(SerializeArgument))})";

            string SerializeArgument(object arg)
            {
                return arg == null
                    ? "undefined"
                    : JsonConvert.SerializeObject(arg, JsonHelper.DefaultJsonSerializerSettings);
            }
        }

        /// <inheritdoc />
        public void Dispose()
        {
            Dispose(true);
            GC.SuppressFinalize(this);
        }

        /// <summary>
        /// Releases all resource used by the <see cref="Page"/> object by calling the <see cref="CloseAsync"/> method.
        /// </summary>
        /// <remarks>Call <see cref="Dispose()"/> when you are finished using the <see cref="Page"/>. The
        /// <see cref="Dispose()"/> method leaves the <see cref="Page"/> in an unusable state. After
        /// calling <see cref="Dispose()"/>, you must release all references to the <see cref="Page"/> so
        /// the garbage collector can reclaim the memory that the <see cref="Page"/> was occupying.</remarks>
        /// <param name="disposing">Indicates whether disposal was initiated by <see cref="Dispose()"/> operation.</param>
<<<<<<< HEAD
        protected virtual void Dispose(bool disposing) => _ = CloseAsync();
=======
        protected virtual void Dispose(bool disposing) => _ = DisposeAsync();
        #endregion
>>>>>>> 47798ccd

        /// <summary>
        /// Releases all resource used by the <see cref="Page"/> object by calling the <see cref="CloseAsync"/> method.
        /// </summary>
        /// <remarks>Call <see cref="DisposeAsync"/> when you are finished using the <see cref="Page"/>. The
        /// <see cref="DisposeAsync"/> method leaves the <see cref="Page"/> in an unusable state. After
        /// calling <see cref="DisposeAsync"/>, you must release all references to the <see cref="Page"/> so
        /// the garbage collector can reclaim the memory that the <see cref="Page"/> was occupying.</remarks>
        /// <returns>ValueTask</returns>
<<<<<<< HEAD
        public ValueTask DisposeAsync() => new ValueTask(CloseAsync());
=======
        public ValueTask DisposeAsync() => new ValueTask(CloseAsync()
            .ContinueWith(
                _ => _screenshotTaskQueue.DisposeAsync(),
                TaskScheduler.Default));
        #endregion
>>>>>>> 47798ccd
    }
}<|MERGE_RESOLUTION|>--- conflicted
+++ resolved
@@ -2537,12 +2537,8 @@
         /// calling <see cref="Dispose()"/>, you must release all references to the <see cref="Page"/> so
         /// the garbage collector can reclaim the memory that the <see cref="Page"/> was occupying.</remarks>
         /// <param name="disposing">Indicates whether disposal was initiated by <see cref="Dispose()"/> operation.</param>
-<<<<<<< HEAD
-        protected virtual void Dispose(bool disposing) => _ = CloseAsync();
-=======
         protected virtual void Dispose(bool disposing) => _ = DisposeAsync();
-        #endregion
->>>>>>> 47798ccd
+
 
         /// <summary>
         /// Releases all resource used by the <see cref="Page"/> object by calling the <see cref="CloseAsync"/> method.
@@ -2552,14 +2548,9 @@
         /// calling <see cref="DisposeAsync"/>, you must release all references to the <see cref="Page"/> so
         /// the garbage collector can reclaim the memory that the <see cref="Page"/> was occupying.</remarks>
         /// <returns>ValueTask</returns>
-<<<<<<< HEAD
-        public ValueTask DisposeAsync() => new ValueTask(CloseAsync());
-=======
         public ValueTask DisposeAsync() => new ValueTask(CloseAsync()
             .ContinueWith(
                 _ => _screenshotTaskQueue.DisposeAsync(),
                 TaskScheduler.Default));
-        #endregion
->>>>>>> 47798ccd
     }
 }