﻿using System;
using System.Collections.Generic;
using System.Diagnostics;
using System.Dynamic;
using System.Globalization;
using System.IO;
using System.Linq;
using System.Threading.Tasks;
using Newtonsoft.Json;
using Newtonsoft.Json.Linq;
using PuppeteerSharp.Helpers;
using PuppeteerSharp.Input;
using PuppeteerSharp.Media;
using PuppeteerSharp.Messaging;
using PuppeteerSharp.Mobile;
using PuppeteerSharp.PageCoverage;

namespace PuppeteerSharp
{
    /// <summary>
    /// Provides methods to interact with a single tab in Chromium. One <see cref="Browser"/> instance might have multiple <see cref="Page"/> instances.
    /// </summary>
    /// <example>
    /// This example creates a page, navigates it to a URL, and then saves a screenshot:
    /// <code>
    /// var browser = await Puppeteer.LaunchAsync(new LaunchOptions(), Downloader.DefaultRevision);
    /// var page = await browser.NewPageAsync();
    /// await page.GoToAsync("https://example.com");
    /// await page.ScreenshotAsync("screenshot.png");
    /// await browser.CloseAsync();
    /// </code>
    /// </example>
    [DebuggerDisplay("Page {Url}")]
    public class Page : IDisposable
    {
        private readonly bool _ignoreHTTPSErrors;
        private readonly NetworkManager _networkManager;
        private readonly FrameManager _frameManager;
        private readonly TaskQueue _screenshotTaskQueue;
        private readonly EmulationManager _emulationManager;
        private readonly Dictionary<string, Delegate> _pageBindings;

        private static readonly Dictionary<string, decimal> _unitToPixels = new Dictionary<string, decimal> {
            {"px", 1},
            {"in", 96},
            {"cm", 37.8m},
            {"mm", 3.78m}
        };

        private Page(Session client, Target target, FrameTree frameTree, bool ignoreHTTPSErrors, TaskQueue screenshotTaskQueue)
        {
            Client = client;
            Target = target;
            Keyboard = new Keyboard(client);
            Mouse = new Mouse(client, Keyboard);
            Touchscreen = new Touchscreen(client, Keyboard);
            _frameManager = new FrameManager(client, frameTree, this);
            _networkManager = new NetworkManager(client, _frameManager);
            _emulationManager = new EmulationManager(client);
            Tracing = new Tracing(client);
            _pageBindings = new Dictionary<string, Delegate>();

            _ignoreHTTPSErrors = ignoreHTTPSErrors;
            Coverage = new Coverage(client);

            _screenshotTaskQueue = screenshotTaskQueue;

            _frameManager.FrameAttached += (sender, e) => FrameAttached?.Invoke(this, e);
            _frameManager.FrameDetached += (sender, e) => FrameDetached?.Invoke(this, e);
            _frameManager.FrameNavigated += (sender, e) => FrameNavigated?.Invoke(this, e);

            _networkManager.Request += (sender, e) => Request?.Invoke(this, e);
            _networkManager.RequestFailed += (sender, e) => RequestFailed?.Invoke(this, e);
            _networkManager.Response += (sender, e) => Response?.Invoke(this, e);
            _networkManager.RequestFinished += (sender, e) => RequestFinished?.Invoke(this, e);

            Client.MessageReceived += client_MessageReceived;
        }

        internal Session Client { get; }

        #region Public Properties

        /// <summary>
        /// Raised when the JavaScript <c>load</c> <see href="https://developer.mozilla.org/en-US/docs/Web/Events/load"/> event is dispatched.
        /// </summary>
        public event EventHandler<EventArgs> Load;

        /// <summary>
        /// Raised when the page crashes
        /// </summary>
        public event EventHandler<ErrorEventArgs> Error;

        /// <summary>
        /// Raised when the JavaScript code makes a call to <c>console.timeStamp</c>. For the list of metrics see <see cref="Page.MetricsAsync"/>.
        /// </summary>
        public event EventHandler<MetricEventArgs> Metrics;

        /// <summary>
        /// Raised when a JavaScript dialog appears, such as <c>alert</c>, <c>prompt</c>, <c>confirm</c> or <c>beforeunload</c>. Puppeteer can respond to the dialog via <see cref="PuppeteerSharp.Dialog"/>'s <see cref="Dialog.Accept(string)"/> or <see cref="Dialog.Dismiss"/> methods.
        /// </summary>
        public event EventHandler<DialogEventArgs> Dialog;

        /// <summary>
        /// Raised when JavaScript within the page calls one of console API methods, e.g. <c>console.log</c> or <c>console.dir</c>. Also emitted if the page throws an error or a warning.
        /// The arguments passed into <c>console.log</c> appear as arguments on the event handler.
        /// </summary>
        /// <example>
        /// An example of handling <see cref="Console"/> event:
        /// <code>
        /// <![CDATA[
        /// page.Console += (sender, e) => 
        /// {
        ///     for (var i = 0; i < e.Message.Args.Count; ++i)
        ///     {
        ///         System.Console.WriteLine($"{i}: {e.Message.Args[i]}");
        ///     }
        /// }
        /// ]]>
        /// </code>
        /// </example>
        public event EventHandler<ConsoleEventArgs> Console;

        /// <summary>
        /// Raised when a frame is attached.
        /// </summary>
        public event EventHandler<FrameEventArgs> FrameAttached;

        /// <summary>
        /// Raised when a frame is detached.
        /// </summary>
        public event EventHandler<FrameEventArgs> FrameDetached;

        /// <summary>
        /// Raised when a frame is navigated to a new url.
        /// </summary>
        public event EventHandler<FrameEventArgs> FrameNavigated;

        /// <summary>
        /// Raised when a <see cref="PuppeteerSharp.Response"/> is received.
        /// </summary>
        public event EventHandler<ResponseCreatedEventArgs> Response;

        /// <summary>
        /// Raised when a page issues a request. The <see cref="PuppeteerSharp.Request"/> object is read-only.
        /// In order to intercept and mutate requests, see <see cref="SetRequestInterceptionAsync(bool)"/>
        /// </summary>
        public event EventHandler<RequestEventArgs> Request;

        /// <summary>
        /// Raised when a request finishes successfully.
        /// </summary>
        public event EventHandler<RequestEventArgs> RequestFinished;

        /// <summary>
        /// Raised when a request fails, for example by timing out.
        /// </summary>
        public event EventHandler<RequestEventArgs> RequestFailed;

        /// <summary>
        /// Raised when an uncaught exception happens within the page.
        /// </summary>
        public event EventHandler<PageErrorEventArgs> PageError;

        /// <summary>
        /// This setting will change the default maximum navigation time of 30 seconds for the following methods:
        /// - <see cref="GoToAsync(string, NavigationOptions)"/>
        /// - <see cref="GoBackAsync(NavigationOptions)"/>
        /// - <see cref="GoForwardAsync(NavigationOptions)"/>
        /// - <see cref="ReloadAsync(NavigationOptions)"/>
        /// - <see cref="WaitForNavigationAsync(NavigationOptions)"/>
        /// </summary>
        public int DefaultNavigationTimeout { get; set; } = 30000;

        /// <summary>
        /// Gets page's main frame
        /// </summary>
        /// <remarks>
        /// Page is guaranteed to have a main frame which persists during navigations.
        /// </remarks>
        public Frame MainFrame => _frameManager.MainFrame;

        /// <summary>
        /// Gets all frames attached to the page.
        /// </summary>
        /// <value>An array of all frames attached to the page.</value>
        public Frame[] Frames => _frameManager.Frames.Values.ToArray();

        /// <summary>
        /// Shortcut for <c>page.MainFrame.Url</c>
        /// </summary>
        public string Url => MainFrame.Url;

        /// <summary>
        /// Gets that target this page was created from.
        /// </summary>
        public Target Target { get; }

        /// <summary>
        /// Gets this page's keyboard
        /// </summary>
        public Keyboard Keyboard { get; }

        /// <summary>
        /// Gets this page's touchscreen
        /// </summary>
        public Touchscreen Touchscreen { get; }

        /// <summary>
        /// Gets this page's coverage
        /// </summary>
        public Coverage Coverage { get; }

        /// <summary>
        /// Gets this page's tracing
        /// </summary>
        public Tracing Tracing { get; }

        /// <summary>
        /// Gets this page's mouse
        /// </summary>
        public Mouse Mouse { get; }

        /// <summary>
        /// Gets this page's viewport
        /// </summary>
        public ViewPortOptions Viewport { get; private set; }

        /// <summary>
        /// List of suported metrics provided by the <see cref="Metrics"/> event.
        /// </summary>
        public static readonly IEnumerable<string> SupportedMetrics = new List<string>
        {
            "Timestamp",
            "Documents",
            "Frames",
            "JSEventListeners",
            "Nodes",
            "LayoutCount",
            "RecalcStyleCount",
            "LayoutDuration",
            "RecalcStyleDuration",
            "ScriptDuration",
            "TaskDuration",
            "JSHeapUsedSize",
            "JSHeapTotalSize"
        };

        #endregion

        #region Public Methods

        /// <summary>
        /// Returns metrics
        /// </summary>
        /// <returns>Task which resolves into a list of metrics</returns>
        /// <remarks>
        /// All timestamps are in monotonic time: monotonically increasing time in seconds since an arbitrary point in the past.
        /// </remarks>
        public async Task<Dictionary<string, decimal>> MetricsAsync()
        {
            var response = await Client.SendAsync<PerformanceGetMetricsResponse>("Performance.getMetrics");
            return BuildMetricsObject(response.Metrics);
        }

        /// <summary>
        /// Fetches an element with <paramref name="selector"/>, scrolls it into view if needed, and then uses <see cref="Touchscreen"/> to tap in the center of the element.
        /// </summary>
        /// <param name="selector">A selector to search for element to tap. If there are multiple elements satisfying the selector, the first will be clicked.</param>
        /// <exception cref="SelectorException">If there's no element matching <paramref name="selector"/></exception>
        /// <returns>Task which resolves when the element matching <paramref name="selector"/> is successfully tapped</returns>
        public async Task TapAsync(string selector)
        {
            var handle = await QuerySelectorAsync(selector);
            if (handle == null)
            {
                throw new SelectorException($"No node found for selector: {selector}", selector);
            }
            await handle.TapAsync();
            await handle.DisposeAsync();
        }

        /// <summary>
        /// The method runs <c>document.querySelector</c> within the page. If no element matches the selector, the return value resolve to <c>null</c>.
        /// </summary>
        /// <param name="selector">A selector to query page for</param>
        /// <returns>Task which resolves to <see cref="ElementHandle"/> pointing to the frame element</returns>
        /// <remarks>
        /// Shortcut for <c>page.MainFrame.QuerySelectorAsync(selector)</c>
        /// </remarks>
        public Task<ElementHandle> QuerySelectorAsync(string selector)
            => MainFrame.QuerySelectorAsync(selector);

        /// <summary>
        /// Runs <c>document.querySelectorAll</c> within the page. If no elements match the selector, the return value resolve to <see cref="Array.Empty{T}"/>.
        /// </summary>
        /// <param name="selector">A selector to query page for</param>
        /// <returns>Task which resolves to ElementHandles pointing to the frame elements</returns>
        public Task<ElementHandle[]> QuerySelectorAllAsync(string selector)
            => MainFrame.QuerySelectorAllAsync(selector);

        /// <summary>
        /// A utility function to based used with <see cref="Extensions.EvaluateFunctionAsync{T}(Task{JSHandle}, string, object[])"/>
        /// </summary>
        /// <param name="selector">A selector to query page for</param>
        /// <returns>Task which resolves to a <see cref="JSHandle"/> of <c>document.querySelectorAll</c> result</returns>
        public Task<JSHandle> QuerySelectorAllHandleAsync(string selector)
            => EvaluateFunctionHandleAsync("selector => Array.from(document.querySelectorAll(selector))", selector);

        /// <summary>
        /// Evaluates the XPath expression
        /// </summary>
        /// <param name="expression">Expression to evaluate <see href="https://developer.mozilla.org/en-US/docs/Web/API/Document/evaluate"/></param>
        /// <returns>Task which resolves to an array of <see cref="ElementHandle"/></returns>
        /// <remarks>
        /// Shortcut for <c>page.MainFrame.XPathAsync(expression)</c>
        /// </remarks>
        public Task<ElementHandle[]> XPathAsync(string expression) => MainFrame.XPathAsync(expression);

        /// <summary>
        /// Executes a script in browser context
        /// </summary>
        /// <param name="script">Script to be evaluated in browser context</param>
        /// <remarks>
        /// If the script, returns a Promise, then the method would wait for the promise to resolve and return its value.
        /// </remarks>
        /// <returns>Task which resolves to script return value</returns>
        public async Task<JSHandle> EvaluateExpressionHandleAsync(string script)
        {
            var context = await MainFrame.GetExecutionContextAsync();
            return await context.EvaluateExpressionHandleAsync(script);
        }

        /// <summary>
        /// Executes a script in browser context
        /// </summary>
        /// <param name="pageFunction">Script to be evaluated in browser context</param>
        /// <param name="args">Function arguments</param>
        /// <remarks>
        /// If the script, returns a Promise, then the method would wait for the promise to resolve and return its value.
        /// <see cref="JSHandle"/> instances can be passed as arguments
        /// </remarks>
        /// <returns>Task which resolves to script return value</returns>
        public async Task<JSHandle> EvaluateFunctionHandleAsync(string pageFunction, params object[] args)
        {
            var context = await MainFrame.GetExecutionContextAsync();
            return await context.EvaluateFunctionHandleAsync(pageFunction, args);
        }

        /// <summary>
        /// Adds a function which would be invoked in one of the following scenarios:
        /// - whenever the page is navigated
        /// - whenever the child frame is attached or navigated. In this case, the function is invoked in the context of the newly attached frame
        /// </summary>
        /// <param name="pageFunction">Function to be evaluated in browser context</param>
        /// <param name="args">Arguments to pass to <c>pageFunction</c></param>
        /// <remarks>
        /// The function is invoked after the document was created but before any of its scripts were run. This is useful to amend JavaScript environment, e.g. to seed <c>Math.random</c>.
        /// </remarks>
        /// <example>
        /// An example of overriding the navigator.languages property before the page loads:
        /// <code>
        /// var overrideNavigatorLanguages = @"Object.defineProperty(navigator, 'languages', {
        ///   get: function() {
        ///     return ['en-US', 'en', 'bn'];
        ///   };
        /// });";
        /// await page.EvaluateOnNewDocumentAsync(overrideNavigatorLanguages);
        /// </code>
        /// </example>
        /// <returns>Task</returns>
        public Task EvaluateOnNewDocumentAsync(string pageFunction, params object[] args)
        {
            var source = EvaluationString(pageFunction, args);
            return Client.SendAsync("Page.addScriptToEvaluateOnNewDocument", new { source });
        }

        /// <summary>
        /// The method iterates JavaScript heap and finds all the objects with the given prototype.
        /// Shortcut for <c>page.MainFrame.GetExecutionContextAsync().QueryObjectsAsync(prototypeHandle)</c>.
        /// </summary>
        /// <returns>A task which resolves to a handle to an array of objects with this prototype.</returns>
        /// <param name="prototypeHandle">A handle to the object prototype.</param>
        public async Task<JSHandle> QueryObjectsAsync(JSHandle prototypeHandle)
        {
            var context = await MainFrame.GetExecutionContextAsync();
            return await context.QueryObjectsAsync(prototypeHandle);
        }

        /// <summary>
        /// Activating request interception enables <see cref="Request.AbortAsync(RequestAbortErrorCode)">request.AbortAsync</see>, 
        /// <see cref="Request.ContinueAsync(Payload)">request.ContinueAsync</see> and <see cref="Request.RespondAsync(ResponseData)">request.RespondAsync</see> methods.
        /// </summary>
        /// <returns>The request interception task.</returns>
        /// <param name="value">Whether to enable request interception..</param>
        public Task SetRequestInterceptionAsync(bool value)
            => _networkManager.SetRequestInterceptionAsync(value);

        /// <summary>
        /// Set offline mode for the page.
        /// </summary>
        /// <returns>Result task</returns>
        /// <param name="value">When <c>true</c> enables offline mode for the page.</param>
        public Task SetOfflineModeAsync(bool value) => _networkManager.SetOfflineModeAsync(value);

        /// <summary>
        /// Returns the page's cookies
        /// </summary>
        /// <param name="urls">Url's to return cookies for</param>
        /// <returns>Array of cookies</returns>
        /// <remarks>
        /// If no URLs are specified, this method returns cookies for the current page URL.
        /// If URLs are specified, only cookies for those URLs are returned.
        /// </remarks>
        public async Task<CookieParam[]> GetCookiesAsync(params string[] urls)
        {
            var response = await Client.SendAsync("Network.getCookies", new Dictionary<string, object>
            {
                { "urls", urls.Length > 0 ? urls : new string[] { Url } }
            });
            return response.cookies.ToObject<CookieParam[]>();
        }

        /// <summary>
        /// Clears all of the current cookies and then sets the cookies for the page
        /// </summary>
        /// <param name="cookies">Cookies to set</param>
        /// <returns>Task</returns>
        public async Task SetCookieAsync(params CookieParam[] cookies)
        {
            foreach (var cookie in cookies)
            {
                if (string.IsNullOrEmpty(cookie.Url) && Url.StartsWith("http", StringComparison.Ordinal))
                {
                    cookie.Url = Url;
                }
                if (cookie.Url == "about:blank")
                {
                    throw new PuppeteerException($"Blank page can not have cookie \"{cookie.Name}\"");
                }
            }

            await DeleteCookieAsync(cookies);

            if (cookies.Length > 0)
            {
                await Client.SendAsync("Network.setCookies", new Dictionary<string, object>
                {
                    { "cookies", cookies}
                });
            }
        }

        /// <summary>
        /// Deletes cookies from the page
        /// </summary>
        /// <param name="cookies">Cookies to delete</param>
        /// <returns>Task</returns>
        public async Task DeleteCookieAsync(params CookieParam[] cookies)
        {
            var pageURL = Url;
            foreach (var cookie in cookies)
            {
                if (string.IsNullOrEmpty(cookie.Url) && pageURL.StartsWith("http", StringComparison.Ordinal))
                {
                    cookie.Url = pageURL;
                }
                await Client.SendAsync("Network.deleteCookies", cookie);
            }
        }

        /// <summary>
        /// Adds a <c><![CDATA[<script>]]></c> tag into the page with the desired url or content
        /// </summary>
        /// <param name="options">add script tag options</param>
        /// <remarks>
        /// Shortcut for <c>page.MainFrame.AddScriptTagAsync(options)</c>
        /// </remarks>
        /// <returns>Task which resolves to the added tag when the script's onload fires or when the script content was injected into frame</returns>
        public Task<ElementHandle> AddScriptTagAsync(AddTagOptions options) => MainFrame.AddScriptTag(options);

        /// <summary>
        /// Adds a <c><![CDATA[<script>]]></c> tag into the page with the desired url or content
        /// </summary>
        /// <param name="url">script url</param>
        /// <remarks>
        /// Shortcut for <c>page.MainFrame.AddScriptTagAsync(new AddTagOptions { Url = url })</c>
        /// </remarks>
        /// <returns>Task which resolves to the added tag when the script's onload fires or when the script content was injected into frame</returns>
        public Task<ElementHandle> AddScriptTagAsync(string url) => AddScriptTagAsync(new AddTagOptions { Url = url });

        /// <summary>
        /// Adds a <c><![CDATA[<link rel="stylesheet">]]></c> tag into the page with the desired url or a <c><![CDATA[<link rel="stylesheet">]]></c> tag with the content
        /// </summary>
        /// <param name="options">add style tag options</param>
        /// <remarks>
        /// Shortcut for <c>page.MainFrame.AddStyleTagAsync(options)</c>
        /// </remarks>
        /// <returns>Task which resolves to the added tag when the stylesheet's onload fires or when the CSS content was injected into frame</returns>
        public Task<ElementHandle> AddStyleTagAsync(AddTagOptions options) => MainFrame.AddStyleTag(options);

        /// <summary>
        /// Adds a <c><![CDATA[<link rel="stylesheet">]]></c> tag into the page with the desired url or a <c><![CDATA[<link rel="stylesheet">]]></c> tag with the content
        /// </summary>
        /// <param name="url">stylesheel url</param>
        /// <remarks>
        /// Shortcut for <c>page.MainFrame.AddStyleTagAsync(new AddTagOptions { Url = url })</c>
        /// </remarks>
        /// <returns>Task which resolves to the added tag when the stylesheet's onload fires or when the CSS content was injected into frame</returns>
        public Task<ElementHandle> AddStyleTagAsync(string url) => AddStyleTagAsync(new AddTagOptions { Url = url });

        /// <summary>
        /// Adds a function called <c>name</c> on the page's <c>window</c> object.
        /// When called, the function executes <paramref name="puppeteerFunction"/> in C# and returns a <see cref="Task"/> which resolves when <paramref name="puppeteerFunction"/> completes.
        /// </summary>
        /// <param name="name">Name of the function on the window object</param>
        /// <param name="puppeteerFunction">Callback function which will be called in Puppeteer's context.</param>
        /// <remarks>
        /// If the <paramref name="puppeteerFunction"/> returns a <see cref="Task"/>, it will be awaited.
        /// Functions installed via <see cref="ExposeFunctionAsync(string, Action)"/> survive navigations
        /// </remarks>
        /// <returns>Task</returns>
        public Task ExposeFunctionAsync(string name, Action puppeteerFunction)
            => ExposeFunctionAsync(name, (Delegate)puppeteerFunction);

        /// <summary>
        /// Adds a function called <c>name</c> on the page's <c>window</c> object.
        /// When called, the function executes <paramref name="puppeteerFunction"/> in C# and returns a <see cref="Task"/> which resolves to the return value of <paramref name="puppeteerFunction"/>.
        /// </summary>
        /// <typeparam name="TResult">The result of <paramref name="puppeteerFunction"/></typeparam>
        /// <param name="name">Name of the function on the window object</param>
        /// <param name="puppeteerFunction">Callback function which will be called in Puppeteer's context.</param>
        /// <remarks>
        /// If the <paramref name="puppeteerFunction"/> returns a <see cref="Task"/>, it will be awaited.
        /// Functions installed via <see cref="ExposeFunctionAsync{TResult}(string, Func{TResult})"/> survive navigations
        /// </remarks>
        /// <returns>Task</returns>
        public Task ExposeFunctionAsync<TResult>(string name, Func<TResult> puppeteerFunction)
            => ExposeFunctionAsync(name, (Delegate)puppeteerFunction);

        /// <summary>
        /// Adds a function called <c>name</c> on the page's <c>window</c> object.
        /// When called, the function executes <paramref name="puppeteerFunction"/> in C# and returns a <see cref="Task"/> which resolves to the return value of <paramref name="puppeteerFunction"/>.
        /// </summary>
        /// <typeparam name="TResult">The result of <paramref name="puppeteerFunction"/></typeparam>
        /// <typeparam name="T">The parameter of <paramref name="puppeteerFunction"/></typeparam>
        /// <param name="name">Name of the function on the window object</param>
        /// <param name="puppeteerFunction">Callback function which will be called in Puppeteer's context.</param>
        /// <remarks>
        /// If the <paramref name="puppeteerFunction"/> returns a <see cref="Task"/>, it will be awaited.
        /// Functions installed via <see cref="ExposeFunctionAsync{T, TResult}(string, Func{T, TResult})"/> survive navigations
        /// </remarks>
        /// <returns>Task</returns>
        public Task ExposeFunctionAsync<T, TResult>(string name, Func<T, TResult> puppeteerFunction)
            => ExposeFunctionAsync(name, (Delegate)puppeteerFunction);

        /// <summary>
        /// Adds a function called <c>name</c> on the page's <c>window</c> object.
        /// When called, the function executes <paramref name="puppeteerFunction"/> in C# and returns a <see cref="Task"/> which resolves to the return value of <paramref name="puppeteerFunction"/>.
        /// </summary>
        /// <typeparam name="TResult">The result of <paramref name="puppeteerFunction"/></typeparam>
        /// <typeparam name="T1">The first parameter of <paramref name="puppeteerFunction"/></typeparam>
        /// <typeparam name="T2">The second parameter of <paramref name="puppeteerFunction"/></typeparam>
        /// <param name="name">Name of the function on the window object</param>
        /// <param name="puppeteerFunction">Callback function which will be called in Puppeteer's context.</param>
        /// <remarks>
        /// If the <paramref name="puppeteerFunction"/> returns a <see cref="Task"/>, it will be awaited.
        /// Functions installed via <see cref="ExposeFunctionAsync{T1, T2, TResult}(string, Func{T1, T2, TResult})"/> survive navigations
        /// </remarks>
        /// <returns>Task</returns>
        public Task ExposeFunctionAsync<T1, T2, TResult>(string name, Func<T1, T2, TResult> puppeteerFunction)
            => ExposeFunctionAsync(name, (Delegate)puppeteerFunction);

        /// <summary>
        /// Adds a function called <c>name</c> on the page's <c>window</c> object.
        /// When called, the function executes <paramref name="puppeteerFunction"/> in C# and returns a <see cref="Task"/> which resolves to the return value of <paramref name="puppeteerFunction"/>.
        /// </summary>
        /// <typeparam name="TResult">The result of <paramref name="puppeteerFunction"/></typeparam>
        /// <typeparam name="T1">The first parameter of <paramref name="puppeteerFunction"/></typeparam>
        /// <typeparam name="T2">The second parameter of <paramref name="puppeteerFunction"/></typeparam>
        /// <typeparam name="T3">The third parameter of <paramref name="puppeteerFunction"/></typeparam>
        /// <param name="name">Name of the function on the window object</param>
        /// <param name="puppeteerFunction">Callback function which will be called in Puppeteer's context.</param>
        /// <remarks>
        /// If the <paramref name="puppeteerFunction"/> returns a <see cref="Task"/>, it will be awaited.
        /// Functions installed via <see cref="ExposeFunctionAsync{T1, T2, T3, TResult}(string, Func{TResult})"/> survive navigations
        /// </remarks>
        /// <returns>Task</returns>
        public Task ExposeFunctionAsync<T1, T2, T3, TResult>(string name, Func<TResult> puppeteerFunction)
            => ExposeFunctionAsync(name, (Delegate)puppeteerFunction);

        /// <summary>
        /// Adds a function called <c>name</c> on the page's <c>window</c> object.
        /// When called, the function executes <paramref name="puppeteerFunction"/> in C# and returns a <see cref="Task"/> which resolves to the return value of <paramref name="puppeteerFunction"/>.
        /// </summary>
        /// <typeparam name="TResult">The result of <paramref name="puppeteerFunction"/></typeparam>
        /// <typeparam name="T1">The first parameter of <paramref name="puppeteerFunction"/></typeparam>
        /// <typeparam name="T2">The second parameter of <paramref name="puppeteerFunction"/></typeparam>
        /// <typeparam name="T3">The third parameter of <paramref name="puppeteerFunction"/></typeparam>
        /// <typeparam name="T4">The fourth parameter of <paramref name="puppeteerFunction"/></typeparam>
        /// <param name="name">Name of the function on the window object</param>
        /// <param name="puppeteerFunction">Callback function which will be called in Puppeteer's context.</param>
        /// <remarks>
        /// If the <paramref name="puppeteerFunction"/> returns a <see cref="Task"/>, it will be awaited.
        /// Functions installed via <see cref="ExposeFunctionAsync{T1, T2, T3, T4, TResult}(string, Func{T1, T2, T3, T4, TResult})"/> survive navigations
        /// </remarks>
        /// <returns>Task</returns>
        public Task ExposeFunctionAsync<T1, T2, T3, T4, TResult>(string name, Func<T1, T2, T3, T4, TResult> puppeteerFunction)
            => ExposeFunctionAsync(name, (Delegate)puppeteerFunction);
<<<<<<< HEAD

        public async Task<string> GetContentAsync() => await _frameManager.MainFrame.GetContentAsync();
=======
>>>>>>> e64a9854

        /// <summary>
        /// Gets the full HTML contents of the page, including the doctype.
        /// </summary>
        /// <returns>Task which resolves to the HTML content.</returns>
        public Task<string> GetContentAsync() => _frameManager.MainFrame.GetContentAsync();

        /// <summary>
        /// Sets the HTML markup to the page
        /// </summary>
        /// <returns>Task.</returns>
        /// <param name="html">HTML markup to assign to the page.</param>
        public Task SetContentAsync(string html) => _frameManager.MainFrame.SetContentAsync(html);

        /// <summary>
        /// Navigates to an url
        /// </summary>
        /// <returns>Task which resolves to the main resource response. In case of multiple redirects, the navigation will resolve with the response of the last redirect.</returns>
        /// <param name="url">URL to navigate page to. The url should include scheme, e.g. https://.</param>
        /// <param name="options">Navigation parameters.</param>
        public async Task<Response> GoToAsync(string url, NavigationOptions options = null)
        {
            var referrer = _networkManager.ExtraHTTPHeaders?.GetValueOrDefault("referer");
            var requests = new Dictionary<string, Request>();

            EventHandler<RequestEventArgs> createRequestEventListener = (object sender, RequestEventArgs e) =>
            {
                if (!requests.ContainsKey(e.Request.Url))
                {
                    requests.Add(e.Request.Url, e.Request);
                }
            };

            _networkManager.Request += createRequestEventListener;

            var mainFrame = _frameManager.MainFrame;
            var timeout = options?.Timeout ?? DefaultNavigationTimeout;

            var watcher = new NavigatorWatcher(_frameManager, mainFrame, timeout, options);
            var navigateTask = Navigate(Client, url, referrer);

            await Task.WhenAny(
                watcher.NavigationTask,
                navigateTask);

            AggregateException exception = null;

            if (navigateTask.IsFaulted)
            {
                exception = navigateTask.Exception;
            }
            else if (watcher.NavigationTask.IsCompleted &&
                watcher.NavigationTask.Result.IsFaulted)
            {
                exception = watcher.NavigationTask.Result?.Exception;
            }

            if (exception == null)
            {
                await Task.WhenAll(
                    watcher.NavigationTask,
                    navigateTask);
                exception = navigateTask.Exception ?? watcher.NavigationTask.Result.Exception;
            }

            watcher.Cancel();
            _networkManager.Request -= createRequestEventListener;

            if (exception != null)
            {
                throw new NavigationException(exception.InnerException.Message, exception.InnerException);
            }

            requests.TryGetValue(MainFrame.Url, out var request);

            return request?.Response;
        }

        /// <summary>
        /// generates a pdf of the page with <see cref="MediaType.Print"/> css media. To generate a pdf with <see cref="MediaType.Screen"/> media call <see cref="EmulateMediaAsync(MediaType)"/> with <see cref="MediaType.Screen"/>
        /// </summary>
        /// <param name="file">The file path to save the PDF to. paths are resolved using <see cref="Path.GetFullPath(string)"/></param>
        /// <returns></returns>
        /// <remarks>
        /// Generating a pdf is currently only supported in Chrome headless
        /// </remarks>
        public Task PdfAsync(string file) => PdfAsync(file, new PdfOptions());

        /// <summary>
        ///  generates a pdf of the page with <see cref="MediaType.Print"/> css media. To generate a pdf with <see cref="MediaType.Screen"/> media call <see cref="EmulateMediaAsync(MediaType)"/> with <see cref="MediaType.Screen"/>
        /// </summary>
        /// <param name="file">The file path to save the PDF to. paths are resolved using <see cref="Path.GetFullPath(string)"/></param>
        /// <param name="options">pdf options</param>
        /// <returns></returns>
        /// <remarks>
        /// Generating a pdf is currently only supported in Chrome headless
        /// </remarks>
        public async Task PdfAsync(string file, PdfOptions options)
        {
            var data = await PdfDataAsync(options);

            using (var fs = File.OpenWrite(file))
            {
                await fs.WriteAsync(data, 0, data.Length);
            }
        }

        /// <summary>
        /// generates a pdf of the page with <see cref="MediaType.Print"/> css media. To generate a pdf with <see cref="MediaType.Screen"/> media call <see cref="EmulateMediaAsync(MediaType)"/> with <see cref="MediaType.Screen"/>
        /// </summary>
        /// <returns>Task which resolves to a <see cref="Stream"/> containing the PDF data.</returns>
        /// <remarks>
        /// Generating a pdf is currently only supported in Chrome headless
        /// </remarks>
        public Task<Stream> PdfStreamAsync() => PdfStreamAsync(new PdfOptions());

        /// <summary>
        /// Generates a pdf of the page with <see cref="MediaType.Print"/> css media. To generate a pdf with <see cref="MediaType.Screen"/> media call <see cref="EmulateMediaAsync(MediaType)"/> with <see cref="MediaType.Screen"/>
        /// </summary>
        /// <param name="options">pdf options</param>
        /// <returns>Task which resolves to a <see cref="Stream"/> containing the PDF data.</returns>
        /// <remarks>
        /// Generating a pdf is currently only supported in Chrome headless
        /// </remarks>
        public async Task<Stream> PdfStreamAsync(PdfOptions options)
            => new MemoryStream(await PdfDataAsync(options));

        /// <summary>
        /// Generates a pdf of the page with <see cref="MediaType.Print"/> css media. To generate a pdf with <see cref="MediaType.Screen"/> media call <see cref="EmulateMediaAsync(MediaType)"/> with <see cref="MediaType.Screen"/>
        /// </summary>
        /// <returns>Task which resolves to a <see cref="byte"/>[] containing the PDF data.</returns>
        /// <remarks>
        /// Generating a pdf is currently only supported in Chrome headless
        /// </remarks>
        public Task<byte[]> PdfDataAsync() => PdfDataAsync(new PdfOptions());

        /// <summary>
        /// Generates a pdf of the page with <see cref="MediaType.Print"/> css media. To generate a pdf with <see cref="MediaType.Screen"/> media call <see cref="EmulateMediaAsync(MediaType)"/> with <see cref="MediaType.Screen"/>
        /// </summary>
        /// <param name="options">pdf options</param>
        /// <returns>Task which resolves to a <see cref="byte"/>[] containing the PDF data.</returns>
        /// <remarks>
        /// Generating a pdf is currently only supported in Chrome headless
        /// </remarks>
        public async Task<byte[]> PdfDataAsync(PdfOptions options)
        {
            var paperWidth = PaperFormat.Letter.Width;
            var paperHeight = PaperFormat.Letter.Height;

            if (options.Format != null)
            {
                paperWidth = options.Format.Width;
                paperHeight = options.Format.Height;
            }
            else
            {
                if (options.Width != null)
                {
                    paperWidth = ConvertPrintParameterToInches(options.Width);
                }
                if (options.Height != null)
                {
                    paperHeight = ConvertPrintParameterToInches(options.Height);
                }
            }

            var marginTop = ConvertPrintParameterToInches(options.MarginOptions.Top);
            var marginLeft = ConvertPrintParameterToInches(options.MarginOptions.Left);
            var marginBottom = ConvertPrintParameterToInches(options.MarginOptions.Bottom);
            var marginRight = ConvertPrintParameterToInches(options.MarginOptions.Right);

            JObject result = await Client.SendAsync("Page.printToPDF", new
            {
                landscape = options.Landscape,
                displayHeaderFooter = options.DisplayHeaderFooter,
                headerTemplate = options.HeaderTemplate,
                footerTemplate = options.FooterTemplate,
                printBackground = options.PrintBackground,
                scale = options.Scale,
                paperWidth,
                paperHeight,
                marginTop,
                marginBottom,
                marginLeft,
                marginRight,
                pageRanges = options.PageRanges
            });

            var buffer = Convert.FromBase64String(result.GetValue("data").Value<string>());
            return buffer;
        }

        /// <summary>
        /// Enables/Disables Javascript on the page
        /// </summary>
        /// <returns>Task.</returns>
        /// <param name="enabled">Whether or not to enable JavaScript on the page.</param>
        public Task SetJavaScriptEnabledAsync(bool enabled)
            => Client.SendAsync("Emulation.setScriptExecutionDisabled", new { value = !enabled });

        /// <summary>
        /// Emulates a media such as screen or print.
        /// </summary>
        /// <returns>Task.</returns>
        /// <param name="media">Media to set.</param>
        public Task EmulateMediaAsync(MediaType media)
            => Client.SendAsync("Emulation.setEmulatedMedia", new { media });

        /// <summary>
        /// Sets the viewport.
        /// In the case of multiple pages in a single browser, each page can have its own viewport size.
        /// NOTE in certain cases, setting viewport will reload the page in order to set the isMobile or hasTouch properties.
        /// </summary>
        /// <returns>The viewport task.</returns>
        /// <param name="viewport">Viewport options.</param>
        public async Task SetViewportAsync(ViewPortOptions viewport)
        {
            var needsReload = await _emulationManager.EmulateViewport(Client, viewport);
            Viewport = viewport;

            if (needsReload)
            {
                await ReloadAsync();
            }
        }

        /// <summary>
        /// Emulates given device metrics and user agent. 
        /// </summary>
        /// <remarks>
        /// This method is a shortcut for calling two methods:
        /// page.SetViewportAsync(userAgent)
        /// page.SetUserAgentAsync(viewport)
        /// </remarks>
        /// <returns>Task.</returns>
        /// <param name="options">Emulation options.</param>
        public Task EmulateAsync(DeviceDescriptor options) => Task.WhenAll(
            SetViewportAsync(options.ViewPort),
            SetUserAgentAsync(options.UserAgent)
        );

        /// <summary>
        /// Takes a screenshot of the page
        /// </summary>
        /// <returns>The screenshot task.</returns>
        /// <param name="file">The file path to save the image to. The screenshot type will be inferred from file extension. 
        /// If path is a relative path, then it is resolved relative to current working directory. If no path is provided, 
        /// the image won't be saved to the disk.</param>
        public Task ScreenshotAsync(string file) => ScreenshotAsync(file, new ScreenshotOptions());

        /// <summary>
        /// Takes a screenshot of the page
        /// </summary>
        /// <returns>The screenshot task.</returns>
        /// <param name="file">The file path to save the image to. The screenshot type will be inferred from file extension. 
        /// If path is a relative path, then it is resolved relative to current working directory. If no path is provided, 
        /// the image won't be saved to the disk.</param>
        /// <param name="options">Screenshot options.</param>
        public async Task ScreenshotAsync(string file, ScreenshotOptions options)
        {
            var fileInfo = new FileInfo(file);
            options.Type = fileInfo.Extension.Replace(".", string.Empty);

            var data = await ScreenshotDataAsync(options);

            using (var fs = new FileStream(file, FileMode.Create, FileAccess.Write))
            {
                await fs.WriteAsync(data, 0, data.Length);
            }
        }

        /// <summary>
        /// Takes a screenshot of the page
        /// </summary>
        /// <returns>Task which resolves to a <see cref="Stream"/> containing the image data.</returns>
        public Task<Stream> ScreenshotStreamAsync() => ScreenshotStreamAsync(new ScreenshotOptions());

        /// <summary>
        /// Takes a screenshot of the page
        /// </summary>
        /// <returns>Task which resolves to a <see cref="Stream"/> containing the image data.</returns>
        /// <param name="options">Screenshot options.</param>
        public async Task<Stream> ScreenshotStreamAsync(ScreenshotOptions options)
            => new MemoryStream(await ScreenshotDataAsync(options));

        /// <summary>
        /// Takes a screenshot of the page
        /// </summary>
        /// <returns>Task which resolves to a <see cref="byte"/>[] containing the image data.</returns>
        public Task<byte[]> ScreenshotDataAsync() => ScreenshotDataAsync(new ScreenshotOptions());

        /// <summary>
        /// Takes a screenshot of the page
        /// </summary>
        /// <returns>Task which resolves to a <see cref="byte"/>[] containing the image data.</returns>
        /// <param name="options">Screenshot options.</param>
        public async Task<byte[]> ScreenshotDataAsync(ScreenshotOptions options)
        {
            string screenshotType = null;

            if (!string.IsNullOrEmpty(options.Type))
            {
                if (options.Type != "png" && options.Type != "jpeg")
                {
                    throw new ArgumentException($"Unknown options.type {options.Type}");
                }
                screenshotType = options.Type;
            }

            if (string.IsNullOrEmpty(screenshotType))
            {
                screenshotType = "png";
            }

            if (options.Quality.HasValue)
            {
                if (screenshotType == "jpeg")
                {
                    throw new ArgumentException($"options.Quality is unsupported for the {screenshotType} screenshots");
                }

                if (options.Quality < 0 || options.Quality > 100)
                {
                    throw new ArgumentException($"Expected options.quality to be between 0 and 100 (inclusive), got {options.Quality}");
                }
            }

            if (options.Clip != null && options.FullPage)
            {
                throw new ArgumentException("options.clip and options.fullPage are exclusive");
            }

            return await _screenshotTaskQueue.Enqueue(() => PerformScreenshot(screenshotType, options));
        }

        /// <summary>
        /// Returns page's title
        /// </summary>
        /// <returns>page's title</returns>
        public Task<string> GetTitleAsync() => MainFrame.GetTitleAsync();

        /// <summary>
        /// Closes the page.
        /// </summary>
        /// <returns>Task.</returns>
        public Task CloseAsync()
        {
            if (!(Client?.Connection?.IsClosed ?? true))
            {
                return Client.Connection.SendAsync("Target.closeTarget", new
                {
                    targetId = Target.TargetId
                });
            }

            return Task.CompletedTask;
        }

        /// <summary>
        /// Fetches an element with <paramref name="selector"/>, scrolls it into view if needed, and then uses <see cref="Page.Mouse"/> to click in the center of the element.
        /// </summary>
        /// <param name="selector">A selector to search for element to click. If there are multiple elements satisfying the selector, the first will be clicked.</param>
        /// <param name="options">click options</param>
        /// <exception cref="SelectorException">If there's no element matching <paramref name="selector"/></exception>
        /// <returns>Task which resolves when the element matching <paramref name="selector"/> is successfully clicked</returns>
        public async Task ClickAsync(string selector, ClickOptions options = null)
        {
            var handle = await QuerySelectorAsync(selector);
            if (handle == null)
            {
                throw new SelectorException($"No node found for selector: {selector}", selector);
            }
            await handle.ClickAsync(options);
            await handle.DisposeAsync();
        }

        /// <summary>
        /// Fetches an element with <paramref name="selector"/>, scrolls it into view if needed, and then uses <see cref="Page.Mouse"/> to hover over the center of the element.
        /// </summary>
        /// <param name="selector">A selector to search for element to hover. If there are multiple elements satisfying the selector, the first will be hovered.</param>
        /// <exception cref="SelectorException">If there's no element matching <paramref name="selector"/></exception>
        /// <returns>Task which resolves when the element matching <paramref name="selector"/> is successfully hovered</returns>
        public async Task HoverAsync(string selector)
        {
            var handle = await QuerySelectorAsync(selector);
            if (handle == null)
            {
                throw new SelectorException($"No node found for selector: {selector}", selector);
            }
            await handle.HoverAsync();
            await handle.DisposeAsync();
        }

        /// <summary>
        /// Fetches an element with <paramref name="selector"/> and focuses it
        /// </summary>
        /// <param name="selector">A selector to search for element to focus. If there are multiple elements satisfying the selector, the first will be focused.</param>
        /// <exception cref="SelectorException">If there's no element matching <paramref name="selector"/></exception>
        /// <returns>Task which resolves when the element matching <paramref name="selector"/> is successfully focused</returns>
        public async Task FocusAsync(string selector)
        {
            var handle = await QuerySelectorAsync(selector);
            if (handle == null)
            {
                throw new SelectorException($"No node found for selector: {selector}", selector);
            }
            await handle.FocusAsync();
            await handle.DisposeAsync();
        }

        /// <summary>
        /// Executes a script in browser context
        /// </summary>
        /// <param name="script">Script to be evaluated in browser context</param>
        /// <remarks>
        /// If the script, returns a Promise, then the method would wait for the promise to resolve and return its value.
        /// </remarks>
        /// <seealso cref="EvaluateFunctionAsync(string, object[])"/>
        /// <returns>Task which resolves to script return value</returns>
        public Task<dynamic> EvaluateExpressionAsync(string script)
            => _frameManager.MainFrame.EvaluateExpressionAsync(script);

        /// <summary>
        /// Executes a script in browser context
        /// </summary>
        /// <typeparam name="T">The type to deserialize the result to</typeparam>
        /// <param name="script">Script to be evaluated in browser context</param>
        /// <remarks>
        /// If the script, returns a Promise, then the method would wait for the promise to resolve and return its value.
        /// </remarks>
        /// <seealso cref="EvaluateFunctionAsync{T}(string, object[])"/>
        /// <returns>Task which resolves to script return value</returns>
        public Task<T> EvaluateExpressionAsync<T>(string script)
            => _frameManager.MainFrame.EvaluateExpressionAsync<T>(script);

        /// <summary>
        /// Executes a function in browser context
        /// </summary>
        /// <param name="script">Script to be evaluated in browser context</param>
        /// <param name="args">Arguments to pass to script</param>
        /// <remarks>
        /// If the script, returns a Promise, then the method would wait for the promise to resolve and return its value.
        /// <see cref="JSHandle"/> instances can be passed as arguments
        /// </remarks>
        /// <seealso cref="EvaluateExpressionAsync(string)"/>
        /// <returns>Task which resolves to script return value</returns>
        public Task<dynamic> EvaluateFunctionAsync(string script, params object[] args)
            => _frameManager.MainFrame.EvaluateFunctionAsync(script, args);

        /// <summary>
        /// Executes a function in browser context
        /// </summary>
        /// <typeparam name="T">The type to deserialize the result to</typeparam>
        /// <param name="script">Script to be evaluated in browser context</param>
        /// <param name="args">Arguments to pass to script</param>
        /// <remarks>
        /// If the script, returns a Promise, then the method would wait for the promise to resolve and return its value.
        /// <see cref="JSHandle"/> instances can be passed as arguments
        /// </remarks>
        /// <seealso cref="EvaluateExpressionAsync{T}(string)"/>
        /// <returns>Task which resolves to script return value</returns>
        public Task<T> EvaluateFunctionAsync<T>(string script, params object[] args)
            => _frameManager.MainFrame.EvaluateFunctionAsync<T>(script, args);

        /// <summary>
        /// Sets the user agent to be used in this page
        /// </summary>
        /// <param name="userAgent">Specific user agent to use in this page</param>
        /// <returns>Task</returns>
        public Task SetUserAgentAsync(string userAgent)
            => _networkManager.SetUserAgentAsync(userAgent);

        /// <summary>
        /// Sets extra HTTP headers that will be sent with every request the page initiates
        /// </summary>
        /// <param name="headers">Additional http headers to be sent with every request</param>
        /// <returns>Task</returns>
        public Task SetExtraHttpHeadersAsync(Dictionary<string, string> headers)
            => _networkManager.SetExtraHTTPHeadersAsync(headers);

        /// <summary>
        /// Provide credentials for http authentication <see href="https://developer.mozilla.org/en-US/docs/Web/HTTP/Authentication"/>
        /// </summary>
        /// <param name="credentials">The credentials</param>
        /// <returns></returns>
        /// <remarks>
        /// To disable authentication, pass <c>null</c>
        /// </remarks>
        public Task AuthenticateAsync(Credentials credentials) => _networkManager.AuthenticateAsync(credentials);

        /// <summary>
        /// Reloads the page
        /// </summary>
        /// <param name="options">Navigation options</param>
        /// <returns>Task which resolves to the main resource response. In case of multiple redirects, the navigation will resolve with the response of the last redirect</returns>
        public async Task<Response> ReloadAsync(NavigationOptions options = null)
        {
            var navigationTask = WaitForNavigationAsync(options);

            await Task.WhenAll(
              navigationTask,
              Client.SendAsync("Page.reload")
            );

            return navigationTask.Result;
        }

        /// <summary>
        /// Triggers a change and input event once all the provided options have been selected. 
        /// If there's no <![CDATA[<select>]]> element matching selector, the method throws an error.
        /// </summary>
        /// <exception cref="SelectorException">If there's no element matching <paramref name="selector"/></exception>
        /// <returns>Returns an array of option values that have been successfully selected.</returns>
        /// <param name="selector">A selector to query page for</param>
        /// <param name="values">Values of options to select. If the <![CDATA[<select>]]> has the multiple attribute, 
        /// all values are considered, otherwise only the first one is taken into account.</param>
        public Task<string[]> SelectAsync(string selector, params string[] values)
            => MainFrame.SelectAsync(selector, values);

        /// <summary>
        /// Sends a <c>keydown</c>, <c>keypress</c>/<c>input</c>, and <c>keyup</c> event for each character in the text.
        /// </summary>
        /// <param name="selector">A selector of an element to type into. If there are multiple elements satisfying the selector, the first will be used.</param>
        /// <param name="text">A text to type into a focused element</param>
        /// <param name="options"></param>
        /// <exception cref="SelectorException">If there's no element matching <paramref name="selector"/></exception>
        /// <remarks>
        /// To press a special key, like <c>Control</c> or <c>ArrowDown</c> use <see cref="Keyboard.PressAsync(string, PressOptions)"/>
        /// </remarks>
        /// <example>
        /// <code>
        /// page.TypeAsync("#mytextarea", "Hello"); // Types instantly
        /// page.TypeAsync("#mytextarea", "World", new TypeOptions { Delay = 100 }); // Types slower, like a user
        /// </code>
        /// </example>
        /// <returns>Task</returns>
        public async Task TypeAsync(string selector, string text, TypeOptions options = null)
        {
            var handle = await QuerySelectorAsync(selector);
            if (handle == null)
            {
                throw new SelectorException($"No node found for selector: {selector}", selector);
            }
            await handle.TypeAsync(text, options);
            await handle.DisposeAsync();
        }

        /// <summary>
        /// Waits for a timeout
        /// </summary>
        /// <param name="milliseconds"></param>
        /// <returns>A task that resolves when after the timeout</returns>
        public Task WaitForTimeoutAsync(int milliseconds)
            => MainFrame.WaitForTimeoutAsync(milliseconds);

        /// <summary>
        /// Waits for a script to be evaluated to a truthy value
        /// </summary>
        /// <param name="script">Function to be evaluated in browser context</param>
        /// <param name="options">Optional waiting parameters</param>
        /// <param name="args">Arguments to pass to <c>script</c></param>
        /// <returns>A task that resolves when the <c>script</c> returns a truthy value</returns>
        public Task<JSHandle> WaitForFunctionAsync(string script, WaitForFunctionOptions options = null, params object[] args)
            => MainFrame.WaitForFunctionAsync(script, options ?? new WaitForFunctionOptions(), args);

        /// <summary>
        /// Waits for a script to be evaluated to a truthy value
        /// </summary>
        /// <param name="script">Function to be evaluated in browser context</param>
        /// <param name="args">Arguments to pass to <c>script</c></param>
        /// <returns>A task that resolves when the <c>script</c> returns a truthy value</returns>
        public Task<JSHandle> WaitForFunctionAsync(string script, params object[] args) => WaitForFunctionAsync(script, null, args);

        /// <summary>
        /// Waits for a selector to be added to the DOM
        /// </summary>
        /// <param name="selector">A selector of an element to wait for</param>
        /// <param name="options">Optional waiting parameters</param>
        /// <returns>A task that resolves when element specified by selector string is added to DOM</returns>
        public Task<ElementHandle> WaitForSelectorAsync(string selector, WaitForSelectorOptions options = null)
            => MainFrame.WaitForSelectorAsync(selector, options ?? new WaitForSelectorOptions());

        /// <summary>
        /// Waits for navigation
        /// </summary>
        /// <param name="options">navigation options</param>
        /// <returns>Task which resolves to the main resource response. In case of multiple redirects, the navigation will resolve with the response of the last redirect</returns>
        public async Task<Response> WaitForNavigationAsync(NavigationOptions options = null)
        {
            var mainFrame = _frameManager.MainFrame;
            var timeout = options?.Timeout ?? DefaultNavigationTimeout;
            var watcher = new NavigatorWatcher(_frameManager, mainFrame, timeout, options);
            var responses = new Dictionary<string, Response>();

            EventHandler<ResponseCreatedEventArgs> createResponseEventListener = (object sender, ResponseCreatedEventArgs e) =>
                responses.Add(e.Response.Url, e.Response);

            _networkManager.Response += createResponseEventListener;

            await watcher.NavigationTask;

            _networkManager.Response -= createResponseEventListener;

            var exception = watcher.NavigationTask.Exception;
            if (exception != null)
            {
                throw new NavigationException(exception.Message, exception);
            }

            return responses.GetValueOrDefault(_frameManager.MainFrame.Url);
        }

        /// <summary>
        /// Navigate to the previous page in history.
        /// </summary>
        /// <returns>Task which which resolves to the main resource response. In case of multiple redirects, 
        /// the navigation will resolve with the response of the last redirect. If can not go back, resolves to null.</returns>
        /// <param name="options">Navigation parameters.</param>
        public Task<Response> GoBackAsync(NavigationOptions options = null) => GoAsync(-1, null);

        /// <summary>
        /// Navigate to the next page in history.
        /// </summary>
        /// <returns>Task which which resolves to the main resource response. In case of multiple redirects, 
        /// the navigation will resolve with the response of the last redirect. If can not go forward, resolves to null.</returns>
        /// <param name="options">Navigation parameters.</param>
        public Task<Response> GoForwardAsync(NavigationOptions options = null) => GoAsync(1, null);

        #endregion

        #region Private Method

        internal static async Task<Page> CreateAsync(Session client, Target target, bool ignoreHTTPSErrors, bool appMode,
                                                   TaskQueue screenshotTaskQueue)
        {
            await client.SendAsync("Page.enable", null);
            dynamic result = await client.SendAsync("Page.getFrameTree");
            var page = new Page(client, target, new FrameTree(result.frameTree), ignoreHTTPSErrors, screenshotTaskQueue);

            await Task.WhenAll(
                client.SendAsync("Page.setLifecycleEventsEnabled", new Dictionary<string, object>
                {
                    {"enabled", true }
                }),
                client.SendAsync("Network.enable", null),
                client.SendAsync("Runtime.enable", null),
                client.SendAsync("Security.enable", null),
                client.SendAsync("Performance.enable", null)
            );

            if (ignoreHTTPSErrors)
            {
                await client.SendAsync("Security.setOverrideCertificateErrors", new Dictionary<string, object>
                {
                    {"override", true}
                });
            }

            // Initialize default page size.
            if (!appMode)
            {
                await page.SetViewportAsync(new ViewPortOptions
                {
                    Width = 800,
                    Height = 600
                });
            }
            return page;
        }

        private async Task<Response> GoAsync(int delta, NavigationOptions options)
        {
            var history = await Client.SendAsync<PageGetNavigationHistoryResponse>("Page.getNavigationHistory");

            if (history.Entries.Count <= history.CurrentIndex + delta)
            {
                return null;
            }
            var entry = history.Entries[history.CurrentIndex + delta];
            var waitTask = WaitForNavigationAsync(options);

            await Task.WhenAll(
                waitTask,
                Client.SendAsync("Page.navigateToHistoryEntry", new
                {
                    entryId = entry.Id
                })
            );

            return waitTask.Result;
        }

        private Dictionary<string, decimal> BuildMetricsObject(List<Metric> metrics)
        {
            var result = new Dictionary<string, decimal>();

            foreach (var item in metrics)
            {
                if (SupportedMetrics.Contains(item.Name))
                {
                    result.Add(item.Name, item.Value);
                }
            }

            return result;
        }

        private async Task<byte[]> PerformScreenshot(string format, ScreenshotOptions options)
        {
            await Client.SendAsync("Target.activateTarget", new
            {
                targetId = Target.TargetId
            });

            var clip = options.Clip != null ? options.Clip.Clone() : null;
            if (clip != null)
            {
                clip.Scale = 1;
            }

            if (options != null && options.FullPage)
            {
                dynamic metrics = await Client.SendAsync("Page.getLayoutMetrics");
                var width = Convert.ToInt32(Math.Ceiling(Convert.ToDecimal(metrics.contentSize.width.Value)));
                var height = Convert.ToInt32(Math.Ceiling(Convert.ToDecimal(metrics.contentSize.height.Value)));

                // Overwrite clip for full page at all times.
                clip = new Clip
                {
                    X = 0,
                    Y = 0,
                    Width = width,
                    Height = height,
                    Scale = 1
                };

                var mobile = Viewport.IsMobile;
                var deviceScaleFactor = Viewport.DeviceScaleFactor;
                var landscape = Viewport.IsLandscape;
                var screenOrientation = landscape ?
                    new ScreenOrientation
                    {
                        Angle = 90,
                        Type = ScreenOrientationType.LandscapePrimary
                    } :
                    new ScreenOrientation
                    {
                        Angle = 0,
                        Type = ScreenOrientationType.PortraitPrimary
                    };

                await Client.SendAsync("Emulation.setDeviceMetricsOverride", new
                {
                    mobile,
                    width,
                    height,
                    deviceScaleFactor,
                    screenOrientation
                });
            }

            if (options != null && options.OmitBackground)
            {
                await Client.SendAsync("Emulation.setDefaultBackgroundColorOverride", new
                {
                    color = new
                    {
                        r = 0,
                        g = 0,
                        b = 0,
                        a = 0
                    }
                });
            }

            dynamic screenMessage = new ExpandoObject();

            screenMessage.format = format;

            if (options.Quality.HasValue)
            {
                screenMessage.quality = options.Quality.Value;
            }

            if (clip != null)
            {
                screenMessage.clip = clip;
            }

            JObject result = await Client.SendAsync("Page.captureScreenshot", screenMessage);

            if (options != null && options.OmitBackground)
            {
                await Client.SendAsync("Emulation.setDefaultBackgroundColorOverride");
            }

            if (options != null && options.FullPage)
            {
                await SetViewportAsync(Viewport);
            }

            var buffer = Convert.FromBase64String(result.GetValue("data").Value<string>());

            return buffer;
        }

        private decimal ConvertPrintParameterToInches(object parameter)
        {
            if (parameter == null)
            {
                return 0;
            }

            var pixels = 0m;

            if (parameter is decimal || parameter is int)
            {
                pixels = Convert.ToDecimal(parameter);
            }
            else
            {
                var text = parameter.ToString();
                var unit = text.Substring(text.Length - 2).ToLower();
                var valueText = "";

                if (_unitToPixels.ContainsKey(unit))
                {
                    valueText = text.Substring(0, text.Length - 2);
                }
                else
                {
                    // In case of unknown unit try to parse the whole parameter as number of pixels.
                    // This is consistent with phantom's paperSize behavior.
                    unit = "px";
                    valueText = text;
                }

                if (Decimal.TryParse(valueText, NumberStyles.Any, CultureInfo.InvariantCulture.NumberFormat, out var number))
                {
                    pixels = number * _unitToPixels[unit];
                }
                else
                {
                    throw new ArgumentException($"Failed to parse parameter value: '{text}'", nameof(parameter));
                }
            }

            return pixels / 96;
        }

        private async void client_MessageReceived(object sender, MessageEventArgs e)
        {
            switch (e.MessageID)
            {
                case "Page.loadEventFired":
                    Load?.Invoke(this, new EventArgs());
                    break;
                case "Runtime.consoleAPICalled":
                    await OnConsoleAPI(e.MessageData.ToObject<PageConsoleResponse>());
                    break;
                case "Page.javascriptDialogOpening":
                    OnDialog(e.MessageData.ToObject<PageJavascriptDialogOpeningResponse>());
                    break;
                case "Runtime.exceptionThrown":
                    HandleException(e.MessageData.exceptionDetails);
                    break;
                case "Security.certificateError":
                    await OnCertificateError(e);
                    break;
                case "Inspector.targetCrashed":
                    OnTargetCrashed();
                    break;
                case "Performance.metrics":
                    EmitMetrics(e.MessageData.ToObject<PerformanceMetricsResponse>());
                    break;
            }
        }

        private void OnTargetCrashed()
        {
            if (Error == null)
            {
                throw new TargetCrashedException();
            }

            Error.Invoke(this, new ErrorEventArgs("Page crashed!"));
        }

        private void EmitMetrics(PerformanceMetricsResponse metrics)
            => Metrics?.Invoke(this, new MetricEventArgs(metrics.Title, BuildMetricsObject(metrics.Metrics)));

        private async Task OnCertificateError(MessageEventArgs e)
        {
            if (_ignoreHTTPSErrors)
            {
                //TODO: Puppeteer is silencing an error here, I don't know if that's necessary here
                await Client.SendAsync("Security.handleCertificateError", new Dictionary<string, object>
                {
                    {"eventId", e.MessageData.eventId },
                    {"action", "continue"}
                });
            }
        }

        private void HandleException(dynamic exceptionDetails)
            => PageError?.Invoke(this, new PageErrorEventArgs(GetExceptionMessage(exceptionDetails)));

        private string GetExceptionMessage(dynamic exceptionDetails)
        {
            if (exceptionDetails.exception != null)
            {
                return exceptionDetails.exception.description;
            }
            var message = exceptionDetails.text;
            if (exceptionDetails.stackTrace)
            {
                foreach (var callframe in exceptionDetails.stackTrace.callFrames)
                {
                    var location = $"{callframe.url}:{callframe.lineNumber}:{callframe.columnNumber}";
                    var functionName = callframe.functionName || "<anonymous>";
                    message += $"\n at {functionName} ({location})";
                }
            }
            return message;
        }

        private void OnDialog(PageJavascriptDialogOpeningResponse message)
        {
            var dialog = new Dialog(Client, message.Type, message.Message, message.DefaultPrompt);
            Dialog?.Invoke(this, new DialogEventArgs(dialog));
        }

        private async Task OnConsoleAPI(PageConsoleResponse message)
        {
            if (message.Type == ConsoleType.Debug && message.Args.Length > 0 && message.Args[0].value == "driver:page-binding")
            {
                const string deliverResult = @"function deliverResult(name, seq, result) {
                  window[name]['callbacks'].get(seq)(result);
                  window[name]['callbacks'].delete(seq);
                }";
                JObject arg1Value = JObject.Parse(message.Args[1].value.ToString());
                var name = arg1Value.Value<string>("name");
                var seq = arg1Value.Value<int>("seq");

                var binding = _pageBindings[name];
                var methodParams = binding.Method.GetParameters().Select(parameter => parameter.ParameterType).ToArray();

                var args = arg1Value.GetValue("args").Select((token, i) => token.ToObject(methodParams[i])).ToArray();

                var result = binding.DynamicInvoke(args);
                if (result is Task taskResult)
                {
                    if (taskResult.GetType().IsGenericType)
                    {
                        result = await (dynamic)taskResult;
                    }
                    else
                    {
                        await taskResult;
                    }
                }

                var expression = EvaluationString(deliverResult, name, seq, result);
                var dummy = Client.SendAsync("Runtime.evaluate", new { expression, contextId = message.ExecutionContextId })
                    .ContinueWith(task =>
                    {
                        if (task.IsFaulted)
                        {
                            System.Console.WriteLine(task.Exception);
                        }
                    });
                return;
            }

            if (Console?.GetInvocationList().Length == 0)
            {
                foreach (var arg in message.Args)
                {
                    await RemoteObjectHelper.ReleaseObject(Client, arg);
                }

                return;
            }

            var values = message.Args
                .Select(_ => (JSHandle)_frameManager.CreateJsHandle(message.ExecutionContextId, _))
                .ToList();
            var handles = values
                .ConvertAll(handle => handle.RemoteObject["objectId"] != null
                ? handle.ToString() : RemoteObjectHelper.ValueFromRemoteObject<object>(handle.RemoteObject));

            var consoleMessage = new ConsoleMessage(message.Type, string.Join(" ", handles), values);
            Console?.Invoke(this, new ConsoleEventArgs(consoleMessage));
        }

        private async Task ExposeFunctionAsync(string name, Delegate puppeteerFunction)
        {
            if (_pageBindings.ContainsKey(name))
            {
                throw new PuppeteerException($"Failed to add page binding with name {name}: window['{name}'] already exists!");
            }
            _pageBindings.Add(name, puppeteerFunction);

            const string addPageBinding = @"function addPageBinding(bindingName) {
                window[bindingName] = async(...args) => {
                    const me = window[bindingName];
                    let callbacks = me['callbacks'];
                    if (!callbacks)
                    {
                        callbacks = new Map();
                        me['callbacks'] = callbacks;
                    }
                    const seq = (me['lastSeq'] || 0) + 1;
                    me['lastSeq'] = seq;
                    const promise = new Promise(fulfill => callbacks.set(seq, fulfill));
                    // eslint-disable-next-line no-console
                    console.debug('driver:page-binding', JSON.stringify({ name: bindingName, seq, args}));
                    return promise;
                };
            }";
            var expression = EvaluationString(addPageBinding, name);
            await Client.SendAsync("Page.addScriptToEvaluateOnNewDocument", new { source = expression });

            await Task.WhenAll(Frames.Select(frame => frame.EvaluateExpressionAsync(expression)
                .ContinueWith(task =>
                {
                    if (task.IsFaulted)
                    {
                        System.Console.WriteLine(task.Exception);
                    }
                })));
        }

        private async Task Navigate(Session client, string url, string referrer)
        {
            dynamic response = await client.SendAsync("Page.navigate", new
            {
                url,
                referrer = referrer ?? string.Empty
            });

            if (response.errorText != null)
            {
                throw new NavigationException(response.errorText.ToString());
            }
        }

        private static string EvaluationString(string fun, params object[] args)
        {
            return $"({fun})({string.Join(",", args.Select(SerializeArgument))})";

            string SerializeArgument(object arg)
            {
                if (arg == null) return "undefined";
                return JsonConvert.SerializeObject(arg);
            }
        }
        #endregion

        #region IDisposable
        /// <summary>
        /// Releases all resource used by the <see cref="Page"/> object by calling the <see cref="CloseAsync"/> method.
        /// </summary>
        /// <remarks>Call <see cref="Dispose"/> when you are finished using the <see cref="T:PuppeteerSharp.Page"/>. The
        /// <see cref="Dispose"/> method leaves the <see cref="T:PuppeteerSharp.Page"/> in an unusable state. After
        /// calling <see cref="Dispose"/>, you must release all references to the <see cref="T:PuppeteerSharp.Page"/> so
        /// the garbage collector can reclaim the memory that the <see cref="T:PuppeteerSharp.Page"/> was occupying.</remarks>
        public void Dispose() => CloseAsync();
        #endregion
    }
}<|MERGE_RESOLUTION|>--- conflicted
+++ resolved
@@ -607,11 +607,6 @@
         /// <returns>Task</returns>
         public Task ExposeFunctionAsync<T1, T2, T3, T4, TResult>(string name, Func<T1, T2, T3, T4, TResult> puppeteerFunction)
             => ExposeFunctionAsync(name, (Delegate)puppeteerFunction);
-<<<<<<< HEAD
-
-        public async Task<string> GetContentAsync() => await _frameManager.MainFrame.GetContentAsync();
-=======
->>>>>>> e64a9854
 
         /// <summary>
         /// Gets the full HTML contents of the page, including the doctype.
