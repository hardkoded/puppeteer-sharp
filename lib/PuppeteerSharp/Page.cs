﻿using System;
using System.Collections.Generic;
using System.Diagnostics;
using System.Dynamic;
using System.Globalization;
using System.IO;
using System.Linq;
using System.Threading.Tasks;
using Microsoft.Extensions.Logging;
using Newtonsoft.Json;
using Newtonsoft.Json.Linq;
using PuppeteerSharp.Helpers;
using PuppeteerSharp.Input;
using PuppeteerSharp.Media;
using PuppeteerSharp.Messaging;
using PuppeteerSharp.Mobile;
using PuppeteerSharp.PageCoverage;

namespace PuppeteerSharp
{
    /// <summary>
    /// Provides methods to interact with a single tab in Chromium. One <see cref="Browser"/> instance might have multiple <see cref="Page"/> instances.
    /// </summary>
    /// <example>
    /// This example creates a page, navigates it to a URL, and then saves a screenshot:
    /// <code>
    /// var browser = await Puppeteer.LaunchAsync(new LaunchOptions());
    /// var page = await browser.NewPageAsync();
    /// await page.GoToAsync("https://example.com");
    /// await page.ScreenshotAsync("screenshot.png");
    /// await browser.CloseAsync();
    /// </code>
    /// </example>
    [DebuggerDisplay("Page {Url}")]
    public class Page : IDisposable
    {
        private readonly bool _ignoreHTTPSErrors;
        private readonly NetworkManager _networkManager;
        private readonly FrameManager _frameManager;
        private readonly TaskQueue _screenshotTaskQueue;
        private readonly EmulationManager _emulationManager;
        private readonly Dictionary<string, Delegate> _pageBindings;
        private readonly Dictionary<string, Worker> _workers;
        private readonly ILogger _logger;
        private bool _ensureNewDocumentNavigation;

        private static readonly Dictionary<string, decimal> _unitToPixels = new Dictionary<string, decimal> {
            {"px", 1},
            {"in", 96},
            {"cm", 37.8m},
            {"mm", 3.78m}
        };

        private Page(
            CDPSession client,
            Target target,
            FrameTree frameTree,
            bool ignoreHTTPSErrors,
            TaskQueue screenshotTaskQueue)
        {
            Client = client;
            Target = target;
            Keyboard = new Keyboard(client);
            Mouse = new Mouse(client, Keyboard);
            Touchscreen = new Touchscreen(client, Keyboard);
            Tracing = new Tracing(client);
            Coverage = new Coverage(client);

            _frameManager = new FrameManager(client, frameTree, this);
            _networkManager = new NetworkManager(client, _frameManager);
            _emulationManager = new EmulationManager(client);
            _pageBindings = new Dictionary<string, Delegate>();
            _workers = new Dictionary<string, Worker>();
            _logger = Client.Connection.LoggerFactory.CreateLogger<Page>();

            _ignoreHTTPSErrors = ignoreHTTPSErrors;

            _screenshotTaskQueue = screenshotTaskQueue;

            _frameManager.FrameAttached += (sender, e) => FrameAttached?.Invoke(this, e);
            _frameManager.FrameDetached += (sender, e) => FrameDetached?.Invoke(this, e);
            _frameManager.FrameNavigated += (sender, e) => FrameNavigated?.Invoke(this, e);

            _networkManager.Request += (sender, e) => Request?.Invoke(this, e);
            _networkManager.RequestFailed += (sender, e) => RequestFailed?.Invoke(this, e);
            _networkManager.Response += (sender, e) => Response?.Invoke(this, e);
            _networkManager.RequestFinished += (sender, e) => RequestFinished?.Invoke(this, e);

            target.CloseTask.ContinueWith((arg) =>
            {
                Close?.Invoke(this, EventArgs.Empty);
                IsClosed = true;
            });

            Client.MessageReceived += Client_MessageReceived;
        }

        internal CDPSession Client { get; }

        #region Public Properties

        /// <summary>
        /// Raised when the JavaScript <c>load</c> <see href="https://developer.mozilla.org/en-US/docs/Web/Events/load"/> event is dispatched.
        /// </summary>
        public event EventHandler Load;

        /// <summary>
        /// Raised when the page crashes
        /// </summary>
        public event EventHandler<ErrorEventArgs> Error;

        /// <summary>
        /// Raised when the JavaScript code makes a call to <c>console.timeStamp</c>. For the list of metrics see <see cref="Page.MetricsAsync"/>.
        /// </summary>
        public event EventHandler<MetricEventArgs> Metrics;

        /// <summary>
        /// Raised when a JavaScript dialog appears, such as <c>alert</c>, <c>prompt</c>, <c>confirm</c> or <c>beforeunload</c>. Puppeteer can respond to the dialog via <see cref="Dialog"/>'s <see cref="Dialog.Accept(string)"/> or <see cref="Dialog.Dismiss"/> methods.
        /// </summary>
        public event EventHandler<DialogEventArgs> Dialog;

        /// <summary>
        /// Raised when the JavaScript <c>DOMContentLoaded</c> <see href="https://developer.mozilla.org/en-US/docs/Web/Events/DOMContentLoaded"/> event is dispatched.
        /// </summary>
        public event EventHandler DOMContentLoaded;

        /// <summary>
        /// Raised when JavaScript within the page calls one of console API methods, e.g. <c>console.log</c> or <c>console.dir</c>. Also emitted if the page throws an error or a warning.
        /// The arguments passed into <c>console.log</c> appear as arguments on the event handler.
        /// </summary>
        /// <example>
        /// An example of handling <see cref="Console"/> event:
        /// <code>
        /// <![CDATA[
        /// page.Console += (sender, e) => 
        /// {
        ///     for (var i = 0; i < e.Message.Args.Count; ++i)
        ///     {
        ///         System.Console.WriteLine($"{i}: {e.Message.Args[i]}");
        ///     }
        /// }
        /// ]]>
        /// </code>
        /// </example>
        public event EventHandler<ConsoleEventArgs> Console;

        /// <summary>
        /// Raised when a frame is attached.
        /// </summary>
        public event EventHandler<FrameEventArgs> FrameAttached;

        /// <summary>
        /// Raised when a frame is detached.
        /// </summary>
        public event EventHandler<FrameEventArgs> FrameDetached;

        /// <summary>
        /// Raised when a frame is navigated to a new url.
        /// </summary>
        public event EventHandler<FrameEventArgs> FrameNavigated;

        /// <summary>
        /// Raised when a <see cref="Response"/> is received.
        /// </summary>
        public event EventHandler<ResponseCreatedEventArgs> Response;

        /// <summary>
        /// Raised when a page issues a request. The <see cref="Request"/> object is read-only.
        /// In order to intercept and mutate requests, see <see cref="SetRequestInterceptionAsync(bool)"/>
        /// </summary>
        public event EventHandler<RequestEventArgs> Request;

        /// <summary>
        /// Raised when a request finishes successfully.
        /// </summary>
        public event EventHandler<RequestEventArgs> RequestFinished;

        /// <summary>
        /// Raised when a request fails, for example by timing out.
        /// </summary>
        public event EventHandler<RequestEventArgs> RequestFailed;

        /// <summary>
        /// Raised when an uncaught exception happens within the page.
        /// </summary>
        public event EventHandler<PageErrorEventArgs> PageError;

        /// <summary>
        /// Emitted when a dedicated WebWorker (<see href="https://developer.mozilla.org/en-US/docs/Web/API/Web_Workers_API"/>) is spawned by the page.
        /// </summary>
        public event EventHandler<WorkerEventArgs> WorkerCreated;

        /// <summary>
        /// Emitted when a dedicated WebWorker (<see href="https://developer.mozilla.org/en-US/docs/Web/API/Web_Workers_API"/>) is terminated.
        /// </summary>
        public event EventHandler<WorkerEventArgs> WorkerDestroyed;

        /// <summary>
        /// Raised when the page closes.
        /// </summary>
        public event EventHandler Close;

        /// <summary>
        /// This setting will change the default maximum navigation time of 30 seconds for the following methods:
        /// - <see cref="GoToAsync(string, NavigationOptions)"/>
        /// - <see cref="GoBackAsync(NavigationOptions)"/>
        /// - <see cref="GoForwardAsync(NavigationOptions)"/>
        /// - <see cref="ReloadAsync(NavigationOptions)"/>
        /// - <see cref="WaitForNavigationAsync(NavigationOptions)"/>
        /// </summary>
        public int DefaultNavigationTimeout { get; set; } = 30000;

        /// <summary>
        /// This setting will change the default maximum navigation time of 30 seconds for the following methods:
        /// - <see cref="WaitForOptions"/>
        /// </summary>
        public int DefaultWaitForTimeout { get; set; } = 30000;

        /// <summary>
        /// Gets page's main frame
        /// </summary>
        /// <remarks>
        /// Page is guaranteed to have a main frame which persists during navigations.
        /// </remarks>
        public Frame MainFrame => _frameManager.MainFrame;

        /// <summary>
        /// Gets all frames attached to the page.
        /// </summary>
        /// <value>An array of all frames attached to the page.</value>
        public Frame[] Frames => _frameManager.Frames.Values.ToArray();

        /// <summary>
        /// Gets all workers in the page.
        /// </summary>
        public Worker[] Workers => _workers.Values.ToArray();

        /// <summary>
        /// Shortcut for <c>page.MainFrame.Url</c>
        /// </summary>
        public string Url => MainFrame.Url;

        /// <summary>
        /// Gets that target this page was created from.
        /// </summary>
        public Target Target { get; }

        /// <summary>
        /// Gets this page's keyboard
        /// </summary>
        public Keyboard Keyboard { get; }

        /// <summary>
        /// Gets this page's touchscreen
        /// </summary>
        public Touchscreen Touchscreen { get; }

        /// <summary>
        /// Gets this page's coverage
        /// </summary>
        public Coverage Coverage { get; }

        /// <summary>
        /// Gets this page's tracing
        /// </summary>
        public Tracing Tracing { get; }

        /// <summary>
        /// Gets this page's mouse
        /// </summary>
        public Mouse Mouse { get; }

        /// <summary>
        /// Gets this page's viewport
        /// </summary>
        public ViewPortOptions Viewport { get; private set; }

        /// <summary>
        /// List of supported metrics provided by the <see cref="Metrics"/> event.
        /// </summary>
        public static readonly IEnumerable<string> SupportedMetrics = new List<string>
        {
            "Timestamp",
            "Documents",
            "Frames",
            "JSEventListeners",
            "Nodes",
            "LayoutCount",
            "RecalcStyleCount",
            "LayoutDuration",
            "RecalcStyleDuration",
            "ScriptDuration",
            "TaskDuration",
            "JSHeapUsedSize",
            "JSHeapTotalSize"
        };

        /// <summary>
        /// Get the browser the page belongs to.
        /// </summary>
        public Browser Browser => Target.Browser;

        /// <summary>
        /// Get an indication that the page has been closed.
        /// </summary>
        public bool IsClosed { get; private set; }

        internal bool JavascriptEnabled { get; set; } = true;
        #endregion

        #region Public Methods

        /// <summary>
        /// Sets the page's geolocation.
        /// </summary>
        /// <returns>The task.</returns>
        /// <param name="options">Geolocation options.</param>
        /// <remarks>
        /// Consider using <seealso cref="BrowserContext.OverridePermissionsAsync(string, IEnumerable{OverridePermission})"/> to grant permissions for the page to read its geolocation.
        /// </remarks>
        public Task SetGeolocationAsync(GeolocationOption options)
        {
            if (options.Longitude < -180 || options.Longitude > 180)
            {
                throw new ArgumentException($"Invalid longitude '{ options.Longitude }': precondition - 180 <= LONGITUDE <= 180 failed.");
            }
            if (options.Latitude < -90 || options.Latitude > 90)
            {
                throw new ArgumentException($"Invalid latitude '{ options.Latitude }': precondition - 90 <= LATITUDE <= 90 failed.");
            }
            if (options.Accuracy < 0)
            {
                throw new ArgumentException($"Invalid accuracy '{options.Accuracy}': precondition 0 <= ACCURACY failed.");
            }

            return Client.SendAsync("Emulation.setGeolocationOverride", options);
        }

        /// <summary>
        /// Returns metrics
        /// </summary>
        /// <returns>Task which resolves into a list of metrics</returns>
        /// <remarks>
        /// All timestamps are in monotonic time: monotonically increasing time in seconds since an arbitrary point in the past.
        /// </remarks>
        public async Task<Dictionary<string, decimal>> MetricsAsync()
        {
            var response = await Client.SendAsync<PerformanceGetMetricsResponse>("Performance.getMetrics").ConfigureAwait(false);
            return BuildMetricsObject(response.Metrics);
        }

        /// <summary>
        /// Fetches an element with <paramref name="selector"/>, scrolls it into view if needed, and then uses <see cref="Touchscreen"/> to tap in the center of the element.
        /// </summary>
        /// <param name="selector">A selector to search for element to tap. If there are multiple elements satisfying the selector, the first will be clicked.</param>
        /// <exception cref="SelectorException">If there's no element matching <paramref name="selector"/></exception>
        /// <returns>Task which resolves when the element matching <paramref name="selector"/> is successfully tapped</returns>
        public async Task TapAsync(string selector)
        {
            var handle = await QuerySelectorAsync(selector).ConfigureAwait(false);
            if (handle == null)
            {
                throw new SelectorException($"No node found for selector: {selector}", selector);
            }
            await handle.TapAsync().ConfigureAwait(false);
            await handle.DisposeAsync().ConfigureAwait(false);
        }

        /// <summary>
        /// The method runs <c>document.querySelector</c> within the page. If no element matches the selector, the return value resolve to <c>null</c>.
        /// </summary>
        /// <param name="selector">A selector to query page for</param>
        /// <returns>Task which resolves to <see cref="ElementHandle"/> pointing to the frame element</returns>
        /// <remarks>
        /// Shortcut for <c>page.MainFrame.QuerySelectorAsync(selector)</c>
        /// </remarks>
        /// <seealso cref="Frame.QuerySelectorAsync(string)"/>
        public Task<ElementHandle> QuerySelectorAsync(string selector)
            => MainFrame.QuerySelectorAsync(selector);

        /// <summary>
        /// Runs <c>document.querySelectorAll</c> within the page. If no elements match the selector, the return value resolve to <see cref="Array.Empty{T}"/>.
        /// </summary>
        /// <param name="selector">A selector to query page for</param>
        /// <returns>Task which resolves to ElementHandles pointing to the frame elements</returns>
        /// <seealso cref="Frame.QuerySelectorAllAsync(string)"/>
        public Task<ElementHandle[]> QuerySelectorAllAsync(string selector)
            => MainFrame.QuerySelectorAllAsync(selector);

        /// <summary>
        /// A utility function to be used with <see cref="Extensions.EvaluateFunctionAsync{T}(Task{JSHandle}, string, object[])"/>
        /// </summary>
        /// <param name="selector">A selector to query page for</param>
        /// <returns>Task which resolves to a <see cref="JSHandle"/> of <c>document.querySelectorAll</c> result</returns>
        public Task<JSHandle> QuerySelectorAllHandleAsync(string selector)
            => EvaluateFunctionHandleAsync("selector => Array.from(document.querySelectorAll(selector))", selector);

        /// <summary>
        /// Evaluates the XPath expression
        /// </summary>
        /// <param name="expression">Expression to evaluate <see href="https://developer.mozilla.org/en-US/docs/Web/API/Document/evaluate"/></param>
        /// <returns>Task which resolves to an array of <see cref="ElementHandle"/></returns>
        /// <remarks>
        /// Shortcut for <c>page.MainFrame.XPathAsync(expression)</c>
        /// </remarks>
        /// <seealso cref="Frame.XPathAsync(string)"/>
        public Task<ElementHandle[]> XPathAsync(string expression) => MainFrame.XPathAsync(expression);

        /// <summary>
        /// Executes a script in browser context
        /// </summary>
        /// <param name="script">Script to be evaluated in browser context</param>
        /// <remarks>
        /// If the script, returns a Promise, then the method would wait for the promise to resolve and return its value.
        /// </remarks>
        /// <returns>Task which resolves to script return value</returns>
        public async Task<JSHandle> EvaluateExpressionHandleAsync(string script)
        {
            var context = await MainFrame.GetExecutionContextAsync().ConfigureAwait(false);
            return await context.EvaluateExpressionHandleAsync(script).ConfigureAwait(false);
        }

        /// <summary>
        /// Executes a script in browser context
        /// </summary>
        /// <param name="pageFunction">Script to be evaluated in browser context</param>
        /// <param name="args">Function arguments</param>
        /// <remarks>
        /// If the script, returns a Promise, then the method would wait for the promise to resolve and return its value.
        /// <see cref="JSHandle"/> instances can be passed as arguments
        /// </remarks>
        /// <returns>Task which resolves to script return value</returns>
        public async Task<JSHandle> EvaluateFunctionHandleAsync(string pageFunction, params object[] args)
        {
            var context = await MainFrame.GetExecutionContextAsync().ConfigureAwait(false);
            return await context.EvaluateFunctionHandleAsync(pageFunction, args).ConfigureAwait(false);
        }

        /// <summary>
        /// Adds a function which would be invoked in one of the following scenarios:
        /// - whenever the page is navigated
        /// - whenever the child frame is attached or navigated. In this case, the function is invoked in the context of the newly attached frame
        /// </summary>
        /// <param name="pageFunction">Function to be evaluated in browser context</param>
        /// <param name="args">Arguments to pass to <c>pageFunction</c></param>
        /// <remarks>
        /// The function is invoked after the document was created but before any of its scripts were run. This is useful to amend JavaScript environment, e.g. to seed <c>Math.random</c>.
        /// </remarks>
        /// <example>
        /// An example of overriding the navigator.languages property before the page loads:
        /// <code>
        /// var overrideNavigatorLanguages = @"Object.defineProperty(navigator, 'languages', {
        ///   get: function() {
        ///     return ['en-US', 'en', 'bn'];
        ///   };
        /// });";
        /// await page.EvaluateOnNewDocumentAsync(overrideNavigatorLanguages);
        /// </code>
        /// </example>
        /// <returns>Task</returns>
        public Task EvaluateOnNewDocumentAsync(string pageFunction, params object[] args)
        {
            var source = EvaluationString(pageFunction, args);
            return Client.SendAsync("Page.addScriptToEvaluateOnNewDocument", new { source });
        }

        /// <summary>
        /// The method iterates JavaScript heap and finds all the objects with the given prototype.
        /// Shortcut for <c>page.MainFrame.GetExecutionContextAsync().QueryObjectsAsync(prototypeHandle)</c>.
        /// </summary>
        /// <returns>A task which resolves to a handle to an array of objects with this prototype.</returns>
        /// <param name="prototypeHandle">A handle to the object prototype.</param>
        public async Task<JSHandle> QueryObjectsAsync(JSHandle prototypeHandle)
        {
            var context = await MainFrame.GetExecutionContextAsync().ConfigureAwait(false);
            return await context.QueryObjectsAsync(prototypeHandle).ConfigureAwait(false);
        }

        /// <summary>
        /// Activating request interception enables <see cref="Request.AbortAsync(RequestAbortErrorCode)">request.AbortAsync</see>, 
        /// <see cref="Request.ContinueAsync(Payload)">request.ContinueAsync</see> and <see cref="Request.RespondAsync(ResponseData)">request.RespondAsync</see> methods.
        /// </summary>
        /// <returns>The request interception task.</returns>
        /// <param name="value">Whether to enable request interception..</param>
        public Task SetRequestInterceptionAsync(bool value)
            => _networkManager.SetRequestInterceptionAsync(value);

        /// <summary>
        /// Set offline mode for the page.
        /// </summary>
        /// <returns>Result task</returns>
        /// <param name="value">When <c>true</c> enables offline mode for the page.</param>
        public Task SetOfflineModeAsync(bool value) => _networkManager.SetOfflineModeAsync(value);

        /// <summary>
        /// Returns the page's cookies
        /// </summary>
        /// <param name="urls">Url's to return cookies for</param>
        /// <returns>Array of cookies</returns>
        /// <remarks>
        /// If no URLs are specified, this method returns cookies for the current page URL.
        /// If URLs are specified, only cookies for those URLs are returned.
        /// </remarks>
        public async Task<CookieParam[]> GetCookiesAsync(params string[] urls)
        {
            var response = await Client.SendAsync("Network.getCookies", new Dictionary<string, object>
            {
                { MessageKeys.Urls, urls.Length > 0 ? urls : new string[] { Url } }
            }).ConfigureAwait(false);

            return response[MessageKeys.Cookies].ToObject<CookieParam[]>();
        }

        /// <summary>
        /// Clears all of the current cookies and then sets the cookies for the page
        /// </summary>
        /// <param name="cookies">Cookies to set</param>
        /// <returns>Task</returns>
        public async Task SetCookieAsync(params CookieParam[] cookies)
        {
            foreach (var cookie in cookies)
            {
                if (string.IsNullOrEmpty(cookie.Url) && Url.StartsWith("http", StringComparison.Ordinal))
                {
                    cookie.Url = Url;
                }
                if (cookie.Url == "about:blank")
                {
                    throw new PuppeteerException($"Blank page can not have cookie \"{cookie.Name}\"");
                }
            }

            await DeleteCookieAsync(cookies).ConfigureAwait(false);

            if (cookies.Length > 0)
            {
                await Client.SendAsync("Network.setCookies", new Dictionary<string, object>
                {
                    { MessageKeys.Cookies, cookies }
                }).ConfigureAwait(false);
            }
        }

        /// <summary>
        /// Deletes cookies from the page
        /// </summary>
        /// <param name="cookies">Cookies to delete</param>
        /// <returns>Task</returns>
        public async Task DeleteCookieAsync(params CookieParam[] cookies)
        {
            var pageURL = Url;
            foreach (var cookie in cookies)
            {
                if (string.IsNullOrEmpty(cookie.Url) && pageURL.StartsWith("http", StringComparison.Ordinal))
                {
                    cookie.Url = pageURL;
                }
                await Client.SendAsync("Network.deleteCookies", cookie).ConfigureAwait(false);
            }
        }

        /// <summary>
        /// Adds a <c><![CDATA[<script>]]></c> tag into the page with the desired url or content
        /// </summary>
        /// <param name="options">add script tag options</param>
        /// <remarks>
        /// Shortcut for <c>page.MainFrame.AddScriptTagAsync(options)</c>
        /// </remarks>
        /// <returns>Task which resolves to the added tag when the script's onload fires or when the script content was injected into frame</returns>
        /// <seealso cref="Frame.AddScriptTag(AddTagOptions)"/>
        public Task<ElementHandle> AddScriptTagAsync(AddTagOptions options) => MainFrame.AddScriptTag(options);

        /// <summary>
        /// Adds a <c><![CDATA[<script>]]></c> tag into the page with the desired url or content
        /// </summary>
        /// <param name="url">script url</param>
        /// <remarks>
        /// Shortcut for <c>page.MainFrame.AddScriptTagAsync(new AddTagOptions { Url = url })</c>
        /// </remarks>
        /// <returns>Task which resolves to the added tag when the script's onload fires or when the script content was injected into frame</returns>
        public Task<ElementHandle> AddScriptTagAsync(string url) => AddScriptTagAsync(new AddTagOptions { Url = url });

        /// <summary>
        /// Adds a <c><![CDATA[<link rel="stylesheet">]]></c> tag into the page with the desired url or a <c><![CDATA[<link rel="stylesheet">]]></c> tag with the content
        /// </summary>
        /// <param name="options">add style tag options</param>
        /// <remarks>
        /// Shortcut for <c>page.MainFrame.AddStyleTagAsync(options)</c>
        /// </remarks>
        /// <returns>Task which resolves to the added tag when the stylesheet's onload fires or when the CSS content was injected into frame</returns>
        /// <seealso cref="Frame.AddStyleTag(AddTagOptions)"/>
        public Task<ElementHandle> AddStyleTagAsync(AddTagOptions options) => MainFrame.AddStyleTag(options);

        /// <summary>
        /// Adds a <c><![CDATA[<link rel="stylesheet">]]></c> tag into the page with the desired url or a <c><![CDATA[<link rel="stylesheet">]]></c> tag with the content
        /// </summary>
        /// <param name="url">stylesheel url</param>
        /// <remarks>
        /// Shortcut for <c>page.MainFrame.AddStyleTagAsync(new AddTagOptions { Url = url })</c>
        /// </remarks>
        /// <returns>Task which resolves to the added tag when the stylesheet's onload fires or when the CSS content was injected into frame</returns>
        public Task<ElementHandle> AddStyleTagAsync(string url) => AddStyleTagAsync(new AddTagOptions { Url = url });

        /// <summary>
        /// Adds a function called <c>name</c> on the page's <c>window</c> object.
        /// When called, the function executes <paramref name="puppeteerFunction"/> in C# and returns a <see cref="Task"/> which resolves when <paramref name="puppeteerFunction"/> completes.
        /// </summary>
        /// <param name="name">Name of the function on the window object</param>
        /// <param name="puppeteerFunction">Callback function which will be called in Puppeteer's context.</param>
        /// <remarks>
        /// If the <paramref name="puppeteerFunction"/> returns a <see cref="Task"/>, it will be awaited.
        /// Functions installed via <see cref="ExposeFunctionAsync(string, Action)"/> survive navigations
        /// </remarks>
        /// <returns>Task</returns>
        public Task ExposeFunctionAsync(string name, Action puppeteerFunction)
            => ExposeFunctionAsync(name, (Delegate)puppeteerFunction);

        /// <summary>
        /// Adds a function called <c>name</c> on the page's <c>window</c> object.
        /// When called, the function executes <paramref name="puppeteerFunction"/> in C# and returns a <see cref="Task"/> which resolves to the return value of <paramref name="puppeteerFunction"/>.
        /// </summary>
        /// <typeparam name="TResult">The result of <paramref name="puppeteerFunction"/></typeparam>
        /// <param name="name">Name of the function on the window object</param>
        /// <param name="puppeteerFunction">Callback function which will be called in Puppeteer's context.</param>
        /// <remarks>
        /// If the <paramref name="puppeteerFunction"/> returns a <see cref="Task"/>, it will be awaited.
        /// Functions installed via <see cref="ExposeFunctionAsync{TResult}(string, Func{TResult})"/> survive navigations
        /// </remarks>
        /// <returns>Task</returns>
        public Task ExposeFunctionAsync<TResult>(string name, Func<TResult> puppeteerFunction)
            => ExposeFunctionAsync(name, (Delegate)puppeteerFunction);

        /// <summary>
        /// Adds a function called <c>name</c> on the page's <c>window</c> object.
        /// When called, the function executes <paramref name="puppeteerFunction"/> in C# and returns a <see cref="Task"/> which resolves to the return value of <paramref name="puppeteerFunction"/>.
        /// </summary>
        /// <typeparam name="TResult">The result of <paramref name="puppeteerFunction"/></typeparam>
        /// <typeparam name="T">The parameter of <paramref name="puppeteerFunction"/></typeparam>
        /// <param name="name">Name of the function on the window object</param>
        /// <param name="puppeteerFunction">Callback function which will be called in Puppeteer's context.</param>
        /// <remarks>
        /// If the <paramref name="puppeteerFunction"/> returns a <see cref="Task"/>, it will be awaited.
        /// Functions installed via <see cref="ExposeFunctionAsync{T, TResult}(string, Func{T, TResult})"/> survive navigations
        /// </remarks>
        /// <returns>Task</returns>
        public Task ExposeFunctionAsync<T, TResult>(string name, Func<T, TResult> puppeteerFunction)
            => ExposeFunctionAsync(name, (Delegate)puppeteerFunction);

        /// <summary>
        /// Adds a function called <c>name</c> on the page's <c>window</c> object.
        /// When called, the function executes <paramref name="puppeteerFunction"/> in C# and returns a <see cref="Task"/> which resolves to the return value of <paramref name="puppeteerFunction"/>.
        /// </summary>
        /// <typeparam name="TResult">The result of <paramref name="puppeteerFunction"/></typeparam>
        /// <typeparam name="T1">The first parameter of <paramref name="puppeteerFunction"/></typeparam>
        /// <typeparam name="T2">The second parameter of <paramref name="puppeteerFunction"/></typeparam>
        /// <param name="name">Name of the function on the window object</param>
        /// <param name="puppeteerFunction">Callback function which will be called in Puppeteer's context.</param>
        /// <remarks>
        /// If the <paramref name="puppeteerFunction"/> returns a <see cref="Task"/>, it will be awaited.
        /// Functions installed via <see cref="ExposeFunctionAsync{T1, T2, TResult}(string, Func{T1, T2, TResult})"/> survive navigations
        /// </remarks>
        /// <returns>Task</returns>
        public Task ExposeFunctionAsync<T1, T2, TResult>(string name, Func<T1, T2, TResult> puppeteerFunction)
            => ExposeFunctionAsync(name, (Delegate)puppeteerFunction);

        /// <summary>
        /// Adds a function called <c>name</c> on the page's <c>window</c> object.
        /// When called, the function executes <paramref name="puppeteerFunction"/> in C# and returns a <see cref="Task"/> which resolves to the return value of <paramref name="puppeteerFunction"/>.
        /// </summary>
        /// <typeparam name="TResult">The result of <paramref name="puppeteerFunction"/></typeparam>
        /// <typeparam name="T1">The first parameter of <paramref name="puppeteerFunction"/></typeparam>
        /// <typeparam name="T2">The second parameter of <paramref name="puppeteerFunction"/></typeparam>
        /// <typeparam name="T3">The third parameter of <paramref name="puppeteerFunction"/></typeparam>
        /// <param name="name">Name of the function on the window object</param>
        /// <param name="puppeteerFunction">Callback function which will be called in Puppeteer's context.</param>
        /// <remarks>
        /// If the <paramref name="puppeteerFunction"/> returns a <see cref="Task"/>, it will be awaited.
        /// Functions installed via <see cref="ExposeFunctionAsync{T1, T2, T3, TResult}(string, Func{T1, T2, T3, TResult})"/> survive navigations
        /// </remarks>
        /// <returns>Task</returns>
        public Task ExposeFunctionAsync<T1, T2, T3, TResult>(string name, Func<T1, T2, T3, TResult> puppeteerFunction)
            => ExposeFunctionAsync(name, (Delegate)puppeteerFunction);

        /// <summary>
        /// Adds a function called <c>name</c> on the page's <c>window</c> object.
        /// When called, the function executes <paramref name="puppeteerFunction"/> in C# and returns a <see cref="Task"/> which resolves to the return value of <paramref name="puppeteerFunction"/>.
        /// </summary>
        /// <typeparam name="TResult">The result of <paramref name="puppeteerFunction"/></typeparam>
        /// <typeparam name="T1">The first parameter of <paramref name="puppeteerFunction"/></typeparam>
        /// <typeparam name="T2">The second parameter of <paramref name="puppeteerFunction"/></typeparam>
        /// <typeparam name="T3">The third parameter of <paramref name="puppeteerFunction"/></typeparam>
        /// <typeparam name="T4">The fourth parameter of <paramref name="puppeteerFunction"/></typeparam>
        /// <param name="name">Name of the function on the window object</param>
        /// <param name="puppeteerFunction">Callback function which will be called in Puppeteer's context.</param>
        /// <remarks>
        /// If the <paramref name="puppeteerFunction"/> returns a <see cref="Task"/>, it will be awaited.
        /// Functions installed via <see cref="ExposeFunctionAsync{T1, T2, T3, T4, TResult}(string, Func{T1, T2, T3, T4, TResult})"/> survive navigations
        /// </remarks>
        /// <returns>Task</returns>
        public Task ExposeFunctionAsync<T1, T2, T3, T4, TResult>(string name, Func<T1, T2, T3, T4, TResult> puppeteerFunction)
            => ExposeFunctionAsync(name, (Delegate)puppeteerFunction);

        /// <summary>
        /// Gets the full HTML contents of the page, including the doctype.
        /// </summary>
        /// <returns>Task which resolves to the HTML content.</returns>
        /// <seealso cref="Frame.GetContentAsync"/>
        public Task<string> GetContentAsync() => _frameManager.MainFrame.GetContentAsync();

        /// <summary>
        /// Sets the HTML markup to the page
        /// </summary>
        /// <param name="html">HTML markup to assign to the page.</param>
        /// <returns>Task.</returns>
        /// <seealso cref="Frame.SetContentAsync(string)"/>
        public Task SetContentAsync(string html) => _frameManager.MainFrame.SetContentAsync(html);

        /// <summary>
        /// Navigates to an url
        /// </summary>        
        /// <param name="url">URL to navigate page to. The url should include scheme, e.g. https://.</param>
        /// <param name="options">Navigation parameters.</param>
        /// <returns>Task which resolves to the main resource response. In case of multiple redirects, the navigation will resolve with the response of the last redirect.</returns>
        /// <seealso cref="GoToAsync(string, int?, WaitUntilNavigation[])"/>
        public async Task<Response> GoToAsync(string url, NavigationOptions options)
        {
            var referrer = string.IsNullOrEmpty(options.Referer)
                ? _networkManager.ExtraHTTPHeaders?.GetValueOrDefault(MessageKeys.Referer)
                : options.Referer;

            var requests = new Dictionary<string, Request>();

            void createRequestEventListener(object sender, RequestEventArgs e)
            {
                if (!requests.ContainsKey(e.Request.Url))
                {
                    requests.Add(e.Request.Url, e.Request);
                }
            }

            _networkManager.Request += createRequestEventListener;

            var mainFrame = _frameManager.MainFrame;
            var timeout = options?.Timeout ?? DefaultNavigationTimeout;

            var watcher = new NavigatorWatcher(_frameManager, mainFrame, timeout, options);
            var navigateTask = Navigate(Client, url, referrer);

            await Task.WhenAny(
                watcher.TimeoutTask,
                navigateTask).ConfigureAwait(false);

            AggregateException exception = null;

            if (navigateTask.IsFaulted)
            {
                exception = navigateTask.Exception;
            }
            else
            {
                await Task.WhenAny(
                    watcher.TimeoutTask,
                    _ensureNewDocumentNavigation ? watcher.NewDocumentNavigationTask : watcher.SameDocumentNavigationTask
                ).ConfigureAwait(false);

                if (watcher.TimeoutTask.IsFaulted)
                {
                    exception = watcher.TimeoutTask.Exception;
                }
            }

            _networkManager.Request -= createRequestEventListener;

            if (exception != null)
            {
                throw new NavigationException(exception.InnerException.Message, exception.InnerException);
            }

            requests.TryGetValue(MainFrame.NavigationURL, out var request);

            return request?.Response;
        }

        /// <summary>
        /// Navigates to an url
        /// </summary>
        /// <param name="url">URL to navigate page to. The url should include scheme, e.g. https://.</param>
        /// <param name="timeout">Maximum navigation time in milliseconds, defaults to 30 seconds, pass <c>0</c> to disable timeout. </param>
        /// <param name="waitUntil">When to consider navigation succeeded, defaults to <see cref="WaitUntilNavigation.Load"/>. Given an array of <see cref="WaitUntilNavigation"/>, navigation is considered to be successful after all events have been fired</param>
        /// <returns>Task which resolves to the main resource response. In case of multiple redirects, the navigation will resolve with the response of the last redirect</returns>
        /// <seealso cref="GoToAsync(string, NavigationOptions)"/>
        public Task<Response> GoToAsync(string url, int? timeout = null, WaitUntilNavigation[] waitUntil = null)
            => GoToAsync(url, new NavigationOptions { Timeout = timeout, WaitUntil = waitUntil });

        /// <summary>
        /// Navigates to an url
        /// </summary>
        /// <param name="url">URL to navigate page to. The url should include scheme, e.g. https://.</param>
        /// <param name="waitUntil">When to consider navigation succeeded.</param>
        /// <returns>Task which resolves to the main resource response. In case of multiple redirects, the navigation will resolve with the response of the last redirect</returns>
        /// <seealso cref="GoToAsync(string, NavigationOptions)"/>
        public Task<Response> GoToAsync(string url, WaitUntilNavigation waitUntil)
            => GoToAsync(url, new NavigationOptions { WaitUntil = new[] { waitUntil } });

        /// <summary>
        /// generates a pdf of the page with <see cref="MediaType.Print"/> css media. To generate a pdf with <see cref="MediaType.Screen"/> media call <see cref="EmulateMediaAsync(MediaType)"/> with <see cref="MediaType.Screen"/>
        /// </summary>
        /// <param name="file">The file path to save the PDF to. paths are resolved using <see cref="Path.GetFullPath(string)"/></param>
        /// <returns></returns>
        /// <remarks>
        /// Generating a pdf is currently only supported in Chrome headless
        /// </remarks>
        public Task PdfAsync(string file) => PdfAsync(file, new PdfOptions());

        /// <summary>
        ///  generates a pdf of the page with <see cref="MediaType.Print"/> css media. To generate a pdf with <see cref="MediaType.Screen"/> media call <see cref="EmulateMediaAsync(MediaType)"/> with <see cref="MediaType.Screen"/>
        /// </summary>
        /// <param name="file">The file path to save the PDF to. paths are resolved using <see cref="Path.GetFullPath(string)"/></param>
        /// <param name="options">pdf options</param>
        /// <returns></returns>
        /// <remarks>
        /// Generating a pdf is currently only supported in Chrome headless
        /// </remarks>
        public async Task PdfAsync(string file, PdfOptions options)
        {
            var data = await PdfDataAsync(options).ConfigureAwait(false);

            using (var fs = AsyncFileHelper.CreateStream(file, FileMode.Create))
            {
                await fs.WriteAsync(data, 0, data.Length).ConfigureAwait(false);
            }
        }

        /// <summary>
        /// generates a pdf of the page with <see cref="MediaType.Print"/> css media. To generate a pdf with <see cref="MediaType.Screen"/> media call <see cref="EmulateMediaAsync(MediaType)"/> with <see cref="MediaType.Screen"/>
        /// </summary>
        /// <returns>Task which resolves to a <see cref="Stream"/> containing the PDF data.</returns>
        /// <remarks>
        /// Generating a pdf is currently only supported in Chrome headless
        /// </remarks>
        public Task<Stream> PdfStreamAsync() => PdfStreamAsync(new PdfOptions());

        /// <summary>
        /// Generates a pdf of the page with <see cref="MediaType.Print"/> css media. To generate a pdf with <see cref="MediaType.Screen"/> media call <see cref="EmulateMediaAsync(MediaType)"/> with <see cref="MediaType.Screen"/>
        /// </summary>
        /// <param name="options">pdf options</param>
        /// <returns>Task which resolves to a <see cref="Stream"/> containing the PDF data.</returns>
        /// <remarks>
        /// Generating a pdf is currently only supported in Chrome headless
        /// </remarks>
        public async Task<Stream> PdfStreamAsync(PdfOptions options)
            => new MemoryStream(await PdfDataAsync(options).ConfigureAwait(false));

        /// <summary>
        /// Generates a pdf of the page with <see cref="MediaType.Print"/> css media. To generate a pdf with <see cref="MediaType.Screen"/> media call <see cref="EmulateMediaAsync(MediaType)"/> with <see cref="MediaType.Screen"/>
        /// </summary>
        /// <returns>Task which resolves to a <see cref="byte"/>[] containing the PDF data.</returns>
        /// <remarks>
        /// Generating a pdf is currently only supported in Chrome headless
        /// </remarks>
        public Task<byte[]> PdfDataAsync() => PdfDataAsync(new PdfOptions());

        /// <summary>
        /// Generates a pdf of the page with <see cref="MediaType.Print"/> css media. To generate a pdf with <see cref="MediaType.Screen"/> media call <see cref="EmulateMediaAsync(MediaType)"/> with <see cref="MediaType.Screen"/>
        /// </summary>
        /// <param name="options">pdf options</param>
        /// <returns>Task which resolves to a <see cref="byte"/>[] containing the PDF data.</returns>
        /// <remarks>
        /// Generating a pdf is currently only supported in Chrome headless
        /// </remarks>
        public async Task<byte[]> PdfDataAsync(PdfOptions options)
        {
            var paperWidth = PaperFormat.Letter.Width;
            var paperHeight = PaperFormat.Letter.Height;

            if (options.Format != null)
            {
                paperWidth = options.Format.Width;
                paperHeight = options.Format.Height;
            }
            else
            {
                if (options.Width != null)
                {
                    paperWidth = ConvertPrintParameterToInches(options.Width);
                }
                if (options.Height != null)
                {
                    paperHeight = ConvertPrintParameterToInches(options.Height);
                }
            }

            var marginTop = ConvertPrintParameterToInches(options.MarginOptions.Top);
            var marginLeft = ConvertPrintParameterToInches(options.MarginOptions.Left);
            var marginBottom = ConvertPrintParameterToInches(options.MarginOptions.Bottom);
            var marginRight = ConvertPrintParameterToInches(options.MarginOptions.Right);

            JObject result = await Client.SendAsync("Page.printToPDF", new
            {
                landscape = options.Landscape,
                displayHeaderFooter = options.DisplayHeaderFooter,
                headerTemplate = options.HeaderTemplate,
                footerTemplate = options.FooterTemplate,
                printBackground = options.PrintBackground,
                scale = options.Scale,
                paperWidth,
                paperHeight,
                marginTop,
                marginBottom,
                marginLeft,
                marginRight,
                pageRanges = options.PageRanges,
                preferCSSPageSize = options.PreferCSSPageSize
            }).ConfigureAwait(false);

            var buffer = Convert.FromBase64String(result.GetValue(MessageKeys.Data).AsString());
            return buffer;
        }

        /// <summary>
        /// Enables/Disables Javascript on the page
        /// </summary>
        /// <returns>Task.</returns>
        /// <param name="enabled">Whether or not to enable JavaScript on the page.</param>
        public Task SetJavaScriptEnabledAsync(bool enabled)
        {
            if (enabled == JavascriptEnabled)
            {
                return Task.CompletedTask;
            }
            JavascriptEnabled = enabled;
            return Client.SendAsync("Emulation.setScriptExecutionDisabled", new { value = !enabled });
        }

        /// <summary>
        /// Toggles bypassing page's Content-Security-Policy.
        /// </summary>
        /// <param name="enabled">sets bypassing of page's Content-Security-Policy.</param>
        /// <returns></returns>
        /// <remarks>
        /// CSP bypassing happens at the moment of CSP initialization rather then evaluation.
        /// Usually this means that <see cref="SetBypassCSPAsync(bool)"/> should be called before navigating to the domain.
        /// </remarks>
        public Task SetBypassCSPAsync(bool enabled) => Client.SendAsync("Page.setBypassCSP", new { enabled });

        /// <summary>
        /// Emulates a media such as screen or print.
        /// </summary>
        /// <returns>Task.</returns>
        /// <param name="media">Media to set.</param>
        public Task EmulateMediaAsync(MediaType media)
            => Client.SendAsync("Emulation.setEmulatedMedia", new { media });

        /// <summary>
        /// Sets the viewport.
        /// In the case of multiple pages in a single browser, each page can have its own viewport size.
        /// NOTE in certain cases, setting viewport will reload the page in order to set the isMobile or hasTouch properties.
        /// </summary>
        /// <returns>The viewport task.</returns>
        /// <param name="viewport">Viewport options.</param>
        public async Task SetViewportAsync(ViewPortOptions viewport)
        {
            var needsReload = await _emulationManager.EmulateViewport(viewport).ConfigureAwait(false);
            Viewport = viewport;

            if (needsReload)
            {
                await ReloadAsync().ConfigureAwait(false);
            }
        }

        /// <summary>
        /// Emulates given device metrics and user agent. 
        /// </summary>
        /// <remarks>
        /// This method is a shortcut for calling two methods:
        /// page.SetViewportAsync(userAgent)
        /// page.SetUserAgentAsync(viewport)
        /// </remarks>
        /// <returns>Task.</returns>
        /// <param name="options">Emulation options.</param>
        public Task EmulateAsync(DeviceDescriptor options) => Task.WhenAll(
            SetViewportAsync(options.ViewPort),
            SetUserAgentAsync(options.UserAgent)
        );

        /// <summary>
        /// Takes a screenshot of the page
        /// </summary>
        /// <returns>The screenshot task.</returns>
        /// <param name="file">The file path to save the image to. The screenshot type will be inferred from file extension. 
        /// If path is a relative path, then it is resolved relative to current working directory. If no path is provided, 
        /// the image won't be saved to the disk.</param>
        public Task ScreenshotAsync(string file) => ScreenshotAsync(file, new ScreenshotOptions());

        /// <summary>
        /// Takes a screenshot of the page
        /// </summary>
        /// <returns>The screenshot task.</returns>
        /// <param name="file">The file path to save the image to. The screenshot type will be inferred from file extension. 
        /// If path is a relative path, then it is resolved relative to current working directory. If no path is provided, 
        /// the image won't be saved to the disk.</param>
        /// <param name="options">Screenshot options.</param>
        public async Task ScreenshotAsync(string file, ScreenshotOptions options)
        {
            if (!options.Type.HasValue)
            {
                options.Type = ScreenshotOptions.GetScreenshotTypeFromFile(file);
            }
            var data = await ScreenshotDataAsync(options).ConfigureAwait(false);

            using (var fs = AsyncFileHelper.CreateStream(file, FileMode.Create))
            {
                await fs.WriteAsync(data, 0, data.Length).ConfigureAwait(false);
            }
        }

        /// <summary>
        /// Takes a screenshot of the page
        /// </summary>
        /// <returns>Task which resolves to a <see cref="Stream"/> containing the image data.</returns>
        public Task<Stream> ScreenshotStreamAsync() => ScreenshotStreamAsync(new ScreenshotOptions());

        /// <summary>
        /// Takes a screenshot of the page
        /// </summary>
        /// <returns>Task which resolves to a <see cref="Stream"/> containing the image data.</returns>
        /// <param name="options">Screenshot options.</param>
        public async Task<Stream> ScreenshotStreamAsync(ScreenshotOptions options)
            => new MemoryStream(await ScreenshotDataAsync(options).ConfigureAwait(false));

        /// <summary>
        /// Takes a screenshot of the page
        /// </summary>
        /// <returns>Task which resolves to a <see cref="string"/> containing the image data as base64.</returns>
        public Task<string> ScreenshotBase64Async() => ScreenshotBase64Async(new ScreenshotOptions());

        /// <summary>
        /// Takes a screenshot of the page
        /// </summary>
        /// <returns>Task which resolves to a <see cref="string"/> containing the image data as base64.</returns>
        /// <param name="options">Screenshot options.</param>
        public Task<string> ScreenshotBase64Async(ScreenshotOptions options)
        {
            var screenshotType = options.Type;

            if (!screenshotType.HasValue)
            {
                screenshotType = ScreenshotType.Png;
            }

            if (options.Quality.HasValue)
            {
                if (screenshotType != ScreenshotType.Jpeg)
                {
                    throw new ArgumentException($"options.Quality is unsupported for the {screenshotType} screenshots");
                }

                if (options.Quality < 0 || options.Quality > 100)
                {
                    throw new ArgumentException($"Expected options.quality to be between 0 and 100 (inclusive), got {options.Quality}");
                }
            }

            if (options.Clip != null && options.FullPage)
            {
                throw new ArgumentException("options.clip and options.fullPage are exclusive");
            }

            return _screenshotTaskQueue.Enqueue(() => PerformScreenshot(screenshotType.Value, options));
        }

        /// <summary>
        /// Takes a screenshot of the page
        /// </summary>
        /// <returns>Task which resolves to a <see cref="byte"/>[] containing the image data.</returns>
        public Task<byte[]> ScreenshotDataAsync() => ScreenshotDataAsync(new ScreenshotOptions());

        /// <summary>
        /// Takes a screenshot of the page
        /// </summary>
        /// <returns>Task which resolves to a <see cref="byte"/>[] containing the image data.</returns>
        /// <param name="options">Screenshot options.</param>
        public async Task<byte[]> ScreenshotDataAsync(ScreenshotOptions options)
            => Convert.FromBase64String(await ScreenshotBase64Async(options).ConfigureAwait(false));

        /// <summary>
        /// Returns page's title
        /// </summary>
        /// <returns>page's title</returns>
        /// <see cref="Frame.GetTitleAsync"/>
        public Task<string> GetTitleAsync() => MainFrame.GetTitleAsync();

        /// <summary>
        /// Closes the page.
        /// </summary>
        /// <returns>Task.</returns>
        public Task CloseAsync(PageCloseOptions options = null)
        {
            if (!(Client?.Connection?.IsClosed ?? true))
            {
                var runBeforeUnload = options?.RunBeforeUnload ?? false;

                if (runBeforeUnload)
                {
                    return Client.SendAsync("Page.close");
                }
                else
                {
                    return Client.Connection.SendAsync("Target.closeTarget", new
                    {
                        targetId = Target.TargetId
                    }).ContinueWith((task) => Target.CloseTask);
                }
            }

            _logger.LogWarning("Protocol error: Connection closed. Most likely the page has been closed.");
            return Task.CompletedTask;
        }

        /// <summary>
        /// Toggles ignoring cache for each request based on the enabled state. By default, caching is enabled.
        /// </summary>
        /// <param name="enabled">sets the <c>enabled</c> state of the cache</param>
        /// <returns>Task</returns>
        public Task SetCacheEnabledAsync(bool enabled = true)
            => Client.SendAsync("Network.setCacheDisabled", new { cacheDisabled = !enabled });

        /// <summary>
        /// Fetches an element with <paramref name="selector"/>, scrolls it into view if needed, and then uses <see cref="Page.Mouse"/> to click in the center of the element.
        /// </summary>
        /// <param name="selector">A selector to search for element to click. If there are multiple elements satisfying the selector, the first will be clicked.</param>
        /// <param name="options">click options</param>
        /// <exception cref="SelectorException">If there's no element matching <paramref name="selector"/></exception>
        /// <returns>Task which resolves when the element matching <paramref name="selector"/> is successfully clicked</returns>
        public async Task ClickAsync(string selector, ClickOptions options = null)
        {
            var handle = await QuerySelectorAsync(selector).ConfigureAwait(false);
            if (handle == null)
            {
                throw new SelectorException($"No node found for selector: {selector}", selector);
            }
            await handle.ClickAsync(options).ConfigureAwait(false);
            await handle.DisposeAsync().ConfigureAwait(false);
        }

        /// <summary>
        /// Fetches an element with <paramref name="selector"/>, scrolls it into view if needed, and then uses <see cref="Page.Mouse"/> to hover over the center of the element.
        /// </summary>
        /// <param name="selector">A selector to search for element to hover. If there are multiple elements satisfying the selector, the first will be hovered.</param>
        /// <exception cref="SelectorException">If there's no element matching <paramref name="selector"/></exception>
        /// <returns>Task which resolves when the element matching <paramref name="selector"/> is successfully hovered</returns>
        public async Task HoverAsync(string selector)
        {
            var handle = await QuerySelectorAsync(selector).ConfigureAwait(false);
            if (handle == null)
            {
                throw new SelectorException($"No node found for selector: {selector}", selector);
            }
            await handle.HoverAsync().ConfigureAwait(false);
            await handle.DisposeAsync().ConfigureAwait(false);
        }

        /// <summary>
        /// Fetches an element with <paramref name="selector"/> and focuses it
        /// </summary>
        /// <param name="selector">A selector to search for element to focus. If there are multiple elements satisfying the selector, the first will be focused.</param>
        /// <exception cref="SelectorException">If there's no element matching <paramref name="selector"/></exception>
        /// <returns>Task which resolves when the element matching <paramref name="selector"/> is successfully focused</returns>
        public async Task FocusAsync(string selector)
        {
            var handle = await QuerySelectorAsync(selector).ConfigureAwait(false);
            if (handle == null)
            {
                throw new SelectorException($"No node found for selector: {selector}", selector);
            }
            await handle.FocusAsync().ConfigureAwait(false);
            await handle.DisposeAsync().ConfigureAwait(false);
        }

        /// <summary>
        /// Executes a script in browser context
        /// </summary>
        /// <param name="script">Script to be evaluated in browser context</param>
        /// <remarks>
        /// If the script, returns a Promise, then the method would wait for the promise to resolve and return its value.
        /// </remarks>
        /// <seealso cref="EvaluateFunctionAsync{T}(string, object[])"/>
        /// <returns>Task which resolves to script return value</returns>
        public Task<JToken> EvaluateExpressionAsync(string script)
            => _frameManager.MainFrame.EvaluateExpressionAsync<JToken>(script);

        /// <summary>
        /// Executes a script in browser context
        /// </summary>
        /// <typeparam name="T">The type to deserialize the result to</typeparam>
        /// <param name="script">Script to be evaluated in browser context</param>
        /// <remarks>
        /// If the script, returns a Promise, then the method would wait for the promise to resolve and return its value.
        /// </remarks>
        /// <seealso cref="EvaluateFunctionAsync{T}(string, object[])"/>
        /// <returns>Task which resolves to script return value</returns>
        public Task<T> EvaluateExpressionAsync<T>(string script)
            => _frameManager.MainFrame.EvaluateExpressionAsync<T>(script);

        /// <summary>
        /// Executes a function in browser context
        /// </summary>
        /// <param name="script">Script to be evaluated in browser context</param>
        /// <param name="args">Arguments to pass to script</param>
        /// <remarks>
        /// If the script, returns a Promise, then the method would wait for the promise to resolve and return its value.
        /// <see cref="JSHandle"/> instances can be passed as arguments
        /// </remarks>
        /// <seealso cref="EvaluateExpressionAsync{T}(string)"/>
        /// <returns>Task which resolves to script return value</returns>
        public Task<JToken> EvaluateFunctionAsync(string script, params object[] args)
            => _frameManager.MainFrame.EvaluateFunctionAsync<JToken>(script, args);

        /// <summary>
        /// Executes a function in browser context
        /// </summary>
        /// <typeparam name="T">The type to deserialize the result to</typeparam>
        /// <param name="script">Script to be evaluated in browser context</param>
        /// <param name="args">Arguments to pass to script</param>
        /// <remarks>
        /// If the script, returns a Promise, then the method would wait for the promise to resolve and return its value.
        /// <see cref="JSHandle"/> instances can be passed as arguments
        /// </remarks>
        /// <seealso cref="EvaluateExpressionAsync{T}(string)"/>
        /// <returns>Task which resolves to script return value</returns>
        public Task<T> EvaluateFunctionAsync<T>(string script, params object[] args)
            => _frameManager.MainFrame.EvaluateFunctionAsync<T>(script, args);

        /// <summary>
        /// Sets the user agent to be used in this page
        /// </summary>
        /// <param name="userAgent">Specific user agent to use in this page</param>
        /// <returns>Task</returns>
        public Task SetUserAgentAsync(string userAgent)
            => _networkManager.SetUserAgentAsync(userAgent);

        /// <summary>
        /// Sets extra HTTP headers that will be sent with every request the page initiates
        /// </summary>
        /// <param name="headers">Additional http headers to be sent with every request</param>
        /// <returns>Task</returns>
        public Task SetExtraHttpHeadersAsync(Dictionary<string, string> headers)
            => _networkManager.SetExtraHTTPHeadersAsync(headers);

        /// <summary>
        /// Provide credentials for http authentication <see href="https://developer.mozilla.org/en-US/docs/Web/HTTP/Authentication"/>
        /// </summary>
        /// <param name="credentials">The credentials</param>
        /// <returns></returns>
        /// <remarks>
        /// To disable authentication, pass <c>null</c>
        /// </remarks>
        public Task AuthenticateAsync(Credentials credentials) => _networkManager.AuthenticateAsync(credentials);

        /// <summary>
        /// Reloads the page
        /// </summary>
        /// <param name="options">Navigation options</param>
        /// <returns>Task which resolves to the main resource response. In case of multiple redirects, the navigation will resolve with the response of the last redirect</returns>
        /// <seealso cref="ReloadAsync(int?, WaitUntilNavigation[])"/>
        public async Task<Response> ReloadAsync(NavigationOptions options)
        {
            var navigationTask = WaitForNavigationAsync(options);

            await Task.WhenAll(
              navigationTask,
              Client.SendAsync("Page.reload")
            ).ConfigureAwait(false);

            return navigationTask.Result;
        }

        /// <summary>
        /// Reloads the page
        /// </summary>
        /// <param name="timeout">Maximum navigation time in milliseconds, defaults to 30 seconds, pass <c>0</c> to disable timeout. </param>
        /// <param name="waitUntil">When to consider navigation succeeded, defaults to <see cref="WaitUntilNavigation.Load"/>. Given an array of <see cref="WaitUntilNavigation"/>, navigation is considered to be successful after all events have been fired</param>
        /// <returns>Task which resolves to the main resource response. In case of multiple redirects, the navigation will resolve with the response of the last redirect</returns>
        /// <seealso cref="ReloadAsync(NavigationOptions)"/>
        public Task<Response> ReloadAsync(int? timeout = null, WaitUntilNavigation[] waitUntil = null)
            => ReloadAsync(new NavigationOptions { Timeout = timeout, WaitUntil = waitUntil });

        /// <summary>
        /// Triggers a change and input event once all the provided options have been selected. 
        /// If there's no <![CDATA[<select>]]> element matching selector, the method throws an error.
        /// </summary>
        /// <exception cref="SelectorException">If there's no element matching <paramref name="selector"/></exception>
        /// <param name="selector">A selector to query page for</param>
        /// <param name="values">Values of options to select. If the <![CDATA[<select>]]> has the multiple attribute, 
        /// all values are considered, otherwise only the first one is taken into account.</param>
        /// <returns>Returns an array of option values that have been successfully selected.</returns>
        /// <seealso cref="Frame.SelectAsync(string, string[])"/>
        public Task<string[]> SelectAsync(string selector, params string[] values)
            => MainFrame.SelectAsync(selector, values);

        /// <summary>
        /// Sends a <c>keydown</c>, <c>keypress</c>/<c>input</c>, and <c>keyup</c> event for each character in the text.
        /// </summary>
        /// <param name="selector">A selector of an element to type into. If there are multiple elements satisfying the selector, the first will be used.</param>
        /// <param name="text">A text to type into a focused element</param>
        /// <param name="options"></param>
        /// <exception cref="SelectorException">If there's no element matching <paramref name="selector"/></exception>
        /// <remarks>
        /// To press a special key, like <c>Control</c> or <c>ArrowDown</c> use <see cref="Keyboard.PressAsync(string, PressOptions)"/>
        /// </remarks>
        /// <example>
        /// <code>
        /// page.TypeAsync("#mytextarea", "Hello"); // Types instantly
        /// page.TypeAsync("#mytextarea", "World", new TypeOptions { Delay = 100 }); // Types slower, like a user
        /// </code>
        /// </example>
        /// <returns>Task</returns>
        public async Task TypeAsync(string selector, string text, TypeOptions options = null)
        {
            var handle = await QuerySelectorAsync(selector).ConfigureAwait(false);
            if (handle == null)
            {
                throw new SelectorException($"No node found for selector: {selector}", selector);
            }
            await handle.TypeAsync(text, options).ConfigureAwait(false);
            await handle.DisposeAsync().ConfigureAwait(false);
        }

        /// <summary>
        /// Waits for a timeout
        /// </summary>
        /// <param name="milliseconds"></param>
        /// <returns>A task that resolves when after the timeout</returns>
        /// <seealso cref="Frame.WaitForTimeoutAsync(int)"/>
        public Task WaitForTimeoutAsync(int milliseconds)
            => MainFrame.WaitForTimeoutAsync(milliseconds);

        /// <summary>
        /// Waits for a function to be evaluated to a truthy value
        /// </summary>
        /// <param name="script">Function to be evaluated in browser context</param>
        /// <param name="options">Optional waiting parameters</param>
        /// <param name="args">Arguments to pass to <c>script</c></param>
        /// <returns>A task that resolves when the <c>script</c> returns a truthy value</returns>
        /// <seealso cref="Frame.WaitForFunctionAsync(string, WaitForFunctionOptions, object[])"/>
        public Task<JSHandle> WaitForFunctionAsync(string script, WaitForFunctionOptions options = null, params object[] args)
            => MainFrame.WaitForFunctionAsync(script, options ?? new WaitForFunctionOptions(), args);

        /// <summary>
        /// Waits for a function to be evaluated to a truthy value
        /// </summary>
        /// <param name="script">Function to be evaluated in browser context</param>
        /// <param name="args">Arguments to pass to <c>script</c></param>
        /// <returns>A task that resolves when the <c>script</c> returns a truthy value</returns>
        public Task<JSHandle> WaitForFunctionAsync(string script, params object[] args) => WaitForFunctionAsync(script, null, args);

        /// <summary>
        /// Waits for an expression to be evaluated to a truthy value
        /// </summary>
        /// <param name="script">Expression to be evaluated in browser context</param>
        /// <param name="options">Optional waiting parameters</param>
        /// <returns>A task that resolves when the <c>script</c> returns a truthy value</returns>
        /// <seealso cref="Frame.WaitForExpressionAsync(string, WaitForFunctionOptions)"/>
        public Task<JSHandle> WaitForExpressionAsync(string script, WaitForFunctionOptions options = null)
            => MainFrame.WaitForExpressionAsync(script, options ?? new WaitForFunctionOptions());

        /// <summary>
        /// Waits for a selector to be added to the DOM
        /// </summary>
        /// <param name="selector">A selector of an element to wait for</param>
        /// <param name="options">Optional waiting parameters</param>
        /// <returns>A task that resolves when element specified by selector string is added to DOM</returns>
        /// <seealso cref="WaitForXPathAsync(string, WaitForSelectorOptions)"/>
        /// <seealso cref="Frame.WaitForSelectorAsync(string, WaitForSelectorOptions)"/>
        public Task<ElementHandle> WaitForSelectorAsync(string selector, WaitForSelectorOptions options = null)
            => MainFrame.WaitForSelectorAsync(selector, options ?? new WaitForSelectorOptions());

        /// <summary>
        /// Waits for a xpath selector to be added to the DOM
        /// </summary>
        /// <param name="xpath">A xpath selector of an element to wait for</param>
        /// <param name="options">Optional waiting parameters</param>
        /// <returns>A task that resolves when element specified by selector string is added to DOM</returns>
        /// <example>
        /// <code>
        /// <![CDATA[
        /// var browser = await Puppeteer.LaunchAsync(new LaunchOptions());
        /// var page = await browser.NewPageAsync();
        /// string currentURL = null;
        /// page
        ///     .WaitForXPathAsync("//img")
        ///     .ContinueWith(_ => Console.WriteLine("First URL with image: " + currentURL));
        /// foreach (var current in new[] { "https://example.com", "https://google.com", "https://bbc.com" })
        /// {
        ///     currentURL = current;
        ///     await page.GoToAsync(currentURL);
        /// }
        /// await browser.CloseAsync();
        /// ]]>
        /// </code>
        /// </example>
        /// <seealso cref="WaitForSelectorAsync(string, WaitForSelectorOptions)"/>
        /// <seealso cref="Frame.WaitForXPathAsync(string, WaitForSelectorOptions)"/>
        public Task<ElementHandle> WaitForXPathAsync(string xpath, WaitForSelectorOptions options = null)
            => MainFrame.WaitForXPathAsync(xpath, options ?? new WaitForSelectorOptions());

        /// <summary>
        /// This resolves when the page navigates to a new URL or reloads.
        /// It is useful for when you run code which will indirectly cause the page to navigate.
        /// </summary>
        /// <param name="options">navigation options</param>
        /// <returns>Task which resolves to the main resource response. 
        /// In case of multiple redirects, the navigation will resolve with the response of the last redirect.
        /// In case of navigation to a different anchor or navigation due to History API usage, the navigation will resolve with `null`.
        /// </returns>
        /// <remarks>
        /// Usage of the <c>History API</c> <see href="https://developer.mozilla.org/en-US/docs/Web/API/History_API"/> to change the URL is considered a navigation
        /// </remarks>
        /// <example>
        /// <code>
        /// <![CDATA[
        /// var navigationTask = page.WaitForNavigationAsync();
        /// await page.ClickAsync("a.my-link");
        /// await navigationTask;
        /// ]]>
        /// </code>
        /// </example>
        public async Task<Response> WaitForNavigationAsync(NavigationOptions options = null)
        {
            var mainFrame = _frameManager.MainFrame;
            var timeout = options?.Timeout ?? DefaultNavigationTimeout;
            var watcher = new NavigatorWatcher(_frameManager, mainFrame, timeout, options);
            var responses = new Dictionary<string, Response>();

            void createResponseEventListener(object sender, ResponseCreatedEventArgs e) => responses[e.Response.Url] = e.Response;

            _networkManager.Response += createResponseEventListener;

            var raceTask = await Task.WhenAny(
                watcher.NewDocumentNavigationTask,
                watcher.SameDocumentNavigationTask,
                watcher.TimeoutTask
            ).ConfigureAwait(false);

            _networkManager.Response -= createResponseEventListener;

            var exception = raceTask.Exception;
            if (exception != null)
            {
                throw new NavigationException(exception.Message, exception);
            }

            return responses.GetValueOrDefault(_frameManager.MainFrame.Url);
        }

        /// <summary>
        /// Waits for a request.
        /// </summary>
        /// <example>
        /// <code>
        /// <![CDATA[
        /// var firstRequest = await page.WaitForRequestAsync("http://example.com/resource");
        /// return firstRequest.Url;
        /// ]]>
        /// </code>
        /// </example>
        /// <returns>A task which resolves when a matching request was made.</returns>
        /// <param name="url">URL to wait for.</param>
        /// <param name="options">Options.</param>
        public Task<Request> WaitForRequestAsync(string url, WaitForOptions options = null)
            => WaitForRequestAsync(request => request.Url == url, options);

        /// <summary>
        /// Waits for a request.
        /// </summary>
        /// <example>
        /// <code>
        /// <![CDATA[
        /// var request = await page.WaitForRequestAsync(request => request.Url === "http://example.com" && request.Method === HttpMethod.Get;
        /// return request.Url;
        /// ]]>
        /// </code>
        /// </example>
        /// <returns>A task which resolves when a matching request was made.</returns>
        /// <param name="predicate">Function which looks for a matching request.</param>
        /// <param name="options">Options.</param>
        public async Task<Request> WaitForRequestAsync(Func<Request, bool> predicate, WaitForOptions options = null)
        {
            var timeout = options?.Timeout ?? DefaultWaitForTimeout;
            var requestTcs = new TaskCompletionSource<Request>();

            void requestEventListener(object sender, RequestEventArgs e)
            {
                if (predicate(e.Request))
                {
                    requestTcs.TrySetResult(e.Request);
                    _networkManager.Request -= requestEventListener;
                }
            }

            _networkManager.Request += requestEventListener;

            await Task.WhenAny(new[]
            {
                TaskHelper.CreateTimeoutTask(timeout),
                requestTcs.Task
            }).ConfigureAwait(false);

            return await requestTcs.Task;
        }

        /// <summary>
        /// Waits for a response.
        /// </summary>
        /// <example>
        /// <code>
        /// <![CDATA[
        /// var firstResponse = await page.WaitForResponseAsync("http://example.com/resource");
        /// return firstResponse.Url;
        /// ]]>
        /// </code>
        /// </example>
        /// <returns>A task which resolves when a matching response is received.</returns>
        /// <param name="url">URL to wait for.</param>
        /// <param name="options">Options.</param>
        public Task<Response> WaitForResponseAsync(string url, WaitForOptions options = null)
            => WaitForResponseAsync(response => response.Url == url, options);

        /// <summary>
        /// Waits for a response.
        /// </summary>
        /// <example>
        /// <code>
        /// <![CDATA[
        /// var response = await page.WaitForResponseAsync(response => response.Url === "http://example.com" && response.Status === HttpStatus.Ok;
        /// return response.Url;
        /// ]]>
        /// </code>
        /// </example>
        /// <returns>A task which resolves when a matching response is received.</returns>
        /// <param name="predicate">Function which looks for a matching response.</param>
        /// <param name="options">Options.</param>
        public async Task<Response> WaitForResponseAsync(Func<Response, bool> predicate, WaitForOptions options = null)
        {
            var timeout = options?.Timeout ?? DefaultWaitForTimeout;
            var responseTcs = new TaskCompletionSource<Response>();

            void responseEventListener(object sender, ResponseCreatedEventArgs e)
            {
                if (predicate(e.Response))
                {
                    responseTcs.TrySetResult(e.Response);
                    _networkManager.Response -= responseEventListener;
                }
            }

            _networkManager.Response += responseEventListener;

            await Task.WhenAny(new[]
            {
                TaskHelper.CreateTimeoutTask(timeout),
                responseTcs.Task
            }).ConfigureAwait(false);

            return await responseTcs.Task;
        }

        /// <summary>
        /// Navigate to the previous page in history.
        /// </summary>
        /// <returns>Task which which resolves to the main resource response. In case of multiple redirects, 
        /// the navigation will resolve with the response of the last redirect. If can not go back, resolves to null.</returns>
        /// <param name="options">Navigation parameters.</param>
        public Task<Response> GoBackAsync(NavigationOptions options = null) => GoAsync(-1, options);

        /// <summary>
        /// Navigate to the next page in history.
        /// </summary>
        /// <returns>Task which which resolves to the main resource response. In case of multiple redirects, 
        /// the navigation will resolve with the response of the last redirect. If can not go forward, resolves to null.</returns>
        /// <param name="options">Navigation parameters.</param>
        public Task<Response> GoForwardAsync(NavigationOptions options = null) => GoAsync(1, options);

        #endregion

        #region Private Method

        internal static async Task<Page> CreateAsync(
            CDPSession client,
            Target target,
            bool ignoreHTTPSErrors,
            ViewPortOptions defaultViewPort,
            TaskQueue screenshotTaskQueue)
        {
            await client.SendAsync("Page.enable", null).ConfigureAwait(false);
            var result = await client.SendAsync("Page.getFrameTree").ConfigureAwait(false);
            var page = new Page(client, target, new FrameTree(result[MessageKeys.FrameTree]), ignoreHTTPSErrors, screenshotTaskQueue);

            await Task.WhenAll(
                client.SendAsync("Target.setAutoAttach", new { autoAttach = true, waitForDebuggerOnStart = false }),
                client.SendAsync("Page.setLifecycleEventsEnabled", new { enabled = true }),
                client.SendAsync("Network.enable", null),
                client.SendAsync("Runtime.enable", null),
                client.SendAsync("Security.enable", null),
                client.SendAsync("Performance.enable", null),
                client.SendAsync("Log.enable", null)
            ).ConfigureAwait(false);

            if (ignoreHTTPSErrors)
            {
                await client.SendAsync("Security.setOverrideCertificateErrors", new Dictionary<string, object>
                {
                    {"override", true}
                }).ConfigureAwait(false);
            }

            if (defaultViewPort != null)
            {
                await page.SetViewportAsync(defaultViewPort).ConfigureAwait(false);
            }

            return page;
        }

        private async Task<Response> GoAsync(int delta, NavigationOptions options)
        {
            var history = await Client.SendAsync<PageGetNavigationHistoryResponse>("Page.getNavigationHistory").ConfigureAwait(false);

            if (history.Entries.Count <= history.CurrentIndex + delta)
            {
                return null;
            }
            var entry = history.Entries[history.CurrentIndex + delta];
            var waitTask = WaitForNavigationAsync(options);

            await Task.WhenAll(
                waitTask,
                Client.SendAsync("Page.navigateToHistoryEntry", new
                {
                    entryId = entry.Id
                })
            ).ConfigureAwait(false);

            return waitTask.Result;
        }

        private Dictionary<string, decimal> BuildMetricsObject(List<Metric> metrics)
        {
            var result = new Dictionary<string, decimal>();

            foreach (var item in metrics)
            {
                if (SupportedMetrics.Contains(item.Name))
                {
                    result.Add(item.Name, item.Value);
                }
            }

            return result;
        }

        private async Task<string> PerformScreenshot(ScreenshotType type, ScreenshotOptions options)
        {
            await Client.SendAsync("Target.activateTarget", new
            {
                targetId = Target.TargetId
            }).ConfigureAwait(false);

            var clip = options.Clip?.Clone();
            if (clip != null)
            {
                clip.Scale = 1;
            }

            if (options != null && options.FullPage)
            {
                if (Viewport == null)
                {
                    throw new PuppeteerException("FullPage screenshots do not work without first setting viewport.");
                }
                var metrics = await Client.SendAsync("Page.getLayoutMetrics").ConfigureAwait(false);
                var contentSize = metrics[MessageKeys.ContentSize];

                var width = Convert.ToInt32(Math.Ceiling(contentSize[MessageKeys.Width].Value<decimal>()));
                var height = Convert.ToInt32(Math.Ceiling(contentSize[MessageKeys.Height].Value<decimal>()));

                // Overwrite clip for full page at all times.
                clip = new Clip
                {
                    X = 0,
                    Y = 0,
                    Width = width,
                    Height = height,
                    Scale = 1
                };

                var mobile = Viewport.IsMobile;
                var deviceScaleFactor = Viewport.DeviceScaleFactor;
                var landscape = Viewport.IsLandscape;
                var screenOrientation = landscape ?
                    new ScreenOrientation
                    {
                        Angle = 90,
                        Type = ScreenOrientationType.LandscapePrimary
                    } :
                    new ScreenOrientation
                    {
                        Angle = 0,
                        Type = ScreenOrientationType.PortraitPrimary
                    };

                await Client.SendAsync("Emulation.setDeviceMetricsOverride", new
                {
                    mobile,
                    width,
                    height,
                    deviceScaleFactor,
                    screenOrientation
                }).ConfigureAwait(false);
            }

            if (options != null && options.OmitBackground)
            {
                await Client.SendAsync("Emulation.setDefaultBackgroundColorOverride", new
                {
                    color = new
                    {
                        r = 0,
                        g = 0,
                        b = 0,
                        a = 0
                    }
                }).ConfigureAwait(false);
            }

            dynamic screenMessage = new ExpandoObject();

            screenMessage.format = type.ToString().ToLower();

            if (options.Quality.HasValue)
            {
                screenMessage.quality = options.Quality.Value;
            }

            if (clip != null)
            {
                screenMessage.clip = clip;
            }

            JObject result = await Client.SendAsync("Page.captureScreenshot", screenMessage).ConfigureAwait(false);

            if (options != null && options.OmitBackground)
            {
                await Client.SendAsync("Emulation.setDefaultBackgroundColorOverride").ConfigureAwait(false);
            }

            if (options != null && options.FullPage)
            {
                await SetViewportAsync(Viewport).ConfigureAwait(false);
            }

            return result.GetValue(MessageKeys.Data).AsString();
        }

        private decimal ConvertPrintParameterToInches(object parameter)
        {
            if (parameter == null)
            {
                return 0;
            }

            var pixels = 0m;

            if (parameter is decimal || parameter is int)
            {
                pixels = Convert.ToDecimal(parameter);
            }
            else
            {
                var text = parameter.ToString();
                var unit = text.Substring(text.Length - 2).ToLower();
                var valueText = "";

                if (_unitToPixels.ContainsKey(unit))
                {
                    valueText = text.Substring(0, text.Length - 2);
                }
                else
                {
                    // In case of unknown unit try to parse the whole parameter as number of pixels.
                    // This is consistent with phantom's paperSize behavior.
                    unit = "px";
                    valueText = text;
                }

                if (decimal.TryParse(valueText, NumberStyles.Any, CultureInfo.InvariantCulture.NumberFormat, out var number))
                {
                    pixels = number * _unitToPixels[unit];
                }
                else
                {
                    throw new ArgumentException($"Failed to parse parameter value: '{text}'", nameof(parameter));
                }
            }

            return pixels / 96;
        }

        private async void Client_MessageReceived(object sender, MessageEventArgs e)
        {
            switch (e.MessageID)
            {
                case "Page.domContentEventFired":
                    DOMContentLoaded?.Invoke(this, EventArgs.Empty);
                    break;
                case "Page.loadEventFired":
                    Load?.Invoke(this, EventArgs.Empty);
                    break;
                case "Runtime.consoleAPICalled":
                    await OnConsoleAPI(e.MessageData.ToObject<PageConsoleResponse>()).ConfigureAwait(false);
                    break;
                case "Page.javascriptDialogOpening":
                    OnDialog(e.MessageData.ToObject<PageJavascriptDialogOpeningResponse>());
                    break;
                case "Runtime.exceptionThrown":
                    HandleException(e.MessageData.SelectToken(MessageKeys.ExceptionDetails).ToObject<EvaluateExceptionDetails>());
                    break;
                case "Security.certificateError":
                    await OnCertificateError(e.MessageData.ToObject<CertificateErrorResponse>()).ConfigureAwait(false);
                    break;
                case "Inspector.targetCrashed":
                    OnTargetCrashed();
                    break;
                case "Performance.metrics":
                    EmitMetrics(e.MessageData.ToObject<PerformanceMetricsResponse>());
                    break;
                case "Target.attachedToTarget":
                    await OnAttachedToTarget(e);
                    break;
                case "Target.detachedFromTarget":
                    OnDetachedFromTarget(e);
                    break;
                case "Log.entryAdded":
                    OnLogEntryAdded(e.MessageData.ToObject<LogEntryAddedResponse>());
                    break;
                case "Runtime.bindingCalled":
                    await OnBindingCalled(e.MessageData.ToObject<BindingCalledResponse>());
                    break;
            }
        }

        private async Task OnBindingCalled(BindingCalledResponse e)
        {
            var result = await ExecuteBinding(e);

            var expression = EvaluationString(
                @"function deliverResult(name, seq, result) {
                    window[name]['callbacks'].get(seq)(result);
                    window[name]['callbacks'].delete(seq);
                }", e.Payload.Name, e.Payload.Seq, result);

            await Client.SendAsync("Runtime.evaluate", new
            {
                expression,
                contextId = e.ExecutionContextId
            });
        }

        private async Task<object> ExecuteBinding(BindingCalledResponse e)
        {
            object result;
            var binding = _pageBindings[e.Payload.Name];
            var methodParams = binding.Method.GetParameters().Select(parameter => parameter.ParameterType).ToArray();

            var args = e.Payload.JsonObject.GetValue(MessageKeys.Args).Select((token, i) => token.ToObject(methodParams[i])).ToArray();

            result = binding.DynamicInvoke(args);
            if (result is Task taskResult)
            {
                await taskResult.ConfigureAwait(false);

                if (taskResult.GetType().IsGenericType)
                {
                    // the task is already awaited and therefore the call to property Result will not deadlock
                    result = ((dynamic)taskResult).Result;
                }
            }

            return result;
        }

        private void OnDetachedFromTarget(MessageEventArgs e)
        {
            var sessionId = e.MessageData.SelectToken(MessageKeys.SessionId).AsString();
            if (_workers.TryGetValue(sessionId, out var worker))
            {
                WorkerDestroyed?.Invoke(this, new WorkerEventArgs(worker));
                _workers.Remove(sessionId);
            }
        }

        private async Task OnAttachedToTarget(MessageEventArgs e)
        {
            var targetInfo = e.MessageData.SelectToken(MessageKeys.TargetInfo).ToObject<TargetInfo>();
            var sessionId = e.MessageData.SelectToken(MessageKeys.SessionId).ToObject<string>();
            if (targetInfo.Type != TargetType.Worker)
            {
                try
                {
                    await Client.SendAsync("Target.detachFromTarget", new { sessionId }).ConfigureAwait(false);
                }
                catch (Exception ex)
                {
                    _logger.LogError(ex.ToString());
                }
                return;
            }
            var session = Client.CreateSession(TargetType.Worker, sessionId);
            var worker = new Worker(session, targetInfo.Url, AddConsoleMessage, HandleException);
            _workers[sessionId] = worker;
            WorkerCreated?.Invoke(this, new WorkerEventArgs(worker));
        }

        private void OnLogEntryAdded(LogEntryAddedResponse e)
        {
            if (e.Entry.Args != null)
            {
                foreach (var arg in e.Entry?.Args)
                {
                    RemoteObjectHelper.ReleaseObject(Client, arg, _logger);
                }
            }
            if (e.Entry.Source != TargetType.Worker)
            {
                Console?.Invoke(this, new ConsoleEventArgs(new ConsoleMessage(e.Entry.Level, e.Entry.Text)));
            }
        }

        private void OnTargetCrashed()
        {
            if (Error == null)
            {
                throw new TargetCrashedException();
            }

            Error.Invoke(this, new ErrorEventArgs("Page crashed!"));
        }

        private void EmitMetrics(PerformanceMetricsResponse metrics)
            => Metrics?.Invoke(this, new MetricEventArgs(metrics.Title, BuildMetricsObject(metrics.Metrics)));

        private async Task OnCertificateError(CertificateErrorResponse e)
        {
            if (_ignoreHTTPSErrors)
            {
                try
                {
                    await Client.SendAsync("Security.handleCertificateError", new Dictionary<string, object>
                    {
                        { MessageKeys.EventId, e.EventId },
                        { MessageKeys.Action, "continue"}
                    }).ConfigureAwait(false);
                }
                catch (PuppeteerException ex)
                {
                    _logger.LogError(ex.ToString());
                }
            }
        }

        private void HandleException(EvaluateExceptionDetails exceptionDetails)
            => PageError?.Invoke(this, new PageErrorEventArgs(GetExceptionMessage(exceptionDetails)));

        private string GetExceptionMessage(EvaluateExceptionDetails exceptionDetails)
        {
            if (exceptionDetails.Exception != null)
            {
                return exceptionDetails.Exception.Description;
            }
            var message = exceptionDetails.Text;
            if (exceptionDetails.StackTrace != null)
            {
                foreach (var callframe in exceptionDetails.StackTrace.CallFrames)
                {
                    var location = $"{callframe.Url}:{callframe.LineNumber}:{callframe.ColumnNumber}";
                    var functionName = callframe.FunctionName ?? "<anonymous>";
                    message += $"\n at {functionName} ({location})";
                }
            }
            return message;
        }

        private void OnDialog(PageJavascriptDialogOpeningResponse message)
        {
            var dialog = new Dialog(Client, message.Type, message.Message, message.DefaultPrompt);
            Dialog?.Invoke(this, new DialogEventArgs(dialog));
        }

        private Task OnConsoleAPI(PageConsoleResponse message)
        {
            var ctx = _frameManager.ExecutionContextById(message.ExecutionContextId);
            var values = message.Args.Select<dynamic, JSHandle>(i => ctx.CreateJSHandle(i)).ToArray();
<<<<<<< HEAD
            await AddConsoleMessage(message.Type, values).ConfigureAwait(false);
=======
            return AddConsoleMessage(message.Type, values);
>>>>>>> f4465f7b
        }

        private async Task AddConsoleMessage(ConsoleType type, JSHandle[] values)
        {
            if (Console?.GetInvocationList().Length == 0)
            {
                foreach (var arg in values)
                {
                    await RemoteObjectHelper.ReleaseObject(Client, arg.RemoteObject, _logger).ConfigureAwait(false);
                }

                return;
            }

            var tokens = values.Select(i => i.RemoteObject[MessageKeys.ObjectId] != null
                ? i.ToString()
                : RemoteObjectHelper.ValueFromRemoteObject<string>(i.RemoteObject));

            var consoleMessage = new ConsoleMessage(type, string.Join(" ", tokens), values);
            Console?.Invoke(this, new ConsoleEventArgs(consoleMessage));
        }

        private async Task ExposeFunctionAsync(string name, Delegate puppeteerFunction)
        {
            if (_pageBindings.ContainsKey(name))
            {
                throw new PuppeteerException($"Failed to add page binding with name {name}: window['{name}'] already exists!");
            }
            _pageBindings.Add(name, puppeteerFunction);

            const string addPageBinding = @"function addPageBinding(bindingName) {
              const binding = window[bindingName];
              window[bindingName] = async(...args) => {
                const me = window[bindingName];
                let callbacks = me['callbacks'];
                if (!callbacks) {
                  callbacks = new Map();
                  me['callbacks'] = callbacks;
                }
                const seq = (me['lastSeq'] || 0) + 1;
                me['lastSeq'] = seq;
                const promise = new Promise(fulfill => callbacks.set(seq, fulfill));
                binding(JSON.stringify({name: bindingName, seq, args}));
                return promise;
              };
            }";
            var expression = EvaluationString(addPageBinding, name);
            await Client.SendAsync("Runtime.addBinding", new { name }).ConfigureAwait(false);
            await Client.SendAsync("Page.addScriptToEvaluateOnNewDocument", new { source = expression }).ConfigureAwait(false);

            await Task.WhenAll(Frames.Select(frame => frame.EvaluateExpressionAsync(expression)
                .ContinueWith(task =>
                {
                    if (task.IsFaulted)
                    {
                        _logger.LogError(task.Exception.ToString());
                    }
                }))).ConfigureAwait(false);
        }

        private async Task Navigate(CDPSession client, string url, string referrer)
        {
            var response = await client.SendAsync<PageNavigateResponse>("Page.navigate", new
            {
                url,
                referrer = referrer ?? string.Empty
            }).ConfigureAwait(false);

            _ensureNewDocumentNavigation = !string.IsNullOrEmpty(response.LoaderId);

            if (!string.IsNullOrEmpty(response.ErrorText))
            {
                throw new NavigationException(response.ErrorText, url);
            }
        }

        private static string EvaluationString(string fun, params object[] args)
        {
            return $"({fun})({string.Join(",", args.Select(SerializeArgument))})";

            string SerializeArgument(object arg)
            {
                return arg == null ? "undefined" : JsonConvert.SerializeObject(arg);
            }
        }
        #endregion

        #region IDisposable
        /// <summary>
        /// Releases all resource used by the <see cref="Page"/> object by calling the <see cref="CloseAsync"/> method.
        /// </summary>
        /// <remarks>Call <see cref="Dispose"/> when you are finished using the <see cref="Page"/>. The
        /// <see cref="Dispose"/> method leaves the <see cref="Page"/> in an unusable state. After
        /// calling <see cref="Dispose"/>, you must release all references to the <see cref="Page"/> so
        /// the garbage collector can reclaim the memory that the <see cref="Page"/> was occupying.</remarks>
        public void Dispose() => CloseAsync();
        #endregion
    }
}<|MERGE_RESOLUTION|>--- conflicted
+++ resolved
@@ -2001,11 +2001,7 @@
         {
             var ctx = _frameManager.ExecutionContextById(message.ExecutionContextId);
             var values = message.Args.Select<dynamic, JSHandle>(i => ctx.CreateJSHandle(i)).ToArray();
-<<<<<<< HEAD
-            await AddConsoleMessage(message.Type, values).ConfigureAwait(false);
-=======
             return AddConsoleMessage(message.Type, values);
->>>>>>> f4465f7b
         }
 
         private async Task AddConsoleMessage(ConsoleType type, JSHandle[] values)
