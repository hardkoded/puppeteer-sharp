using System;
using System.Collections.Concurrent;
using System.Collections.Generic;
using System.Diagnostics;
using System.Globalization;
using System.IO;
using System.Linq;
using System.Threading.Tasks;
using Microsoft.Extensions.Logging;
using Newtonsoft.Json.Linq;
using PuppeteerSharp.Helpers;
using PuppeteerSharp.Helpers.Json;
using PuppeteerSharp.Input;
using PuppeteerSharp.Media;
using PuppeteerSharp.Messaging;
using PuppeteerSharp.Mobile;
using PuppeteerSharp.PageAccessibility;
using PuppeteerSharp.PageCoverage;
using Timer = System.Timers.Timer;

namespace PuppeteerSharp
{
    /// <inheritdoc/>
    [DebuggerDisplay("Page {Url}")]
    public class Page : IPage
    {
        /// <summary>
        /// List of supported metrics.
        /// </summary>
        public static readonly IEnumerable<string> SupportedMetrics = new List<string>
        {
            "Timestamp",
            "Documents",
            "Frames",
            "JSEventListeners",
            "Nodes",
            "LayoutCount",
            "RecalcStyleCount",
            "LayoutDuration",
            "RecalcStyleDuration",
            "ScriptDuration",
            "TaskDuration",
            "JSHeapUsedSize",
            "JSHeapTotalSize",
        };

        private static readonly Dictionary<string, decimal> _unitToPixels = new()
        {
            ["px"] = 1,
            ["in"] = 96,
            ["cm"] = 37.8m,
            ["mm"] = 3.78m,
        };

        private readonly TaskQueue _screenshotTaskQueue;
        private readonly EmulationManager _emulationManager;
        private readonly ConcurrentDictionary<string, Binding> _bindings = new();
        private readonly ConcurrentDictionary<string, Worker> _workers = new();
        private readonly ILogger _logger;
        private readonly TaskCompletionSource<bool> _closeCompletedTcs = new(TaskCreationOptions.RunContinuationsAsynchronously);
        private readonly TimeoutSettings _timeoutSettings = new();
        private readonly ConcurrentDictionary<Guid, TaskCompletionSource<FileChooser>> _fileChooserInterceptors = new();
        private PageGetLayoutMetricsResponse _burstModeMetrics;
        private bool _screenshotBurstModeOn;
        private ScreenshotOptions _screenshotBurstModeOptions;
        private TaskCompletionSource<bool> _sessionClosedTcs;

        private Page(
            CDPSession client,
            Target target,
            TaskQueue screenshotTaskQueue,
            bool ignoreHTTPSErrors)
        {
            Client = client;
            Target = target;
            Keyboard = new Keyboard(client);
            Mouse = new Mouse(client, (Keyboard)Keyboard);
            Touchscreen = new Touchscreen(client, (Keyboard)Keyboard);
            Tracing = new Tracing(client);
            Coverage = new Coverage(client);

            _emulationManager = new EmulationManager(client);
            _logger = Client.Connection.LoggerFactory.CreateLogger<Page>();
            FrameManager = new FrameManager(client, this, ignoreHTTPSErrors, _timeoutSettings);
            Accessibility = new Accessibility(client);

            _screenshotTaskQueue = screenshotTaskQueue;

            target.TargetManager.AddTargetInterceptor(Client, OnAttachedToTarget);

            target.TargetManager.TargetGone += OnDetachedFromTarget;

            _ = target.CloseTask.ContinueWith(
                _ =>
                {
                    try
                    {
                        target.TargetManager.RemoveTargetInterceptor(Client, OnAttachedToTarget);
                        target.TargetManager.TargetGone -= OnDetachedFromTarget;
                        Close?.Invoke(this, EventArgs.Empty);
                    }
                    finally
                    {
                        IsClosed = true;
                        _closeCompletedTcs.TrySetResult(true);
                    }
                },
                TaskScheduler.Default);
        }

        /// <inheritdoc/>
        public event EventHandler Load;

        /// <inheritdoc/>
        public event EventHandler<ErrorEventArgs> Error;

        /// <inheritdoc/>
        public event EventHandler<MetricEventArgs> Metrics;

        /// <inheritdoc/>
        public event EventHandler<DialogEventArgs> Dialog;

        /// <inheritdoc/>
        public event EventHandler DOMContentLoaded;

        /// <inheritdoc/>
        public event EventHandler<ConsoleEventArgs> Console;

        /// <inheritdoc/>
        public event EventHandler<FrameEventArgs> FrameAttached;

        /// <inheritdoc/>
        public event EventHandler<FrameEventArgs> FrameDetached;

        /// <inheritdoc/>
        public event EventHandler<FrameEventArgs> FrameNavigated;

        /// <inheritdoc/>
        public event EventHandler<ResponseCreatedEventArgs> Response;

        /// <inheritdoc/>
        public event EventHandler<RequestEventArgs> Request;

        /// <inheritdoc/>
        public event EventHandler<RequestEventArgs> RequestFinished;

        /// <inheritdoc/>
        public event EventHandler<RequestEventArgs> RequestFailed;

        /// <inheritdoc/>
        public event EventHandler<RequestEventArgs> RequestServedFromCache;

        /// <inheritdoc/>
        public event EventHandler<PageErrorEventArgs> PageError;

        /// <inheritdoc/>
        public event EventHandler<WorkerEventArgs> WorkerCreated;

        /// <inheritdoc/>
        public event EventHandler<WorkerEventArgs> WorkerDestroyed;

        /// <inheritdoc/>
        public event EventHandler Close;

        /// <inheritdoc/>
        public event EventHandler<PopupEventArgs> Popup;

        /// <inheritdoc cref="CDPSession"/>
        public CDPSession Client { get; }

        /// <inheritdoc cref="ICDPSession"/>
        ICDPSession IPage.Client => Client;

        /// <inheritdoc/>
        public int DefaultNavigationTimeout
        {
            get => _timeoutSettings.NavigationTimeout;
            set => _timeoutSettings.NavigationTimeout = value;
        }

        /// <inheritdoc/>
        public int DefaultTimeout
        {
            get => _timeoutSettings.Timeout;
            set => _timeoutSettings.Timeout = value;
        }

        /// <inheritdoc/>
        public IFrame MainFrame => FrameManager.MainFrame;

        /// <inheritdoc/>
        public IFrame[] Frames => FrameManager.GetFrames();

        /// <inheritdoc/>
        public Worker[] Workers => _workers.Values.ToArray();

        /// <inheritdoc/>
        public string Url => MainFrame.Url;

        /// <inheritdoc/>
        ITarget IPage.Target => Target;

        /// <inheritdoc/>
        public IKeyboard Keyboard { get; }

        /// <inheritdoc/>
        public ITouchscreen Touchscreen { get; }

        /// <inheritdoc/>
        public ICoverage Coverage { get; }

        /// <inheritdoc/>
        public ITracing Tracing { get; }

        /// <inheritdoc/>
        public IMouse Mouse { get; }

        /// <inheritdoc/>
        public ViewPortOptions Viewport { get; private set; }

        /// <inheritdoc/>
        IBrowser IPage.Browser => Browser;

        /// <inheritdoc/>
        public IBrowserContext BrowserContext => Target.BrowserContext;

        /// <summary>
        /// Get an indication that the page has been closed.
        /// </summary>
        public bool IsClosed { get; private set; }

        /// <summary>
        /// Gets the accessibility.
        /// </summary>
        public IAccessibility Accessibility { get; }

        /// <inheritdoc/>
        public bool IsDragInterceptionEnabled { get; private set; }

<<<<<<< HEAD
        internal Browser Browser { get; }
=======
        internal bool IsDragging { get; set; }

        internal Browser Browser => Target.Browser;

        internal Target Target { get; }
>>>>>>> d9a165fe

        internal bool JavascriptEnabled { get; set; } = true;

        internal bool HasPopupEventListeners => Popup?.GetInvocationList().Any() == true;

        internal FrameManager FrameManager { get; private set; }

        private Task SessionClosedTask
        {
            get
            {
                if (_sessionClosedTcs == null)
                {
                    _sessionClosedTcs = new TaskCompletionSource<bool>(TaskCreationOptions.RunContinuationsAsynchronously);
                    Client.Disconnected += ClientDisconnected;

                    void ClientDisconnected(object sender, EventArgs e)
                    {
                        _sessionClosedTcs.TrySetException(new TargetClosedException("Target closed", "Session closed"));
                        Client.Disconnected -= ClientDisconnected;
                    }
                }

                return _sessionClosedTcs.Task;
            }
        }

        /// <inheritdoc/>
        public Task SetGeolocationAsync(GeolocationOption options)
        {
            if (options == null)
            {
                throw new ArgumentNullException(nameof(options));
            }

            if (options.Longitude < -180 || options.Longitude > 180)
            {
                throw new ArgumentException($"Invalid longitude '{options.Longitude}': precondition - 180 <= LONGITUDE <= 180 failed.");
            }

            if (options.Latitude < -90 || options.Latitude > 90)
            {
                throw new ArgumentException($"Invalid latitude '{options.Latitude}': precondition - 90 <= LATITUDE <= 90 failed.");
            }

            if (options.Accuracy < 0)
            {
                throw new ArgumentException($"Invalid accuracy '{options.Accuracy}': precondition 0 <= ACCURACY failed.");
            }

            return Client.SendAsync("Emulation.setGeolocationOverride", options);
        }

        /// <inheritdoc/>
        public Task SetDragInterceptionAsync(bool enabled)
        {
            IsDragInterceptionEnabled = enabled;
            return Client.SendAsync("Input.setInterceptDrags", new InputSetInterceptDragsRequest { Enabled = enabled });
        }

        /// <inheritdoc/>
        public async Task<Dictionary<string, decimal>> MetricsAsync()
        {
            var response = await Client.SendAsync<PerformanceGetMetricsResponse>("Performance.getMetrics").ConfigureAwait(false);
            return BuildMetricsObject(response.Metrics);
        }

        /// <inheritdoc/>
        public async Task TapAsync(string selector)
        {
            var handle = await QuerySelectorAsync(selector).ConfigureAwait(false);
            if (handle == null)
            {
                throw new SelectorException($"No node found for selector: {selector}", selector);
            }

            await handle.TapAsync().ConfigureAwait(false);
            await handle.DisposeAsync().ConfigureAwait(false);
        }

        /// <inheritdoc/>
        public Task<IElementHandle> QuerySelectorAsync(string selector)
            => MainFrame.QuerySelectorAsync(selector);

        /// <inheritdoc/>
        public Task<IElementHandle[]> QuerySelectorAllAsync(string selector)
            => MainFrame.QuerySelectorAllAsync(selector);

        /// <inheritdoc/>
        public Task<IJSHandle> QuerySelectorAllHandleAsync(string selector)
            => MainFrame.QuerySelectorAllHandleAsync(selector);

        /// <inheritdoc/>
#pragma warning disable CS0618 // Using obsolets
        public Task<IElementHandle[]> XPathAsync(string expression) => MainFrame.XPathAsync(expression);
#pragma warning restore CS0618

        /// <inheritdoc/>
        public async Task<IJSHandle> EvaluateExpressionHandleAsync(string script)
        {
            var context = await MainFrame.GetExecutionContextAsync().ConfigureAwait(false);
            return await context.EvaluateExpressionHandleAsync(script).ConfigureAwait(false);
        }

        /// <inheritdoc/>
        public async Task<IJSHandle> EvaluateFunctionHandleAsync(string pageFunction, params object[] args)
        {
            var context = await MainFrame.GetExecutionContextAsync().ConfigureAwait(false);
            return await context.EvaluateFunctionHandleAsync(pageFunction, args).ConfigureAwait(false);
        }

        /// <inheritdoc/>
        public Task EvaluateFunctionOnNewDocumentAsync(string pageFunction, params object[] args)
        {
            var source = BindingUtils.EvaluationString(pageFunction, args);
            return Client.SendAsync("Page.addScriptToEvaluateOnNewDocument", new PageAddScriptToEvaluateOnNewDocumentRequest
            {
                Source = source,
            });
        }

        /// <inheritdoc/>
        public Task EvaluateExpressionOnNewDocumentAsync(string expression)
            => Client.SendAsync("Page.addScriptToEvaluateOnNewDocument", new PageAddScriptToEvaluateOnNewDocumentRequest
            {
                Source = expression,
            });

        /// <inheritdoc/>
        public async Task<IJSHandle> QueryObjectsAsync(IJSHandle prototypeHandle)
        {
            var context = await MainFrame.GetExecutionContextAsync().ConfigureAwait(false);
            return await context.QueryObjectsAsync(prototypeHandle).ConfigureAwait(false);
        }

        /// <inheritdoc/>
        public Task SetRequestInterceptionAsync(bool value)
            => FrameManager.NetworkManager.SetRequestInterceptionAsync(value);

        /// <inheritdoc/>
        public Task SetOfflineModeAsync(bool value) => FrameManager.NetworkManager.SetOfflineModeAsync(value);

        /// <inheritdoc/>
        public Task EmulateNetworkConditionsAsync(NetworkConditions networkConditions) => FrameManager.NetworkManager.EmulateNetworkConditionsAsync(networkConditions);

        /// <inheritdoc/>
        public async Task<CookieParam[]> GetCookiesAsync(params string[] urls)
            => (await Client.SendAsync<NetworkGetCookiesResponse>("Network.getCookies", new NetworkGetCookiesRequest
            {
                Urls = urls.Length > 0 ? urls : new string[] { Url },
            }).ConfigureAwait(false)).Cookies;

        /// <inheritdoc/>
        public async Task SetCookieAsync(params CookieParam[] cookies)
        {
            foreach (var cookie in cookies)
            {
                if (string.IsNullOrEmpty(cookie.Url) && Url.StartsWith("http", StringComparison.Ordinal))
                {
                    cookie.Url = Url;
                }

                if (cookie.Url == "about:blank")
                {
                    throw new PuppeteerException($"Blank page can not have cookie \"{cookie.Name}\"");
                }
            }

            await DeleteCookieAsync(cookies).ConfigureAwait(false);

            if (cookies.Length > 0)
            {
                await Client.SendAsync("Network.setCookies", new NetworkSetCookiesRequest
                {
                    Cookies = cookies,
                }).ConfigureAwait(false);
            }
        }

        /// <inheritdoc/>
        public async Task DeleteCookieAsync(params CookieParam[] cookies)
        {
            var pageURL = Url;
            foreach (var cookie in cookies)
            {
                if (string.IsNullOrEmpty(cookie.Url) && pageURL.StartsWith("http", StringComparison.Ordinal))
                {
                    cookie.Url = pageURL;
                }

                await Client.SendAsync("Network.deleteCookies", cookie).ConfigureAwait(false);
            }
        }

        /// <inheritdoc/>
        public Task<IElementHandle> AddScriptTagAsync(AddTagOptions options) => MainFrame.AddScriptTagAsync(options);

        /// <inheritdoc/>
        public Task<IElementHandle> AddScriptTagAsync(string url) => AddScriptTagAsync(new AddTagOptions { Url = url });

        /// <inheritdoc/>
        public Task<IElementHandle> AddStyleTagAsync(AddTagOptions options) => MainFrame.AddStyleTagAsync(options);

        /// <inheritdoc/>
        public Task<IElementHandle> AddStyleTagAsync(string url) => AddStyleTagAsync(new AddTagOptions { Url = url });

        /// <inheritdoc/>
        public Task ExposeFunctionAsync(string name, Action puppeteerFunction)
            => ExposeFunctionAsync(name, (Delegate)puppeteerFunction);

        /// <inheritdoc/>
        public Task ExposeFunctionAsync<TResult>(string name, Func<TResult> puppeteerFunction)
            => ExposeFunctionAsync(name, (Delegate)puppeteerFunction);

        /// <inheritdoc/>
        public Task ExposeFunctionAsync<T, TResult>(string name, Func<T, TResult> puppeteerFunction)
            => ExposeFunctionAsync(name, (Delegate)puppeteerFunction);

        /// <inheritdoc/>
        public Task ExposeFunctionAsync<T1, T2, TResult>(string name, Func<T1, T2, TResult> puppeteerFunction)
            => ExposeFunctionAsync(name, (Delegate)puppeteerFunction);

        /// <inheritdoc/>
        public Task ExposeFunctionAsync<T1, T2, T3, TResult>(string name, Func<T1, T2, T3, TResult> puppeteerFunction)
            => ExposeFunctionAsync(name, (Delegate)puppeteerFunction);

        /// <inheritdoc/>
        public Task ExposeFunctionAsync<T1, T2, T3, T4, TResult>(string name, Func<T1, T2, T3, T4, TResult> puppeteerFunction)
            => ExposeFunctionAsync(name, (Delegate)puppeteerFunction);

        /// <inheritdoc/>
        public Task<string> GetContentAsync() => FrameManager.MainFrame.GetContentAsync();

        /// <inheritdoc/>
        public Task SetContentAsync(string html, NavigationOptions options = null) => FrameManager.MainFrame.SetContentAsync(html, options);

        /// <inheritdoc/>
        public Task<IResponse> GoToAsync(string url, NavigationOptions options) => FrameManager.MainFrame.GoToAsync(url, options);

        /// <inheritdoc/>
        public Task<IResponse> GoToAsync(string url, int? timeout = null, WaitUntilNavigation[] waitUntil = null)
            => GoToAsync(url, new NavigationOptions { Timeout = timeout, WaitUntil = waitUntil });

        /// <inheritdoc/>
        public Task<IResponse> GoToAsync(string url, WaitUntilNavigation waitUntil)
            => GoToAsync(url, new NavigationOptions { WaitUntil = new[] { waitUntil } });

        /// <inheritdoc/>
        public Task PdfAsync(string file) => PdfAsync(file, new PdfOptions());

        /// <inheritdoc/>
        public async Task PdfAsync(string file, PdfOptions options)
        {
            if (options == null)
            {
                throw new ArgumentNullException(nameof(options));
            }

            await PdfInternalAsync(file, options).ConfigureAwait(false);
        }

        /// <inheritdoc/>
        public Task<Stream> PdfStreamAsync() => PdfStreamAsync(new PdfOptions());

        /// <inheritdoc/>
        public async Task<Stream> PdfStreamAsync(PdfOptions options)
            => new MemoryStream(await PdfDataAsync(options).ConfigureAwait(false));

        /// <inheritdoc/>
        public Task<byte[]> PdfDataAsync() => PdfDataAsync(new PdfOptions());

        /// <inheritdoc/>
        public Task<byte[]> PdfDataAsync(PdfOptions options)
        {
            if (options == null)
            {
                throw new ArgumentNullException(nameof(options));
            }

            return PdfInternalAsync(null, options);
        }

        /// <inheritdoc/>
        public Task SetJavaScriptEnabledAsync(bool enabled)
        {
            if (enabled == JavascriptEnabled)
            {
                return Task.CompletedTask;
            }

            JavascriptEnabled = enabled;
            return Client.SendAsync("Emulation.setScriptExecutionDisabled", new EmulationSetScriptExecutionDisabledRequest
            {
                Value = !enabled,
            });
        }

        /// <inheritdoc/>
        public Task SetBypassCSPAsync(bool enabled) => Client.SendAsync("Page.setBypassCSP", new PageSetBypassCSPRequest
        {
            Enabled = enabled,
        });

        /// <inheritdoc/>
        public Task EmulateMediaTypeAsync(MediaType type)
            => Client.SendAsync("Emulation.setEmulatedMedia", new EmulationSetEmulatedMediaTypeRequest { Media = type });

        /// <inheritdoc/>
        public Task EmulateMediaFeaturesAsync(IEnumerable<MediaFeatureValue> features)
            => Client.SendAsync("Emulation.setEmulatedMedia", new EmulationSetEmulatedMediaFeatureRequest { Features = features });

        /// <inheritdoc/>
        public async Task SetViewportAsync(ViewPortOptions viewport)
        {
            if (viewport == null)
            {
                throw new ArgumentNullException(nameof(viewport));
            }

            var needsReload = await _emulationManager.EmulateViewportAsync(viewport).ConfigureAwait(false);
            Viewport = viewport;

            if (needsReload)
            {
                await ReloadAsync().ConfigureAwait(false);
            }
        }

        /// <inheritdoc/>
        public Task EmulateAsync(DeviceDescriptor options)
        {
            if (options == null)
            {
                throw new ArgumentNullException(nameof(options));
            }

            return Task.WhenAll(
                SetViewportAsync(options.ViewPort),
                SetUserAgentAsync(options.UserAgent));
        }

        /// <inheritdoc/>
        public Task ScreenshotAsync(string file) => ScreenshotAsync(file, new ScreenshotOptions());

        /// <inheritdoc/>
        public async Task ScreenshotAsync(string file, ScreenshotOptions options)
        {
            if (options == null)
            {
                throw new ArgumentNullException(nameof(options));
            }

            if (!options.Type.HasValue)
            {
                options.Type = ScreenshotOptions.GetScreenshotTypeFromFile(file);

                if (options.Type == ScreenshotType.Jpeg && !options.Quality.HasValue)
                {
                    options.Quality = 90;
                }
            }

            var data = await ScreenshotDataAsync(options).ConfigureAwait(false);

            using (var fs = AsyncFileHelper.CreateStream(file, FileMode.Create))
            {
                await fs.WriteAsync(data, 0, data.Length).ConfigureAwait(false);
            }
        }

        /// <inheritdoc/>
        public Task<Stream> ScreenshotStreamAsync() => ScreenshotStreamAsync(new ScreenshotOptions());

        /// <inheritdoc/>
        public async Task<Stream> ScreenshotStreamAsync(ScreenshotOptions options)
            => new MemoryStream(await ScreenshotDataAsync(options).ConfigureAwait(false));

        /// <inheritdoc/>
        public Task<string> ScreenshotBase64Async() => ScreenshotBase64Async(new ScreenshotOptions());

        /// <inheritdoc/>
        public Task<string> ScreenshotBase64Async(ScreenshotOptions options)
        {
            if (options == null)
            {
                throw new ArgumentNullException(nameof(options));
            }

            var screenshotType = options.Type ?? ScreenshotType.Png;

            if (options.Quality.HasValue)
            {
                if (screenshotType != ScreenshotType.Jpeg)
                {
                    throw new ArgumentException($"options.Quality is unsupported for the {screenshotType} screenshots");
                }

                if (options.Quality < 0 || options.Quality > 100)
                {
                    throw new ArgumentException($"Expected options.quality to be between 0 and 100 (inclusive), got {options.Quality}");
                }
            }

            if (options?.Clip?.Width == 0)
            {
                throw new PuppeteerException("Expected options.Clip.Width not to be 0.");
            }

            if (options?.Clip?.Height == 0)
            {
                throw new PuppeteerException("Expected options.Clip.Height not to be 0.");
            }

            if (options.Clip != null && options.FullPage)
            {
                throw new ArgumentException("options.clip and options.fullPage are exclusive");
            }

            return _screenshotTaskQueue.Enqueue(() => PerformScreenshot(screenshotType, options));
        }

        /// <inheritdoc/>
        public Task<byte[]> ScreenshotDataAsync() => ScreenshotDataAsync(new ScreenshotOptions());

        /// <inheritdoc/>
        public async Task<byte[]> ScreenshotDataAsync(ScreenshotOptions options)
            => Convert.FromBase64String(await ScreenshotBase64Async(options).ConfigureAwait(false));

        /// <inheritdoc/>
        public Task<string> GetTitleAsync() => MainFrame.GetTitleAsync();

        /// <inheritdoc/>
        public async Task CloseAsync(PageCloseOptions options = null)
        {
            if (Client?.Connection?.IsClosed ?? true)
            {
                _logger.LogWarning("Protocol error: Connection closed. Most likely the page has been closed.");
                return;
            }

            var runBeforeUnload = options?.RunBeforeUnload ?? false;

            if (runBeforeUnload)
            {
                await Client.SendAsync("Page.close").ConfigureAwait(false);
            }
            else
            {
                await Client.Connection.SendAsync("Target.closeTarget", new TargetCloseTargetRequest
                {
                    TargetId = Target.TargetId,
                }).ConfigureAwait(false);

                await _closeCompletedTcs.Task.ConfigureAwait(false);
            }
        }

        /// <inheritdoc/>
        public Task SetCacheEnabledAsync(bool enabled = true)
            => FrameManager.NetworkManager.SetCacheEnabledAsync(enabled);

        /// <inheritdoc/>
        public Task ClickAsync(string selector, ClickOptions options = null) => FrameManager.MainFrame.ClickAsync(selector, options);

        /// <inheritdoc/>
        public Task HoverAsync(string selector) => FrameManager.MainFrame.HoverAsync(selector);

        /// <inheritdoc/>
        public Task FocusAsync(string selector) => FrameManager.MainFrame.FocusAsync(selector);

        /// <inheritdoc/>
        public Task TypeAsync(string selector, string text, TypeOptions options = null)
            => FrameManager.MainFrame.TypeAsync(selector, text, options);

        /// <inheritdoc/>
        public Task<JToken> EvaluateExpressionAsync(string script)
            => FrameManager.MainFrame.EvaluateExpressionAsync<JToken>(script);

        /// <inheritdoc/>
        public Task<T> EvaluateExpressionAsync<T>(string script)
            => FrameManager.MainFrame.EvaluateExpressionAsync<T>(script);

        /// <inheritdoc/>
        public Task<JToken> EvaluateFunctionAsync(string script, params object[] args)
            => FrameManager.MainFrame.EvaluateFunctionAsync<JToken>(script, args);

        /// <inheritdoc/>
        public Task<T> EvaluateFunctionAsync<T>(string script, params object[] args)
            => FrameManager.MainFrame.EvaluateFunctionAsync<T>(script, args);

        /// <inheritdoc/>
        public Task SetUserAgentAsync(string userAgent, UserAgentMetadata userAgentData = null)
            => FrameManager.NetworkManager.SetUserAgentAsync(userAgent, userAgentData);

        /// <inheritdoc/>
        public Task SetExtraHttpHeadersAsync(Dictionary<string, string> headers)
        {
            if (headers == null)
            {
                throw new ArgumentNullException(nameof(headers));
            }

            return FrameManager.NetworkManager.SetExtraHTTPHeadersAsync(headers);
        }

        /// <inheritdoc/>
        public Task AuthenticateAsync(Credentials credentials) => FrameManager.NetworkManager.AuthenticateAsync(credentials);

        /// <inheritdoc/>
        public async Task<IResponse> ReloadAsync(NavigationOptions options)
        {
            var navigationTask = WaitForNavigationAsync(options);

            await Task.WhenAll(
              navigationTask,
              Client.SendAsync("Page.reload", new PageReloadRequest { FrameId = MainFrame.Id })).ConfigureAwait(false);

            return navigationTask.Result;
        }

        /// <inheritdoc/>
        public Task<IResponse> ReloadAsync(int? timeout = null, WaitUntilNavigation[] waitUntil = null)
            => ReloadAsync(new NavigationOptions { Timeout = timeout, WaitUntil = waitUntil });

        /// <inheritdoc/>
        public Task<string[]> SelectAsync(string selector, params string[] values)
            => MainFrame.SelectAsync(selector, values);

        /// <inheritdoc/>
        public Task WaitForTimeoutAsync(int milliseconds)
            => MainFrame.WaitForTimeoutAsync(milliseconds);

        /// <inheritdoc/>
        public Task<IJSHandle> WaitForFunctionAsync(string script, WaitForFunctionOptions options = null, params object[] args)
            => MainFrame.WaitForFunctionAsync(script, options ?? new WaitForFunctionOptions(), args);

        /// <inheritdoc/>
        public Task<IJSHandle> WaitForFunctionAsync(string script, params object[] args) => WaitForFunctionAsync(script, null, args);

        /// <inheritdoc/>
        public Task<IJSHandle> WaitForExpressionAsync(string script, WaitForFunctionOptions options = null)
            => MainFrame.WaitForExpressionAsync(script, options ?? new WaitForFunctionOptions());

        /// <inheritdoc/>
        public Task<IElementHandle> WaitForSelectorAsync(string selector, WaitForSelectorOptions options = null)
            => MainFrame.WaitForSelectorAsync(selector, options ?? new WaitForSelectorOptions());

        /// <inheritdoc/>
#pragma warning disable CS0618 // WaitForXPathAsync is obsolete
        public Task<IElementHandle> WaitForXPathAsync(string xpath, WaitForSelectorOptions options = null)
            => MainFrame.WaitForXPathAsync(xpath, options ?? new WaitForSelectorOptions());
#pragma warning restore CS0618

        /// <inheritdoc/>
        public Task<IResponse> WaitForNavigationAsync(NavigationOptions options = null)
            => FrameManager.WaitForFrameNavigationAsync(FrameManager.MainFrame, options);

        /// <inheritdoc/>
        public async Task WaitForNetworkIdleAsync(WaitForNetworkIdleOptions options = null)
        {
            var timeout = options?.Timeout ?? DefaultTimeout;
            var idleTime = options?.IdleTime ?? 500;

            var networkIdleTcs = new TaskCompletionSource<bool>(TaskCreationOptions.RunContinuationsAsynchronously);

            var idleTimer = new Timer
            {
                Interval = idleTime,
            };

            idleTimer.Elapsed += (sender, args) =>
            {
                networkIdleTcs.TrySetResult(true);
            };

            var networkManager = FrameManager.NetworkManager;

            void Evaluate()
            {
                idleTimer.Stop();

                if (networkManager.NumRequestsInProgress == 0)
                {
                    idleTimer.Start();
                }
            }

            void RequestEventListener(object sender, RequestEventArgs e) => Evaluate();
            void ResponseEventListener(object sender, ResponseCreatedEventArgs e) => Evaluate();

            void Cleanup()
            {
                idleTimer.Stop();
                idleTimer.Dispose();

                networkManager.Request -= RequestEventListener;
                networkManager.Response -= ResponseEventListener;
            }

            networkManager.Request += RequestEventListener;
            networkManager.Response += ResponseEventListener;

            Evaluate();

            await Task.WhenAny(networkIdleTcs.Task, SessionClosedTask).WithTimeout(timeout, t =>
            {
                Cleanup();

                return new TimeoutException($"Timeout of {t.TotalMilliseconds} ms exceeded");
            }).ConfigureAwait(false);

            Cleanup();

            if (SessionClosedTask.IsFaulted)
            {
                await SessionClosedTask.ConfigureAwait(false);
            }
        }

        /// <inheritdoc/>
        public Task<IRequest> WaitForRequestAsync(string url, WaitForOptions options = null)
            => WaitForRequestAsync(request => request.Url == url, options);

        /// <inheritdoc/>
        public async Task<IRequest> WaitForRequestAsync(Func<IRequest, bool> predicate, WaitForOptions options = null)
        {
            var timeout = options?.Timeout ?? DefaultTimeout;
            var requestTcs = new TaskCompletionSource<IRequest>(TaskCreationOptions.RunContinuationsAsynchronously);

            void RequestEventListener(object sender, RequestEventArgs e)
            {
                if (predicate(e.Request))
                {
                    requestTcs.TrySetResult(e.Request);
                    FrameManager.NetworkManager.Request -= RequestEventListener;
                }
            }

            FrameManager.NetworkManager.Request += RequestEventListener;

            await Task.WhenAny(requestTcs.Task, SessionClosedTask).WithTimeout(timeout, t =>
            {
                FrameManager.NetworkManager.Request -= RequestEventListener;
                return new TimeoutException($"Timeout of {t.TotalMilliseconds} ms exceeded");
            }).ConfigureAwait(false);

            if (SessionClosedTask.IsFaulted)
            {
                await SessionClosedTask.ConfigureAwait(false);
            }

            return await requestTcs.Task.ConfigureAwait(false);
        }

        /// <inheritdoc/>
        public Task<IFrame> WaitForFrameAsync(string url, WaitForOptions options = null)
            => WaitForFrameAsync((frame) => frame.Url == url, options);

        /// <inheritdoc/>
        public async Task<IFrame> WaitForFrameAsync(Func<IFrame, bool> predicate, WaitForOptions options = null)
        {
            if (predicate == null)
            {
                throw new ArgumentNullException(nameof(predicate));
            }

            var timeout = options?.Timeout ?? DefaultTimeout;
            var frameTcs = new TaskCompletionSource<IFrame>(TaskCreationOptions.RunContinuationsAsynchronously);

            void FrameEventListener(object sender, FrameEventArgs e)
            {
                if (predicate(e.Frame))
                {
                    frameTcs.TrySetResult(e.Frame);
                    FrameManager.FrameAttached -= FrameEventListener;
                    FrameManager.FrameNavigated -= FrameEventListener;
                }
            }

            FrameManager.FrameAttached += FrameEventListener;
            FrameManager.FrameNavigated += FrameEventListener;

            var eventRace = Task.WhenAny(frameTcs.Task, SessionClosedTask).WithTimeout(timeout, t =>
            {
                FrameManager.FrameAttached -= FrameEventListener;
                FrameManager.FrameNavigated -= FrameEventListener;
                return new TimeoutException($"Timeout of {t.TotalMilliseconds} ms exceeded");
            });

            foreach (var frame in Frames)
            {
                if (predicate(frame))
                {
                    return frame;
                }
            }

            await eventRace.ConfigureAwait(false);

            if (SessionClosedTask.IsFaulted)
            {
                await SessionClosedTask.ConfigureAwait(false);
            }

            return await frameTcs.Task.ConfigureAwait(false);
        }

        /// <inheritdoc/>
        public Task<IResponse> WaitForResponseAsync(string url, WaitForOptions options = null)
            => WaitForResponseAsync(response => response.Url == url, options);

        /// <inheritdoc/>
        public Task<IResponse> WaitForResponseAsync(Func<IResponse, bool> predicate, WaitForOptions options = null)
            => WaitForResponseAsync((response) => Task.FromResult(predicate(response)), options);

        /// <inheritdoc/>
        public async Task<IResponse> WaitForResponseAsync(Func<IResponse, Task<bool>> predicate, WaitForOptions options = null)
        {
            var timeout = options?.Timeout ?? DefaultTimeout;
            var responseTcs = new TaskCompletionSource<IResponse>(TaskCreationOptions.RunContinuationsAsynchronously);

            async void ResponseEventListener(object sender, ResponseCreatedEventArgs e)
            {
                try
                {
                    if (await predicate(e.Response).ConfigureAwait(false))
                    {
                        responseTcs.TrySetResult(e.Response);
                        FrameManager.NetworkManager.Response -= ResponseEventListener;
                    }
                }
                catch (Exception ex)
                {
                    responseTcs.TrySetException(new Exception("Predicated failed", ex));
                }
            }

            FrameManager.NetworkManager.Response += ResponseEventListener;

            await Task.WhenAny(responseTcs.Task, SessionClosedTask).WithTimeout(timeout).ConfigureAwait(false);

            if (SessionClosedTask.IsFaulted)
            {
                await SessionClosedTask.ConfigureAwait(false);
            }

            return await responseTcs.Task.ConfigureAwait(false);
        }

        /// <inheritdoc/>
        public async Task<FileChooser> WaitForFileChooserAsync(WaitForFileChooserOptions options = null)
        {
            if (_fileChooserInterceptors.IsEmpty)
            {
                await Client.SendAsync("Page.setInterceptFileChooserDialog", new PageSetInterceptFileChooserDialog
                {
                    Enabled = true,
                }).ConfigureAwait(false);
            }

            var timeout = options?.Timeout ?? _timeoutSettings.Timeout;
            var tcs = new TaskCompletionSource<FileChooser>(TaskCreationOptions.RunContinuationsAsynchronously);
            var guid = Guid.NewGuid();
            _fileChooserInterceptors.TryAdd(guid, tcs);

            try
            {
                return await tcs.Task.WithTimeout(timeout).ConfigureAwait(false);
            }
            catch (Exception)
            {
                _fileChooserInterceptors.TryRemove(guid, out _);
                throw;
            }
        }

        /// <inheritdoc/>
        public Task<IResponse> GoBackAsync(NavigationOptions options = null) => GoAsync(-1, options);

        /// <inheritdoc/>
        public Task<IResponse> GoForwardAsync(NavigationOptions options = null) => GoAsync(1, options);

        /// <inheritdoc/>
        public Task SetBurstModeOffAsync()
        {
            _screenshotBurstModeOn = false;
            if (_screenshotBurstModeOptions != null)
            {
                return ResetBackgroundColorAndViewportAsync(_screenshotBurstModeOptions);
            }

            return Task.CompletedTask;
        }

        /// <inheritdoc/>
        public Task BringToFrontAsync() => Client.SendAsync("Page.bringToFront");

        /// <inheritdoc/>
        public Task EmulateVisionDeficiencyAsync(VisionDeficiency type)
            => Client.SendAsync("Emulation.setEmulatedVisionDeficiency", new EmulationSetEmulatedVisionDeficiencyRequest
            {
                Type = type,
            });

        /// <inheritdoc/>
        public async Task EmulateTimezoneAsync(string timezoneId)
        {
            try
            {
                await Client.SendAsync("Emulation.setTimezoneOverride", new EmulateTimezoneRequest
                {
                    TimezoneId = timezoneId ?? string.Empty,
                }).ConfigureAwait(false);
            }
            catch (Exception ex) when (ex.Message.Contains("Invalid timezone"))
            {
                throw new PuppeteerException($"Invalid timezone ID: {timezoneId}");
            }
        }

        /// <inheritdoc/>
        public async Task EmulateIdleStateAsync(EmulateIdleOverrides overrides = null)
        {
            if (overrides != null)
            {
                await Client.SendAsync(
                    "Emulation.setIdleOverride",
                    new EmulationSetIdleOverrideRequest
                    {
                        IsUserActive = overrides.IsUserActive,
                        IsScreenUnlocked = overrides.IsScreenUnlocked,
                    }).ConfigureAwait(false);
            }
            else
            {
                await Client.SendAsync("Emulation.clearIdleOverride").ConfigureAwait(false);
            }
        }

        /// <inheritdoc/>
        public Task EmulateCPUThrottlingAsync(decimal? factor = null)
        {
            if (factor != null && factor < 1)
            {
                throw new ArgumentException("Throttling rate should be greater or equal to 1", nameof(factor));
            }

            return Client.SendAsync("Emulation.setCPUThrottlingRate", new EmulationSetCPUThrottlingRateRequest
            {
                Rate = factor ?? 1,
            });
        }

        /// <inheritdoc />
        public void Dispose()
        {
            Dispose(true);
            GC.SuppressFinalize(this);
        }

        /// <inheritdoc/>
        public async ValueTask DisposeAsync()
        {
            await CloseAsync().ConfigureAwait(false);
            GC.SuppressFinalize(this);
        }

        internal static async Task<Page> CreateAsync(
            CDPSession client,
            Target target,
            bool ignoreHTTPSErrors,
            ViewPortOptions defaultViewPort,
            TaskQueue screenshotTaskQueue)
        {
            var page = new Page(client, target, screenshotTaskQueue, ignoreHTTPSErrors);

            try
            {
                await page.InitializeAsync().ConfigureAwait(false);

                if (defaultViewPort != null)
                {
                    await page.SetViewportAsync(defaultViewPort).ConfigureAwait(false);
                }

                return page;
            }
            catch
            {
                await page.DisposeAsync().ConfigureAwait(false);
                throw;
            }
        }

        internal async Task<byte[]> PdfInternalAsync(string file, PdfOptions options)
        {
            var paperWidth = PaperFormat.Letter.Width;
            var paperHeight = PaperFormat.Letter.Height;

            if (options.Format != null)
            {
                paperWidth = options.Format.Width;
                paperHeight = options.Format.Height;
            }
            else
            {
                if (options.Width != null)
                {
                    paperWidth = ConvertPrintParameterToInches(options.Width);
                }

                if (options.Height != null)
                {
                    paperHeight = ConvertPrintParameterToInches(options.Height);
                }
            }

            var marginTop = ConvertPrintParameterToInches(options.MarginOptions.Top);
            var marginLeft = ConvertPrintParameterToInches(options.MarginOptions.Left);
            var marginBottom = ConvertPrintParameterToInches(options.MarginOptions.Bottom);
            var marginRight = ConvertPrintParameterToInches(options.MarginOptions.Right);

            if (options.OmitBackground)
            {
                await SetTransparentBackgroundColorAsync().ConfigureAwait(false);
            }

            var result = await Client.SendAsync<PagePrintToPDFResponse>("Page.printToPDF", new PagePrintToPDFRequest
            {
                TransferMode = "ReturnAsStream",
                Landscape = options.Landscape,
                DisplayHeaderFooter = options.DisplayHeaderFooter,
                HeaderTemplate = options.HeaderTemplate,
                FooterTemplate = options.FooterTemplate,
                PrintBackground = options.PrintBackground,
                Scale = options.Scale,
                PaperWidth = paperWidth,
                PaperHeight = paperHeight,
                MarginTop = marginTop,
                MarginBottom = marginBottom,
                MarginLeft = marginLeft,
                MarginRight = marginRight,
                PageRanges = options.PageRanges,
                PreferCSSPageSize = options.PreferCSSPageSize,
            }).ConfigureAwait(false);

            if (options.OmitBackground)
            {
                await ResetDefaultBackgroundColorAsync().ConfigureAwait(false);
            }

            return await ProtocolStreamReader.ReadProtocolStreamByteAsync(Client, result.Stream, file).ConfigureAwait(false);
        }

        internal void OnPopup(IPage popupPage) => Popup?.Invoke(this, new PopupEventArgs { PopupPage = popupPage });

        /// <summary>
        /// Dispose resources.
        /// </summary>
        /// <param name="disposing">Indicates whether disposal was initiated by <see cref="Dispose()"/> operation.</param>
        protected virtual void Dispose(bool disposing)
        {
            Mouse.Dispose();
            _ = DisposeAsync();
        }

        private async Task InitializeAsync()
        {
            await FrameManager.InitializeAsync().ConfigureAwait(false);
            var networkManager = FrameManager.NetworkManager;

            Client.MessageReceived += Client_MessageReceived;
            FrameManager.FrameAttached += (_, e) => FrameAttached?.Invoke(this, e);
            FrameManager.FrameDetached += (_, e) => FrameDetached?.Invoke(this, e);
            FrameManager.FrameNavigated += (_, e) => FrameNavigated?.Invoke(this, e);

            networkManager.Request += (_, e) => Request?.Invoke(this, e);
            networkManager.RequestFailed += (_, e) => RequestFailed?.Invoke(this, e);
            networkManager.Response += (_, e) => Response?.Invoke(this, e);
            networkManager.RequestFinished += (_, e) => RequestFinished?.Invoke(this, e);
            networkManager.RequestServedFromCache += (_, e) => RequestServedFromCache?.Invoke(this, e);

            await Task.WhenAll(
               Client.SendAsync("Performance.enable", null),
               Client.SendAsync("Log.enable", null)).ConfigureAwait(false);
        }

        private async Task<IResponse> GoAsync(int delta, NavigationOptions options)
        {
            var history = await Client.SendAsync<PageGetNavigationHistoryResponse>("Page.getNavigationHistory").ConfigureAwait(false);

            if (history.Entries.Count <= history.CurrentIndex + delta || history.CurrentIndex + delta < 0)
            {
                return null;
            }

            var entry = history.Entries[history.CurrentIndex + delta];
            var waitTask = WaitForNavigationAsync(options);

            await Task.WhenAll(
                waitTask,
                Client.SendAsync("Page.navigateToHistoryEntry", new PageNavigateToHistoryEntryRequest
                {
                    EntryId = entry.Id,
                })).ConfigureAwait(false);

            return waitTask.Result;
        }

        private Dictionary<string, decimal> BuildMetricsObject(List<Metric> metrics)
        {
            var result = new Dictionary<string, decimal>();

            foreach (var item in metrics)
            {
                if (SupportedMetrics.Contains(item.Name))
                {
                    result.Add(item.Name, item.Value);
                }
            }

            return result;
        }

        private async Task<string> PerformScreenshot(ScreenshotType type, ScreenshotOptions options)
        {
            if (!_screenshotBurstModeOn)
            {
                await Client.SendAsync("Target.activateTarget", new TargetActivateTargetRequest
                {
                    TargetId = Target.TargetId,
                }).ConfigureAwait(false);
            }

            // FromSurface is not supported on Firefox.
            // It seems that Puppeteer solved this just by ignoring screenshot tests in firefox.
            if (Browser.Launcher.Options.Browser == SupportedBrowser.Firefox && options.FromSurface == true)
            {
                throw new ArgumentException("Screenshots from surface are not supported on Firefox.", nameof(options.FromSurface));
            }
            else
            {
                options.FromSurface = options.FromSurface.HasValue ? options.FromSurface : true;
            }

            var clip = options.Clip != null ? ProcessClip(options.Clip) : null;
            var captureBeyondViewport = options.CaptureBeyondViewport;

            if (!_screenshotBurstModeOn)
            {
                if (options?.FullPage == true)
                {
                    // Overwrite clip for full page at all times.
                    clip = null;

                    if (!captureBeyondViewport)
                    {
                        var metrics = _screenshotBurstModeOn
                            ? _burstModeMetrics :
                            await Client.SendAsync<PageGetLayoutMetricsResponse>("Page.getLayoutMetrics").ConfigureAwait(false);

                        if (options.BurstMode)
                        {
                            _burstModeMetrics = metrics;
                        }

                        var contentSize = metrics.CssContentSize ?? metrics.ContentSize;

                        var width = Convert.ToInt32(Math.Ceiling(contentSize.Width));
                        var height = Convert.ToInt32(Math.Ceiling(contentSize.Height));
                        var isMobile = Viewport?.IsMobile ?? false;
                        var deviceScaleFactor = Viewport?.DeviceScaleFactor ?? 1;
                        var isLandscape = Viewport?.IsLandscape ?? false;
                        var screenOrientation = isLandscape
                            ? new ScreenOrientation
                            {
                                Angle = 90,
                                Type = ScreenOrientationType.LandscapePrimary,
                            }
                            : new ScreenOrientation
                            {
                                Angle = 0,
                                Type = ScreenOrientationType.PortraitPrimary,
                            };

                        await Client.SendAsync("Emulation.setDeviceMetricsOverride", new EmulationSetDeviceMetricsOverrideRequest
                        {
                            Mobile = isMobile,
                            Width = width,
                            Height = height,
                            DeviceScaleFactor = deviceScaleFactor,
                            ScreenOrientation = screenOrientation,
                        }).ConfigureAwait(false);
                    }
                }

                if (options?.OmitBackground == true && type == ScreenshotType.Png)
                {
                    await SetTransparentBackgroundColorAsync().ConfigureAwait(false);
                }
            }

            if (options?.FullPage == false && clip == null)
            {
                captureBeyondViewport = false;
            }

            var screenMessage = new PageCaptureScreenshotRequest
            {
                Format = type.ToString().ToLower(CultureInfo.CurrentCulture),
                CaptureBeyondViewport = captureBeyondViewport,
                FromSurface = options.FromSurface,
                OptimizeForSpeed = options.OptimizeForSpeed,
            };

            if (options.Quality.HasValue)
            {
                screenMessage.Quality = options.Quality.Value;
            }

            if (clip != null)
            {
                screenMessage.Clip = clip;
            }

            var result = await Client.SendAsync<PageCaptureScreenshotResponse>("Page.captureScreenshot", screenMessage).ConfigureAwait(false);

            if (options.BurstMode)
            {
                _screenshotBurstModeOptions = options;
                _screenshotBurstModeOn = true;
            }
            else
            {
                await ResetBackgroundColorAndViewportAsync(options).ConfigureAwait(false);
            }

            return result.Data;
        }

        private Clip ProcessClip(Clip clip)
        {
            var x = Math.Round(clip.X);
            var y = Math.Round(clip.Y);

            return new Clip
            {
                X = x,
                Y = y,
                Width = Math.Round(clip.Width + clip.X - x, MidpointRounding.AwayFromZero),
                Height = Math.Round(clip.Height + clip.Y - y, MidpointRounding.AwayFromZero),
                Scale = clip.Scale,
            };
        }

        private Task ResetBackgroundColorAndViewportAsync(ScreenshotOptions options)
        {
            var omitBackgroundTask = options?.OmitBackground == true && options.Type == ScreenshotType.Png ?
                ResetDefaultBackgroundColorAsync() : Task.CompletedTask;
            var setViewPortTask = (options?.FullPage == true && Viewport != null) ?
                SetViewportAsync(Viewport) : Task.CompletedTask;
            return Task.WhenAll(omitBackgroundTask, setViewPortTask);
        }

        private Task ResetDefaultBackgroundColorAsync()
            => Client.SendAsync("Emulation.setDefaultBackgroundColorOverride");

        private Task SetTransparentBackgroundColorAsync()
            => Client.SendAsync("Emulation.setDefaultBackgroundColorOverride", new EmulationSetDefaultBackgroundColorOverrideRequest
            {
                Color = new EmulationSetDefaultBackgroundColorOverrideColor
                {
                    R = 0,
                    G = 0,
                    B = 0,
                    A = 0,
                },
            });

        private decimal ConvertPrintParameterToInches(object parameter)
        {
            if (parameter == null)
            {
                return 0;
            }

            decimal pixels;
            if (parameter is decimal || parameter is int)
            {
                pixels = Convert.ToDecimal(parameter, CultureInfo.CurrentCulture);
            }
            else
            {
                var text = parameter.ToString();
                var unit = text.Substring(text.Length - 2).ToLower(CultureInfo.CurrentCulture);
                string valueText;
                if (_unitToPixels.ContainsKey(unit))
                {
                    valueText = text.Substring(0, text.Length - 2);
                }
                else
                {
                    // In case of unknown unit try to parse the whole parameter as number of pixels.
                    // This is consistent with phantom's paperSize behavior.
                    unit = "px";
                    valueText = text;
                }

                if (decimal.TryParse(valueText, NumberStyles.Any, CultureInfo.InvariantCulture.NumberFormat, out var number))
                {
                    pixels = number * _unitToPixels[unit];
                }
                else
                {
                    throw new ArgumentException($"Failed to parse parameter value: '{text}'", nameof(parameter));
                }
            }

            return pixels / 96;
        }

        private async void Client_MessageReceived(object sender, MessageEventArgs e)
        {
            try
            {
                switch (e.MessageID)
                {
                    case "Page.domContentEventFired":
                        DOMContentLoaded?.Invoke(this, EventArgs.Empty);
                        break;
                    case "Page.loadEventFired":
                        Load?.Invoke(this, EventArgs.Empty);
                        break;
                    case "Runtime.consoleAPICalled":
                        await OnConsoleAPIAsync(e.MessageData.ToObject<PageConsoleResponse>(true)).ConfigureAwait(false);
                        break;
                    case "Page.javascriptDialogOpening":
                        OnDialog(e.MessageData.ToObject<PageJavascriptDialogOpeningResponse>(true));
                        break;
                    case "Runtime.exceptionThrown":
                        HandleException(e.MessageData.ToObject<RuntimeExceptionThrownResponse>(true).ExceptionDetails);
                        break;
                    case "Inspector.targetCrashed":
                        OnTargetCrashed();
                        break;
                    case "Performance.metrics":
                        EmitMetrics(e.MessageData.ToObject<PerformanceMetricsResponse>(true));
                        break;
                    case "Log.entryAdded":
                        await OnLogEntryAddedAsync(e.MessageData.ToObject<LogEntryAddedResponse>(true)).ConfigureAwait(false);
                        break;
                    case "Runtime.bindingCalled":
                        await OnBindingCalledAsync(e.MessageData.ToObject<BindingCalledResponse>(true)).ConfigureAwait(false);
                        break;
                    case "Page.fileChooserOpened":
                        await OnFileChooserAsync(e.MessageData.ToObject<PageFileChooserOpenedResponse>(true)).ConfigureAwait(false);
                        break;
                }
            }
            catch (Exception ex)
            {
                var message = $"Page failed to process {e.MessageID}. {ex.Message}. {ex.StackTrace}";
                _logger.LogError(ex, message);
                Client.Close(message);
            }
        }

        private async Task OnFileChooserAsync(PageFileChooserOpenedResponse e)
        {
            if (_fileChooserInterceptors.IsEmpty)
            {
                try
                {
                    await Client.SendAsync("Page.handleFileChooser", new PageHandleFileChooserRequest
                    {
                        Action = FileChooserAction.Fallback,
                    }).ConfigureAwait(false);
                    return;
                }
                catch (Exception ex)
                {
                    _logger.LogError(ex, ex.ToString());
                }
            }

            var frame = await FrameManager.FrameTree.GetFrameAsync(e.FrameId).ConfigureAwait(false);
            var context = await frame.GetExecutionContextAsync().ConfigureAwait(false) as ExecutionContext;
            var world = context.World;
            var element = await world.AdoptBackendNodeAsync(e.BackendNodeId).ConfigureAwait(false);
            var fileChooser = new FileChooser(element, e);
            while (!_fileChooserInterceptors.IsEmpty)
            {
                var key = _fileChooserInterceptors.FirstOrDefault().Key;

                if (_fileChooserInterceptors.TryRemove(key, out var tcs))
                {
                    tcs.TrySetResult(fileChooser);
                }
            }
        }

        private async Task OnBindingCalledAsync(BindingCalledResponse e)
        {
            if (e.BindingPayload.Type != "exposedFun" || !_bindings.ContainsKey(e.BindingPayload.Name))
            {
                return;
            }

            var context = FrameManager.GetExecutionContextById(e.ExecutionContextId, Client);

            await BindingUtils.ExecuteBindingAsync(context, e, _bindings).ConfigureAwait(false);
        }

        private void OnDetachedFromTarget(object sender, TargetChangedArgs e)
        {
            var sessionId = e.Target.Session?.Id;
            if (sessionId != null && _workers.TryRemove(sessionId, out var worker))
            {
                WorkerDestroyed?.Invoke(this, new WorkerEventArgs(worker));
            }
        }

        private void OnAttachedToTarget(Target target, Target parentTarget)
        {
            FrameManager.OnAttachedToTarget(new TargetChangedArgs { Target = target });
            var targetInfo = target.TargetInfo;
            var sessionId = target.Session.Id;

            if (targetInfo.Type == TargetType.Worker)
            {
                var session = target.Session;
                var worker = new Worker(session, targetInfo.Url, AddConsoleMessageAsync, HandleException);
                _workers[sessionId] = worker;
                WorkerCreated?.Invoke(this, new WorkerEventArgs(worker));
            }

            if (target.Session != null)
            {
                target.TargetManager.AddTargetInterceptor(target.Session, OnAttachedToTarget);
            }
        }

        private async Task OnLogEntryAddedAsync(LogEntryAddedResponse e)
        {
            if (e.Entry.Args != null)
            {
                foreach (var arg in e.Entry?.Args)
                {
                    await RemoteObjectHelper.ReleaseObjectAsync(Client, arg, _logger).ConfigureAwait(false);
                }
            }

            if (e.Entry.Source != TargetType.Worker)
            {
                Console?.Invoke(this, new ConsoleEventArgs(new ConsoleMessage(
                    e.Entry.Level,
                    e.Entry.Text,
                    null,
                    new ConsoleMessageLocation
                    {
                        URL = e.Entry.URL,
                        LineNumber = e.Entry.LineNumber,
                    })));
            }
        }

        private void OnTargetCrashed()
        {
            if (Error == null)
            {
                throw new TargetCrashedException();
            }

            Error.Invoke(this, new ErrorEventArgs("Page crashed!"));
        }

        private void EmitMetrics(PerformanceMetricsResponse metrics)
            => Metrics?.Invoke(this, new MetricEventArgs(metrics.Title, BuildMetricsObject(metrics.Metrics)));

        private void HandleException(EvaluateExceptionResponseDetails exceptionDetails)
            => PageError?.Invoke(this, new PageErrorEventArgs(GetExceptionMessage(exceptionDetails)));

        private string GetExceptionMessage(EvaluateExceptionResponseDetails exceptionDetails)
        {
            if (exceptionDetails.Exception != null)
            {
                return exceptionDetails.Exception.Description;
            }

            var message = exceptionDetails.Text;
            if (exceptionDetails.StackTrace != null)
            {
                foreach (var callframe in exceptionDetails.StackTrace.CallFrames)
                {
                    var location = $"{callframe.Url}:{callframe.LineNumber}:{callframe.ColumnNumber}";
                    var functionName = callframe.FunctionName ?? "<anonymous>";
                    message += $"\n at {functionName} ({location})";
                }
            }

            return message;
        }

        private void OnDialog(PageJavascriptDialogOpeningResponse message)
        {
            var dialog = new Dialog(Client, message.Type, message.Message, message.DefaultPrompt);
            Dialog?.Invoke(this, new DialogEventArgs(dialog));
        }

        private Task OnConsoleAPIAsync(PageConsoleResponse message)
        {
            if (message.ExecutionContextId == 0)
            {
                return Task.CompletedTask;
            }

            var ctx = FrameManager.ExecutionContextById(message.ExecutionContextId, Client);
            var values = message.Args.Select(ctx.CreateJSHandle).ToArray();

            return AddConsoleMessageAsync(message.Type, values, message.StackTrace);
        }

        private async Task AddConsoleMessageAsync(ConsoleType type, IJSHandle[] values, Messaging.StackTrace stackTrace)
        {
            if (Console?.GetInvocationList().Length == 0)
            {
                await Task.WhenAll(values.Select(v => RemoteObjectHelper.ReleaseObjectAsync(Client, v.RemoteObject, _logger))).ConfigureAwait(false);
                return;
            }

            var tokens = values.Select(i => i.RemoteObject.ObjectId != null || i.RemoteObject.Type == RemoteObjectType.Object
                ? i.ToString()
                : RemoteObjectHelper.ValueFromRemoteObject<string>(i.RemoteObject));

            var location = new ConsoleMessageLocation();
            if (stackTrace?.CallFrames?.Length > 0)
            {
                var callFrame = stackTrace.CallFrames[0];
                location.URL = callFrame.URL;
                location.LineNumber = callFrame.LineNumber;
                location.ColumnNumber = callFrame.ColumnNumber;
            }

            var consoleMessage = new ConsoleMessage(type, string.Join(" ", tokens), values, location);
            Console?.Invoke(this, new ConsoleEventArgs(consoleMessage));
        }

        private async Task ExposeFunctionAsync(string name, Delegate puppeteerFunction)
        {
            if (!_bindings.TryAdd(name, new Binding(name, puppeteerFunction)))
            {
                throw new PuppeteerException($"Failed to add page binding with name {name}: window['{name}'] already exists!");
            }

            var expression = BindingUtils.PageBindingInitString("exposedFun", name);
            await Client.SendAsync("Runtime.addBinding", new RuntimeAddBindingRequest { Name = name }).ConfigureAwait(false);
            await Client.SendAsync("Page.addScriptToEvaluateOnNewDocument", new PageAddScriptToEvaluateOnNewDocumentRequest
            {
                Source = expression,
            }).ConfigureAwait(false);

            await Task.WhenAll(Frames.Select(
                frame => frame
                    .EvaluateExpressionAsync(expression)
                    .ContinueWith(
                        task =>
                        {
                            if (task.IsFaulted)
                            {
                                _logger.LogError(task.Exception.ToString());
                            }
                        },
                        TaskScheduler.Default)))
                .ConfigureAwait(false);
        }
    }
}<|MERGE_RESOLUTION|>--- conflicted
+++ resolved
@@ -237,15 +237,11 @@
         /// <inheritdoc/>
         public bool IsDragInterceptionEnabled { get; private set; }
 
-<<<<<<< HEAD
-        internal Browser Browser { get; }
-=======
         internal bool IsDragging { get; set; }
 
         internal Browser Browser => Target.Browser;
 
         internal Target Target { get; }
->>>>>>> d9a165fe
 
         internal bool JavascriptEnabled { get; set; } = true;
 
