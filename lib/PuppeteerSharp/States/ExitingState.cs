using System;
using System.Threading;
using System.Threading.Tasks;
using PuppeteerSharp.Helpers;

namespace PuppeteerSharp.States
{
    internal class ExitingState(StateManager stateManager) : State(stateManager)
    {
<<<<<<< HEAD
        public override Task EnterFromAsync(LauncherBase p, State fromState, TimeSpan timeout)
            => !StateManager.TryEnter(p, fromState, this) ? StateManager.CurrentState.ExitAsync(p, timeout) : ExitAsync(p, timeout);
=======
        public ExitingState(StateManager stateManager) : base(stateManager)
        {
        }

        public override Task EnterFromAsync(LauncherBase launcher, State fromState, TimeSpan timeout)
            => !StateManager.TryEnter(launcher, fromState, this) ? StateManager.CurrentState.ExitAsync(launcher, timeout) : ExitAsync(launcher, timeout);
>>>>>>> 85aa4b07

        public override async Task ExitAsync(LauncherBase p, TimeSpan timeout)
        {
            var waitForExitTask = WaitForExitAsync(p);
            await waitForExitTask.WithTimeout(
                async () =>
                {
                    await StateManager.Killing.EnterFromAsync(p, this, timeout).ConfigureAwait(false);
                    await waitForExitTask.ConfigureAwait(false);
                },
                timeout,
                CancellationToken.None).ConfigureAwait(false);
        }

        public override Task KillAsync(LauncherBase p) => StateManager.Killing.EnterFromAsync(p, this);
    }
}<|MERGE_RESOLUTION|>--- conflicted
+++ resolved
@@ -7,25 +7,16 @@
 {
     internal class ExitingState(StateManager stateManager) : State(stateManager)
     {
-<<<<<<< HEAD
-        public override Task EnterFromAsync(LauncherBase p, State fromState, TimeSpan timeout)
-            => !StateManager.TryEnter(p, fromState, this) ? StateManager.CurrentState.ExitAsync(p, timeout) : ExitAsync(p, timeout);
-=======
-        public ExitingState(StateManager stateManager) : base(stateManager)
+        public override Task EnterFromAsync(LauncherBase launcher, State fromState, TimeSpan timeout)
+            => !StateManager.TryEnter(launcher, fromState, this) ? StateManager.CurrentState.ExitAsync(launcher, timeout) : ExitAsync(launcher, timeout)
+
+        public override async Task ExitAsync(LauncherBase launcher, TimeSpan timeout)
         {
-        }
-
-        public override Task EnterFromAsync(LauncherBase launcher, State fromState, TimeSpan timeout)
-            => !StateManager.TryEnter(launcher, fromState, this) ? StateManager.CurrentState.ExitAsync(launcher, timeout) : ExitAsync(launcher, timeout);
->>>>>>> 85aa4b07
-
-        public override async Task ExitAsync(LauncherBase p, TimeSpan timeout)
-        {
-            var waitForExitTask = WaitForExitAsync(p);
+            var waitForExitTask = WaitForExitAsync(launcher);
             await waitForExitTask.WithTimeout(
                 async () =>
                 {
-                    await StateManager.Killing.EnterFromAsync(p, this, timeout).ConfigureAwait(false);
+                    await StateManager.Killing.EnterFromAsync(launcher, this, timeout).ConfigureAwait(false);
                     await waitForExitTask.ConfigureAwait(false);
                 },
                 timeout,
