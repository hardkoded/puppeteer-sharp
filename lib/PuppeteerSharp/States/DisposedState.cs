using System;
using System.Threading.Tasks;

namespace PuppeteerSharp.States
{
    internal class DisposedState(StateManager stateManager) : State(stateManager)
    {
<<<<<<< HEAD
        public override Task EnterFromAsync(LauncherBase p, State fromState, TimeSpan timeout)
=======
        public override Task EnterFromAsync(LauncherBase launcher, State fromState, TimeSpan timeout)
>>>>>>> 85aa4b07
        {
            if (fromState == StateManager.Exited)
            {
                return Task.CompletedTask;
            }

            Kill(launcher);

            if (launcher.TempUserDataDir is { } tempUserDataDir)
            {
                tempUserDataDir
                    .DeleteAsync()
                    .ContinueWith(
                        t => launcher.ExitCompletionSource.TrySetException(new ObjectDisposedException(launcher.ToString())),
                        TaskScheduler.Default);
            }
            else
            {
                launcher.ExitCompletionSource.TrySetException(new ObjectDisposedException(launcher.ToString()));
            }

            return Task.CompletedTask;
        }

        public override Task StartAsync(LauncherBase p) => throw new ObjectDisposedException(p.ToString());

        public override Task ExitAsync(LauncherBase p, TimeSpan timeout) => throw new ObjectDisposedException(p.ToString());

        public override Task KillAsync(LauncherBase p) => throw new ObjectDisposedException(p.ToString());

        public override void Dispose(LauncherBase p)
        {
            // Nothing to do
        }
    }
}<|MERGE_RESOLUTION|>--- conflicted
+++ resolved
@@ -5,11 +5,7 @@
 {
     internal class DisposedState(StateManager stateManager) : State(stateManager)
     {
-<<<<<<< HEAD
-        public override Task EnterFromAsync(LauncherBase p, State fromState, TimeSpan timeout)
-=======
         public override Task EnterFromAsync(LauncherBase launcher, State fromState, TimeSpan timeout)
->>>>>>> 85aa4b07
         {
             if (fromState == StateManager.Exited)
             {
@@ -36,7 +32,7 @@
 
         public override Task StartAsync(LauncherBase p) => throw new ObjectDisposedException(p.ToString());
 
-        public override Task ExitAsync(LauncherBase p, TimeSpan timeout) => throw new ObjectDisposedException(p.ToString());
+        public override Task ExitAsync(LauncherBase launcher, TimeSpan timeout) => throw new ObjectDisposedException(launcher.ToString());
 
         public override Task KillAsync(LauncherBase p) => throw new ObjectDisposedException(p.ToString());
 
