using System;
using System.Threading.Tasks;

namespace PuppeteerSharp.States
{
    internal class ExitedState(StateManager stateManager) : State(stateManager)
    {
<<<<<<< HEAD
        public void EnterFrom(LauncherBase p, State fromState)
        {
            while (!StateManager.TryEnter(p, fromState, this))
=======
        public void EnterFrom(LauncherBase launcher, State fromState)
        {
            while (!StateManager.TryEnter(launcher, fromState, this))
>>>>>>> 85aa4b07
            {
                // Current state has changed since transition to this state was requested.
                // Therefore, retry transition to this state from the current state. This ensures
                // that Leave() operation of current state is properly called.
                fromState = StateManager.CurrentState;
                if (fromState == this)
                {
                    return;
                }
            }

            if (launcher.TempUserDataDir is { } tempUserDataDir)
            {
                tempUserDataDir
                    .DeleteAsync()
                    .ContinueWith(
                        t => launcher.ExitCompletionSource.TrySetResult(true),
                        TaskScheduler.Default);
            }
            else
            {
                launcher.ExitCompletionSource.TrySetResult(true);
            }
        }

        public override Task ExitAsync(LauncherBase p, TimeSpan timeout) => Task.CompletedTask;

        public override Task KillAsync(LauncherBase p) => Task.CompletedTask;

        public override Task WaitForExitAsync(LauncherBase p) => Task.CompletedTask;
    }
}<|MERGE_RESOLUTION|>--- conflicted
+++ resolved
@@ -5,15 +5,9 @@
 {
     internal class ExitedState(StateManager stateManager) : State(stateManager)
     {
-<<<<<<< HEAD
-        public void EnterFrom(LauncherBase p, State fromState)
-        {
-            while (!StateManager.TryEnter(p, fromState, this))
-=======
         public void EnterFrom(LauncherBase launcher, State fromState)
         {
             while (!StateManager.TryEnter(launcher, fromState, this))
->>>>>>> 85aa4b07
             {
                 // Current state has changed since transition to this state was requested.
                 // Therefore, retry transition to this state from the current state. This ensures
@@ -39,7 +33,7 @@
             }
         }
 
-        public override Task ExitAsync(LauncherBase p, TimeSpan timeout) => Task.CompletedTask;
+        public override Task ExitAsync(LauncherBase launcher, TimeSpan timeout) => Task.CompletedTask;
 
         public override Task KillAsync(LauncherBase p) => Task.CompletedTask;
 
