using System;
using System.Runtime.Serialization;

namespace PuppeteerSharp
{
    /// <summary>
    /// Exception thrown when an element selector returns null.
    /// </summary>
    /// <seealso cref="Extensions.EvaluateFunctionAsync{T}(System.Threading.Tasks.Task{ElementHandle}, string, object[])"/>
    /// <seealso cref="Frame.SelectAsync(string, string[])"/>
    /// <seealso cref="Page.ClickAsync(string, Input.ClickOptions)"/>
    /// <seealso cref="Page.TapAsync(string)"/>
    /// <seealso cref="Page.HoverAsync(string)"/>
    /// <seealso cref="Page.FocusAsync(string)"/>
    /// <seealso cref="Page.SelectAsync(string, string[])"/>
    [Serializable]
    public class SelectorException : PuppeteerException
    {
        /// <summary>
        /// Gets the selector.
        /// </summary>
        /// <value>The selector.</value>
        public string Selector { get; }

        /// <summary>
        /// Initializes a new instance of the <see cref="SelectorException"/> class.
        /// </summary>
        public SelectorException()
        {
        }

        /// <summary>
        /// Initializes a new instance of the <see cref="SelectorException"/> class.
        /// </summary>
        /// <param name="message">Message.</param>
        public SelectorException(string message) : base(message)
        {
        }
        /// <summary>
        /// Initializes a new instance of the <see cref="SelectorException"/> class.
        /// </summary>
        /// <param name="message">Message.</param>
        /// <param name="selector">Selector.</param>
        public SelectorException(string message, string selector) : base(message)
        {
            Selector = selector;
        }

        /// <summary>
        /// Initializes a new instance of the <see cref="SelectorException"/> class.
        /// </summary>
<<<<<<< HEAD
=======
        /// <param name="message">Message.</param>
        /// <param name="innerException">Inner exception.</param>
        public SelectorException(string message, Exception innerException) : base(message, innerException)
        {
        }

        /// <summary>
        /// Initializes a new instance of the <see cref="SelectorException"/> class.
        /// </summary>
>>>>>>> 6c78425f
        /// <param name="info">Serialization Info.</param>
        /// <param name="context">Streaming Context.</param>
        protected SelectorException(SerializationInfo info, StreamingContext context) : base(info, context)
        {
        }
    }
}<|MERGE_RESOLUTION|>--- conflicted
+++ resolved
@@ -49,8 +49,6 @@
         /// <summary>
         /// Initializes a new instance of the <see cref="SelectorException"/> class.
         /// </summary>
-<<<<<<< HEAD
-=======
         /// <param name="message">Message.</param>
         /// <param name="innerException">Inner exception.</param>
         public SelectorException(string message, Exception innerException) : base(message, innerException)
@@ -60,7 +58,6 @@
         /// <summary>
         /// Initializes a new instance of the <see cref="SelectorException"/> class.
         /// </summary>
->>>>>>> 6c78425f
         /// <param name="info">Serialization Info.</param>
         /// <param name="context">Streaming Context.</param>
         protected SelectorException(SerializationInfo info, StreamingContext context) : base(info, context)
