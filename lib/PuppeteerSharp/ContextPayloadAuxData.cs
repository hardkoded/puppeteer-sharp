namespace PuppeteerSharp
{
    internal class ContextPayloadAuxData
    {
        /// <summary>
        /// Gets or sets the frame Id.
        /// </summary>
        public string FrameId { get; set; }

<<<<<<< HEAD
        /// <summary>
        /// Gets or sets the is default boolean.
        /// </summary>
        public bool IsDefault { get; set; }

        /// <summary>
        /// Gets or sets the dom world type.
        /// </summary>
=======
        public bool IsDefault { get; set; }

>>>>>>> 6c78425f
        public DOMWorldType Type { get; set; }
    }
}<|MERGE_RESOLUTION|>--- conflicted
+++ resolved
@@ -7,19 +7,8 @@
         /// </summary>
         public string FrameId { get; set; }
 
-<<<<<<< HEAD
-        /// <summary>
-        /// Gets or sets the is default boolean.
-        /// </summary>
         public bool IsDefault { get; set; }
 
-        /// <summary>
-        /// Gets or sets the dom world type.
-        /// </summary>
-=======
-        public bool IsDefault { get; set; }
-
->>>>>>> 6c78425f
         public DOMWorldType Type { get; set; }
     }
 }