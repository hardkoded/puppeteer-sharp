using System;
using System.Collections.Generic;
using System.Net.WebSockets;
using PuppeteerSharp.Transport;

namespace PuppeteerSharp
{
    /// <summary>
    /// Options for launching the Chrome/ium browser.
    /// </summary>
    public class LaunchOptions : IBrowserOptions, IConnectionOptions
    {
        private string[] _ignoredDefaultArgs;
        private bool _devtools;

        /// <summary>
        /// Whether to ignore HTTPS errors during navigation. Defaults to false.
        /// </summary>
        public bool IgnoreHTTPSErrors { get; set; }

        /// <summary>
        /// Whether to run browser in headless mode. Defaults to true unless the devtools option is true.
        /// </summary>
        public bool Headless { get; set; } = true;

        /// <summary>
        /// Path to a Chromium or Chrome executable to run instead of bundled Chromium. If executablePath is a relative path, then it is resolved relative to current working directory.
        /// </summary>
        public string ExecutablePath { get; set; }

        /// <summary>
        /// Slows down Puppeteer operations by the specified amount of milliseconds. Useful so that you can see what is going on.
        /// </summary>
        public int SlowMo { get; set; }

        /// <summary>
        /// Additional arguments to pass to the browser instance. List of Chromium flags can be found <a href="http://peter.sh/experiments/chromium-command-line-switches/">here</a>.
        /// </summary>
        public string[] Args { get; set; } = Array.Empty<string>();

        /// <summary>
        /// Maximum time in milliseconds to wait for the browser instance to start. Defaults to 30000 (30 seconds). Pass 0 to disable timeout.
        /// </summary>
        public int Timeout { get; set; } = Puppeteer.DefaultTimeout;

        /// <summary>
        ///  Whether to pipe browser process stdout and stderr into process.stdout and process.stderr. Defaults to false.
        /// </summary>
        public bool DumpIO { get; set; }

        /// <summary>
        /// Path to a User Data Directory.
        /// </summary>
        public string UserDataDir { get; set; }

        /// <summary>
        /// Specify environment variables that will be visible to browser. Defaults to Environment variables.
        /// </summary>
        public IDictionary<string, string> Env { get; } = new Dictionary<string, string>();

        /// <summary>
        /// Whether to auto-open DevTools panel for each tab. If this option is true, the headless option will be set false.
        /// </summary>
        public bool Devtools
        {
            get => _devtools;
            set
            {
                _devtools = value;
                if (value)
                {
                    Headless = false;
                }
            }
        }

        /// <summary>
        /// Keep alive value.
        /// </summary>
        [Obsolete("Chromium doesn't support pings yet (see: https://bugs.chromium.org/p/chromium/issues/detail?id=865002)")]
        public int KeepAliveInterval { get; set; } = 0;

        /// <summary>
        /// Logs process counts after launching chrome and after exiting.
        /// </summary>
        public bool LogProcess { get; set; }

        /// <summary>
        /// If <c>true</c>, then do not use <see cref="Puppeteer.DefaultArgs"/>.
        /// Dangerous option; use with care. Defaults to <c>false</c>.
        /// </summary>
        public bool IgnoreDefaultArgs { get; set; }

        /// <summary>
        /// if <see cref="IgnoreDefaultArgs"/> is set to <c>false</c> this list will be used to filter <see cref="Puppeteer.DefaultArgs"/>
        /// </summary>
        public string[] IgnoredDefaultArgs
        {
            get => _ignoredDefaultArgs;
            set
            {
                IgnoreDefaultArgs = true;
                _ignoredDefaultArgs = value;
            }
        }

        /// <summary>
        /// Optional factory for <see cref="WebSocket"/> implementations.
        /// If <see cref="Transport"/> is set this property will be ignored.
        /// </summary>
        /// <remarks>
        /// If you need to run Puppeteer-Sharp on Windows 7, you can use <seealso cref="WebSocketFactory"/> to inject <see href="https://www.nuget.org/packages/System.Net.WebSockets.Client.Managed/">System.Net.WebSockets.Client.Managed</see>.
        /// <example>
        /// <![CDATA[
        /// WebSocketFactory = async (uri, socketOptions, cancellationToken) =>
        /// {
        ///     var client = SystemClientWebSocket.CreateClientWebSocket();
        ///     if (client is System.Net.WebSockets.Managed.ClientWebSocket managed)
        ///     {
        ///        managed.Options.KeepAliveInterval = TimeSpan.FromSeconds(0);
        ///         await managed.ConnectAsync(uri, cancellationToken);
        ///     }
        ///     else
        ///     {
        ///         var coreSocket = client as ClientWebSocket;
        ///         coreSocket.Options.KeepAliveInterval = TimeSpan.FromSeconds(0);
        ///         await coreSocket.ConnectAsync(uri, cancellationToken);
        ///     }
        ///
        ///     return client;
        /// },
        /// ]]>
        /// </example>
        /// </remarks>
        public WebSocketFactory WebSocketFactory { get; set; }

        /// <summary>
        /// Optional connection transport.
        /// </summary>
        [Obsolete("Use " + nameof(TransportFactory) + " instead")]
        public IConnectionTransport Transport { get; set; }

        /// <summary>
        /// Optional factory for <see cref="IConnectionTransport"/> implementations.
        /// </summary>
        public TransportFactory TransportFactory { get; set; }

        /// <summary>
        /// Gets or sets the default Viewport.
        /// </summary>
        /// <value>The default Viewport.</value>
        public ViewPortOptions DefaultViewport { get; set; } = ViewPortOptions.Default;

        /// <summary>
        /// If not <see cref="Transport"/> is set this will be use to determine is the default <see cref="WebSocketTransport"/> will enqueue messages.
        /// </summary>
        /// <remarks>
        /// It's set to <c>true</c> by default because it's the safest way to send commands to Chromium.
        /// Setting this to <c>false</c> proved to work in .NET Core but it tends to fail on .NET Framework.
        /// </remarks>
        public bool EnqueueTransportMessages { get; set; } = true;

        /// <summary>
<<<<<<< HEAD
        /// The browser to be used (Chrome, Firefox)
        /// </summary>
        public Product Product { get; set; } = Product.Chrome;
=======
        /// Affects how responses to <see cref="CDPSession.SendAsync"/> are returned to the caller. If <c>true</c> (default), the
        /// response is delivered to the caller on its own thread; otherwise, the response is delivered the same way <see cref="CDPSession.MessageReceived"/>
        /// events are raised.
        /// </summary>
        /// <remarks>
        /// This should normally be set to <c>true</c> to support applications that aren't <c>async</c> "all the way up"; i.e., the application
        /// has legacy code that is not async which makes calls into PuppeteerSharp. If you experience issues, or your application is not mixed sync/async use, you
        /// can set this to <c>false</c> (default).
        /// </remarks>
        public bool EnqueueAsyncMessages { get; set; }
>>>>>>> a32568e5
    }
}<|MERGE_RESOLUTION|>--- conflicted
+++ resolved
@@ -161,11 +161,11 @@
         public bool EnqueueTransportMessages { get; set; } = true;
 
         /// <summary>
-<<<<<<< HEAD
         /// The browser to be used (Chrome, Firefox)
         /// </summary>
         public Product Product { get; set; } = Product.Chrome;
-=======
+
+        /// <summary>
         /// Affects how responses to <see cref="CDPSession.SendAsync"/> are returned to the caller. If <c>true</c> (default), the
         /// response is delivered to the caller on its own thread; otherwise, the response is delivered the same way <see cref="CDPSession.MessageReceived"/>
         /// events are raised.
@@ -176,6 +176,5 @@
         /// can set this to <c>false</c> (default).
         /// </remarks>
         public bool EnqueueAsyncMessages { get; set; }
->>>>>>> a32568e5
     }
 }