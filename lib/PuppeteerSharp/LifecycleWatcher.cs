using System;
using System.Collections.Generic;
using System.Threading.Tasks;
using System.Linq;
using System.Diagnostics.Contracts;
using PuppeteerSharp.Helpers;
using System.Threading;

namespace PuppeteerSharp
{
    internal class LifecycleWatcher : IDisposable
    {
        private static readonly Dictionary<WaitUntilNavigation, string> _puppeteerToProtocolLifecycle =
            new Dictionary<WaitUntilNavigation, string>
            {
                [WaitUntilNavigation.Load] = "load",
                [WaitUntilNavigation.DOMContentLoaded] = "DOMContentLoaded",
                [WaitUntilNavigation.Networkidle0] = "networkIdle",
                [WaitUntilNavigation.Networkidle2] = "networkAlmostIdle"
            };

        private static readonly WaitUntilNavigation[] _defaultWaitUntil = { WaitUntilNavigation.Load };

        private readonly FrameManager _frameManager;
        private readonly Frame _frame;
        private readonly IEnumerable<string> _expectedLifecycle;
        private readonly int _timeout;
        private readonly string _initialLoaderId;
        private Request _navigationRequest;
        private bool _hasSameDocumentNavigation;
        private TaskCompletionSource<bool> _newDocumentNavigationTaskWrapper;
        private TaskCompletionSource<bool> _sameDocumentNavigationTaskWrapper;
        private TaskCompletionSource<bool> _lifecycleTaskWrapper;
        private TaskCompletionSource<bool> _terminationTaskWrapper;
        private readonly CancellationTokenSource _cancellationTokenSource = new CancellationTokenSource();

        public LifecycleWatcher(
            FrameManager frameManager,
            Frame frame,
            WaitUntilNavigation[] waitUntil,
            int timeout)
        {
            _expectedLifecycle = (waitUntil ?? _defaultWaitUntil).Select(w =>
            {
                var protocolEvent = _puppeteerToProtocolLifecycle.GetValueOrDefault(w);
                Contract.Assert(protocolEvent != null, $"Unknown value for options.waitUntil: {w}");
                return protocolEvent;
            });

            _frameManager = frameManager;
            _frame = frame;
            _initialLoaderId = frame.LoaderId;
            _timeout = timeout;
            _hasSameDocumentNavigation = false;

            _sameDocumentNavigationTaskWrapper = new TaskCompletionSource<bool>(TaskCreationOptions.RunContinuationsAsynchronously);
            _newDocumentNavigationTaskWrapper = new TaskCompletionSource<bool>(TaskCreationOptions.RunContinuationsAsynchronously);
            _lifecycleTaskWrapper = new TaskCompletionSource<bool>(TaskCreationOptions.RunContinuationsAsynchronously);
            _terminationTaskWrapper = new TaskCompletionSource<bool>(TaskCreationOptions.RunContinuationsAsynchronously);

            frameManager.LifecycleEvent += FrameManager_LifecycleEvent;
            frameManager.FrameNavigatedWithinDocument += NavigatedWithinDocument;
            frameManager.FrameDetached += OnFrameDetached;
            frameManager.NetworkManager.Request += OnRequest;
            frameManager.Client.Disconnected += OnClientDisconnected;

            CheckLifecycleComplete();
        }

        #region Properties
        public Task<Task> NavigationTask { get; internal set; }
        public Task<bool> SameDocumentNavigationTask => _sameDocumentNavigationTaskWrapper.Task;
        public Task<bool> NewDocumentNavigationTask => _newDocumentNavigationTaskWrapper.Task;
        public Response NavigationResponse => _navigationRequest?.Response;
        public Task TimeoutOrTerminationTask
            => _terminationTaskWrapper?.Task.WithTimeout(_timeout, cancellationToken: _cancellationTokenSource.Token);
        public Task LifecycleTask => _lifecycleTaskWrapper.Task;
        public string name = "none";
        #endregion

        #region Private methods

        private void OnClientDisconnected(object sender, EventArgs e)
<<<<<<< HEAD
            => Terminate(new TargetClosedException(name + "Navigation failed because browser has disconnected!", _frameManager.Client.CloseReason));
=======
            => Terminate(new TargetClosedException("Navigation failed because browser has disconnected!", _frameManager.Client.CloseReason));

        void FrameManager_LifecycleEvent(object sender, FrameEventArgs e) => CheckLifecycleComplete();
>>>>>>> 5cdb3cdd

        private void OnFrameDetached(object sender, FrameEventArgs e)
        {
            var frame = e.Frame;
            if (_frame == frame)
            {
                Terminate(new PuppeteerException("Navigating frame was detached"));
                return;
            }
            CheckLifecycleComplete();
        }

        private void CheckLifecycleComplete()
        {
            // We expect navigation to commit.
            if (!CheckLifecycle(_frame, _expectedLifecycle))
            {
                return;
            }
            _lifecycleTaskWrapper.TrySetResult(true);
            if (_frame.LoaderId == _initialLoaderId && !_hasSameDocumentNavigation)
            {
                return;
            }

            if (_hasSameDocumentNavigation)
            {
                _sameDocumentNavigationTaskWrapper.TrySetResult(true);
            }
            if (_frame.LoaderId != _initialLoaderId)
            {
                _newDocumentNavigationTaskWrapper.TrySetResult(true);
            }
        }

        private void Terminate(PuppeteerException ex) => _terminationTaskWrapper?.TrySetException(ex);

        private void OnRequest(object sender, RequestEventArgs e)
        {
            if (e.Request.Frame != _frame || !e.Request.IsNavigationRequest)
            {
                return;
            }
            _navigationRequest = e.Request;
        }

        private void NavigatedWithinDocument(object sender, FrameEventArgs e)
        {
            if (e.Frame != _frame)
            {
                return;
            }
            _hasSameDocumentNavigation = true;
            CheckLifecycleComplete();
        }

        private bool CheckLifecycle(Frame frame, IEnumerable<string> expectedLifecycle)
        {
            foreach (var item in expectedLifecycle)
            {
                if (!frame.LifecycleEvents.Contains(item))
                {
                    return false;
                }
            }
            foreach (var child in frame.ChildFrames)
            {
                if (!CheckLifecycle(child, expectedLifecycle))
                {
                    return false;
                }
            }
            return true;
        }

        public void Cleanup()
        {
            if (TimeoutOrTerminationTask?.IsFaulted == true)
            {
                TimeoutOrTerminationTask.Exception.Flatten().Handle(_ => true);
            }

            _cancellationTokenSource.Cancel();
            _terminationTaskWrapper = null;
        }

        public void Dispose() => Dispose(true);

        ~LifecycleWatcher() => Dispose(false);

        public void Dispose(bool disposing)
        {
<<<<<<< HEAD
            Cleanup();
            _frameManager.LifecycleEvent -= CheckLifecycleComplete;
=======
            _frameManager.LifecycleEvent -= FrameManager_LifecycleEvent;
>>>>>>> 5cdb3cdd
            _frameManager.FrameNavigatedWithinDocument -= NavigatedWithinDocument;
            _frameManager.FrameDetached -= OnFrameDetached;
            _frameManager.NetworkManager.Request -= OnRequest;
            _frameManager.Client.Disconnected -= OnClientDisconnected;
        }

        #endregion
    }
}<|MERGE_RESOLUTION|>--- conflicted
+++ resolved
@@ -4,7 +4,6 @@
 using System.Linq;
 using System.Diagnostics.Contracts;
 using PuppeteerSharp.Helpers;
-using System.Threading;
 
 namespace PuppeteerSharp
 {
@@ -32,7 +31,6 @@
         private TaskCompletionSource<bool> _sameDocumentNavigationTaskWrapper;
         private TaskCompletionSource<bool> _lifecycleTaskWrapper;
         private TaskCompletionSource<bool> _terminationTaskWrapper;
-        private readonly CancellationTokenSource _cancellationTokenSource = new CancellationTokenSource();
 
         public LifecycleWatcher(
             FrameManager frameManager,
@@ -73,32 +71,28 @@
         public Task<bool> NewDocumentNavigationTask => _newDocumentNavigationTaskWrapper.Task;
         public Response NavigationResponse => _navigationRequest?.Response;
         public Task TimeoutOrTerminationTask
-            => _terminationTaskWrapper?.Task.WithTimeout(_timeout, cancellationToken: _cancellationTokenSource.Token);
+            => _terminationTaskWrapper.Task.WithTimeout(_timeout);
         public Task LifecycleTask => _lifecycleTaskWrapper.Task;
-        public string name = "none";
-        #endregion
 
-        #region Private methods
+        #endregion
+
+        #region Private methods
 
         private void OnClientDisconnected(object sender, EventArgs e)
-<<<<<<< HEAD
-            => Terminate(new TargetClosedException(name + "Navigation failed because browser has disconnected!", _frameManager.Client.CloseReason));
-=======
             => Terminate(new TargetClosedException("Navigation failed because browser has disconnected!", _frameManager.Client.CloseReason));
 
         void FrameManager_LifecycleEvent(object sender, FrameEventArgs e) => CheckLifecycleComplete();
->>>>>>> 5cdb3cdd
-
-        private void OnFrameDetached(object sender, FrameEventArgs e)
-        {
-            var frame = e.Frame;
-            if (_frame == frame)
-            {
-                Terminate(new PuppeteerException("Navigating frame was detached"));
-                return;
-            }
-            CheckLifecycleComplete();
-        }
+
+        private void OnFrameDetached(object sender, FrameEventArgs e)
+        {
+            var frame = e.Frame;
+            if (_frame == frame)
+            {
+                Terminate(new PuppeteerException("Navigating frame was detached"));
+                return;
+            }
+            CheckLifecycleComplete();
+        }
 
         private void CheckLifecycleComplete()
         {
@@ -123,7 +117,7 @@
             }
         }
 
-        private void Terminate(PuppeteerException ex) => _terminationTaskWrapper?.TrySetException(ex);
+        private void Terminate(PuppeteerException ex) => _terminationTaskWrapper.TrySetException(ex);
 
         private void OnRequest(object sender, RequestEventArgs e)
         {
@@ -163,29 +157,13 @@
             return true;
         }
 
-        public void Cleanup()
-        {
-            if (TimeoutOrTerminationTask?.IsFaulted == true)
-            {
-                TimeoutOrTerminationTask.Exception.Flatten().Handle(_ => true);
-            }
-
-            _cancellationTokenSource.Cancel();
-            _terminationTaskWrapper = null;
-        }
-
         public void Dispose() => Dispose(true);
 
         ~LifecycleWatcher() => Dispose(false);
 
         public void Dispose(bool disposing)
         {
-<<<<<<< HEAD
-            Cleanup();
-            _frameManager.LifecycleEvent -= CheckLifecycleComplete;
-=======
             _frameManager.LifecycleEvent -= FrameManager_LifecycleEvent;
->>>>>>> 5cdb3cdd
             _frameManager.FrameNavigatedWithinDocument -= NavigatedWithinDocument;
             _frameManager.FrameDetached -= OnFrameDetached;
             _frameManager.NetworkManager.Request -= OnRequest;
