--- conflicted
+++ resolved
@@ -106,12 +106,8 @@
         private readonly IElementHandle _root;
         private readonly bool _predicateAcceptsContextElement;
         private readonly CancellationTokenSource _cts;
-<<<<<<< HEAD
-        private readonly TaskCompletionSource<JSHandle> _taskCompletion;
+        private readonly TaskCompletionSource<IJSHandle> _taskCompletion;
         private readonly PageBinding _binding;
-=======
-        private readonly TaskCompletionSource<IJSHandle> _taskCompletion;
->>>>>>> 910677b7
 
         private int _runCount;
         private bool _terminated;
@@ -125,12 +121,8 @@
             WaitForFunctionPollingOption polling,
             int? pollingInterval,
             int timeout,
-<<<<<<< HEAD
-            ElementHandle root,
+            IElementHandle root,
             PageBinding biding = null,
-=======
-            IElementHandle root,
->>>>>>> 910677b7
             object[] args = null,
             bool predicateAcceptsContextElement = false)
         {
@@ -153,17 +145,13 @@
             _root = root;
             _cts = new CancellationTokenSource();
             _predicateAcceptsContextElement = predicateAcceptsContextElement;
-<<<<<<< HEAD
-            _taskCompletion = new TaskCompletionSource<JSHandle>(TaskCreationOptions.RunContinuationsAsynchronously);
+            _taskCompletion = new TaskCompletionSource<IJSHandle>(TaskCreationOptions.RunContinuationsAsynchronously);
             _binding = biding;
 
             if (biding != null)
             {
                 _world.BoundFunctions.TryAdd(_binding.Name, _binding.Function);
             }
-=======
-            _taskCompletion = new TaskCompletionSource<IJSHandle>(TaskCreationOptions.RunContinuationsAsynchronously);
->>>>>>> 910677b7
 
             _world.WaitTasks.Add(this);
 
