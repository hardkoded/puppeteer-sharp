using System;
using System.Linq;
using System.Threading;
using System.Threading.Tasks;

namespace PuppeteerSharp
{
    internal class WaitTask : IDisposable
    {
        private readonly DOMWorld _world;
        private readonly string _predicateBody;
        private readonly WaitForFunctionPollingOption _polling;
        private readonly int? _pollingInterval;
        private readonly int _timeout;
        private readonly object[] _args;
        private readonly string _title;
        private readonly Task _timeoutTimer;
        private readonly ElementHandle _root;
        private readonly bool _predicateAcceptsContextElement;
        private readonly CancellationTokenSource _cts;
        private readonly TaskCompletionSource<IJSHandle> _taskCompletion;

        private int _runCount;
        private bool _terminated;
        private bool _isDisposing;

        private const string WaitForPredicatePageFunction = @"
async function waitForPredicatePageFunction(
  root,
  predicateBody,
  predicateAcceptsContextElement,
  polling,
  timeout,
  ...args
) {
  root = root || document;
  const predicate = new Function('...args', predicateBody);
  let timedOut = false;
  if (timeout) setTimeout(() => (timedOut = true), timeout);
  if (polling === 'raf') return await pollRaf();
  if (polling === 'mutation') return await pollMutation();
  if (typeof polling === 'number') return await pollInterval(polling);

  /**
   * @returns {!Promise<*>}
   */
  async function pollMutation() {
    const success = predicateAcceptsContextElement
      ? await predicate(root, ...args)
      : await predicate(...args);
    if (success) return Promise.resolve(success);

    let fulfill;
    const result = new Promise((x) => (fulfill = x));
    const observer = new MutationObserver(async () => {
      if (timedOut) {
        observer.disconnect();
        fulfill();
      }
      const success = predicateAcceptsContextElement
        ? await predicate(root, ...args)
        : await predicate(...args);
      if (success) {
        observer.disconnect();
        fulfill(success);
      }
    });
    observer.observe(root, {
      childList: true,
      subtree: true,
      attributes: true,
    });
    return result;
  }

  async function pollRaf() {
    let fulfill;
    const result = new Promise((x) => (fulfill = x));
    await onRaf();
    return result;

    async function onRaf() {
      if (timedOut) {
        fulfill();
        return;
      }
      const success = predicateAcceptsContextElement
        ? await predicate(root, ...args)
        : await predicate(...args);
      if (success) fulfill(success);
      else requestAnimationFrame(onRaf);
    }
  }

  async function pollInterval(pollInterval) {
    let fulfill;
    const result = new Promise((x) => (fulfill = x));
    await onTimeout();
    return result;

    async function onTimeout() {
      if (timedOut) {
        fulfill();
        return;
      }
      const success = predicateAcceptsContextElement
        ? await predicate(root, ...args)
        : await predicate(...args);
      if (success) fulfill(success);
      else setTimeout(onTimeout, pollInterval);
    }
  }
}";

        internal WaitTask(
            DOMWorld world,
            string predicateBody,
            bool isExpression,
            string title,
            WaitForFunctionPollingOption polling,
            int? pollingInterval,
            int timeout,
            ElementHandle root,
            object[] args = null,
            bool predicateAcceptsContextElement = false)
        {
            if (string.IsNullOrEmpty(predicateBody))
            {
                throw new ArgumentNullException(nameof(predicateBody));
            }
            if (pollingInterval <= 0)
            {
                throw new ArgumentOutOfRangeException(nameof(pollingInterval), "Cannot poll with non-positive interval");
            }

            _world = world;
            _predicateBody = isExpression ? $"return ({predicateBody})" : $"return ({predicateBody})(...args)";
            _polling = polling;
            _pollingInterval = pollingInterval;
            _timeout = timeout;
            _args = args ?? Array.Empty<object>();
            _title = title;
            _root = root;
            _cts = new CancellationTokenSource();
<<<<<<< HEAD

            _taskCompletion = new TaskCompletionSource<IJSHandle>(TaskCreationOptions.RunContinuationsAsynchronously);
=======
            _predicateAcceptsContextElement = predicateAcceptsContextElement;
            _taskCompletion = new TaskCompletionSource<JSHandle>(TaskCreationOptions.RunContinuationsAsynchronously);
>>>>>>> 37263a3e

            _world.WaitTasks.Add(this);

            if (timeout > 0)
            {
                _timeoutTimer = System.Threading.Tasks.Task.Delay(timeout, _cts.Token)
                    .ContinueWith(
                        _ => Terminate(new WaitTaskTimeoutException(timeout, title)),
                        TaskScheduler.Default);
            }

            _ = Rerun();
        }

        internal Task<IJSHandle> Task => _taskCompletion.Task;

        internal async Task Rerun()
        {
            var runCount = Interlocked.Increment(ref _runCount);
            IJSHandle success = null;
            Exception exception = null;

            var context = await _world.GetExecutionContextAsync().ConfigureAwait(false);
            try
            {
                success = await context.EvaluateFunctionHandleAsync(
                    WaitForPredicatePageFunction,
                    new object[] {
                        _root,
                        _predicateBody,
                        _predicateAcceptsContextElement,
                        _pollingInterval ?? (object)_polling,
                        _timeout
                    }.Concat(_args).ToArray()).ConfigureAwait(false);
            }
            catch (Exception ex)
            {
                exception = ex;
            }

            if (_terminated || runCount != _runCount)
            {
                if (success != null)
                {
                    await success.DisposeAsync().ConfigureAwait(false);
                }

                return;
            }
            if (exception == null &&
                await _world.EvaluateFunctionAsync<bool>("s => !s", success)
                    .ContinueWith(
                        task => task.IsFaulted || task.Result,
                        TaskScheduler.Default)
                    .ConfigureAwait(false))
            {
                if (success != null)
                {
                    await success.DisposeAsync().ConfigureAwait(false);
                }

                return;
            }

            if (exception?.Message.Contains("Execution context was destroyed") == true)
            {
                _ = Rerun();
                return;
            }

            if (exception?.Message.Contains("Cannot find context with specified id") == true)
            {
                return;
            }

            if (exception != null)
            {
                _taskCompletion.TrySetException(exception);
            }
            else
            {
                _taskCompletion.TrySetResult(success);
            }
            Cleanup();
        }

        internal void Terminate(Exception exception)
        {
            _terminated = true;
            _taskCompletion.TrySetException(exception);
            Cleanup();
        }

        private void Cleanup()
        {
            if (!_cts.IsCancellationRequested)
            {
                _cts.Cancel();
            }
            _world.WaitTasks.Remove(this);
        }

        public void Dispose()
        {
            Dispose(true);
            GC.SuppressFinalize(this);
        }

        protected virtual void Dispose(bool dispose)
        {
            if (_isDisposing)
            {
                return;
            }

            _cts.Dispose();

            _isDisposing = true;
        }
    }
}<|MERGE_RESOLUTION|>--- conflicted
+++ resolved
@@ -142,13 +142,8 @@
             _title = title;
             _root = root;
             _cts = new CancellationTokenSource();
-<<<<<<< HEAD
-
+            _predicateAcceptsContextElement = predicateAcceptsContextElement;
             _taskCompletion = new TaskCompletionSource<IJSHandle>(TaskCreationOptions.RunContinuationsAsynchronously);
-=======
-            _predicateAcceptsContextElement = predicateAcceptsContextElement;
-            _taskCompletion = new TaskCompletionSource<JSHandle>(TaskCreationOptions.RunContinuationsAsynchronously);
->>>>>>> 37263a3e
 
             _world.WaitTasks.Add(this);
 
