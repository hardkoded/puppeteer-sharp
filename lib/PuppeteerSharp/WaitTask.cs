using System;
using System.Linq;
using System.Threading;
using System.Threading.Tasks;

namespace PuppeteerSharp
{
    internal class WaitTask : IDisposable
    {
<<<<<<< HEAD
        private readonly DOMWorld _world;
        private readonly string _predicateBody;
        private readonly WaitForFunctionPollingOption _polling;
        private readonly int? _pollingInterval;
        private readonly int _timeout;
        private readonly object[] _args;
        private readonly string _title;
        private readonly Task _timeoutTimer;
        private readonly IElementHandle _root;
        private readonly bool _predicateAcceptsContextElement;
        private readonly CancellationTokenSource _cts;
        private readonly TaskCompletionSource<IJSHandle> _taskCompletion;

        private int _runCount;
        private bool _terminated;
        private bool _isDisposing;

=======
>>>>>>> 866a8025
        private const string WaitForPredicatePageFunction = @"
async function waitForPredicatePageFunction(
  root,
  predicateBody,
  predicateAcceptsContextElement,
  polling,
  timeout,
  ...args
) {
  root = root || document;
  const predicate = new Function('...args', predicateBody);
  let timedOut = false;
  if (timeout) setTimeout(() => (timedOut = true), timeout);
  if (polling === 'raf') return await pollRaf();
  if (polling === 'mutation') return await pollMutation();
  if (typeof polling === 'number') return await pollInterval(polling);

  /**
   * @returns {!Promise<*>}
   */
  async function pollMutation() {
    const success = predicateAcceptsContextElement
      ? await predicate(root, ...args)
      : await predicate(...args);
    if (success) return Promise.resolve(success);

    let fulfill;
    const result = new Promise((x) => (fulfill = x));
    const observer = new MutationObserver(async () => {
      if (timedOut) {
        observer.disconnect();
        fulfill();
      }
      const success = predicateAcceptsContextElement
        ? await predicate(root, ...args)
        : await predicate(...args);
      if (success) {
        observer.disconnect();
        fulfill(success);
      }
    });
    observer.observe(root, {
      childList: true,
      subtree: true,
      attributes: true,
    });
    return result;
  }

  async function pollRaf() {
    let fulfill;
    const result = new Promise((x) => (fulfill = x));
    await onRaf();
    return result;

    async function onRaf() {
      if (timedOut) {
        fulfill();
        return;
      }
      const success = predicateAcceptsContextElement
        ? await predicate(root, ...args)
        : await predicate(...args);
      if (success) fulfill(success);
      else requestAnimationFrame(onRaf);
    }
  }

  async function pollInterval(pollInterval) {
    let fulfill;
    const result = new Promise((x) => (fulfill = x));
    await onTimeout();
    return result;

    async function onTimeout() {
      if (timedOut) {
        fulfill();
        return;
      }
      const success = predicateAcceptsContextElement
        ? await predicate(root, ...args)
        : await predicate(...args);
      if (success) fulfill(success);
      else setTimeout(onTimeout, pollInterval);
    }
  }
}";

        private readonly DOMWorld _world;
        private readonly string _predicateBody;
        private readonly WaitForFunctionPollingOption _polling;
        private readonly int? _pollingInterval;
        private readonly int _timeout;
        private readonly object[] _args;
        private readonly string _title;
        private readonly Task _timeoutTimer;
        private readonly ElementHandle _root;
        private readonly bool _predicateAcceptsContextElement;
        private readonly CancellationTokenSource _cts;
        private readonly TaskCompletionSource<JSHandle> _taskCompletion;

        private int _runCount;
        private bool _terminated;
        private bool _isDisposing;

        internal WaitTask(
            DOMWorld world,
            string predicateBody,
            bool isExpression,
            string title,
            WaitForFunctionPollingOption polling,
            int? pollingInterval,
            int timeout,
            IElementHandle root,
            object[] args = null,
            bool predicateAcceptsContextElement = false)
        {
            if (string.IsNullOrEmpty(predicateBody))
            {
                throw new ArgumentNullException(nameof(predicateBody));
            }
            if (pollingInterval <= 0)
            {
                throw new ArgumentOutOfRangeException(nameof(pollingInterval), "Cannot poll with non-positive interval");
            }

            _world = world;
            _predicateBody = isExpression ? $"return ({predicateBody})" : $"return ({predicateBody})(...args)";
            _polling = polling;
            _pollingInterval = pollingInterval;
            _timeout = timeout;
            _args = args ?? Array.Empty<object>();
            _title = title;
            _root = root;
            _cts = new CancellationTokenSource();
            _predicateAcceptsContextElement = predicateAcceptsContextElement;
            _taskCompletion = new TaskCompletionSource<IJSHandle>(TaskCreationOptions.RunContinuationsAsynchronously);

            _world.WaitTasks.Add(this);

            if (timeout > 0)
            {
                _timeoutTimer = System.Threading.Tasks.Task.Delay(timeout, _cts.Token)
                    .ContinueWith(
                        _ => Terminate(new WaitTaskTimeoutException(timeout, title)),
                        TaskScheduler.Default);
            }

            _ = Rerun();
        }

        internal Task<IJSHandle> Task => _taskCompletion.Task;

        internal async Task Rerun()
        {
            var runCount = Interlocked.Increment(ref _runCount);
            IJSHandle success = null;
            Exception exception = null;

            var context = await _world.GetExecutionContextAsync().ConfigureAwait(false);
            try
            {
                success = await context.EvaluateFunctionHandleAsync(
                    WaitForPredicatePageFunction,
                    new object[]
                    {
                        _root,
                        _predicateBody,
                        _predicateAcceptsContextElement,
                        _pollingInterval ?? (object)_polling,
                        _timeout
                    }.Concat(_args).ToArray()).ConfigureAwait(false);
            }
            catch (Exception ex)
            {
                exception = ex;
            }

            if (_terminated || runCount != _runCount)
            {
                if (success != null)
                {
                    await success.DisposeAsync().ConfigureAwait(false);
                }

                return;
            }
            if (exception == null &&
                await _world.EvaluateFunctionAsync<bool>("s => !s", success)
                    .ContinueWith(
                        task => task.IsFaulted || task.Result,
                        TaskScheduler.Default)
                    .ConfigureAwait(false))
            {
                if (success != null)
                {
                    await success.DisposeAsync().ConfigureAwait(false);
                }

                return;
            }

            if (exception?.Message.Contains("Execution context was destroyed") == true)
            {
                _ = Rerun();
                return;
            }

            if (exception?.Message.Contains("Cannot find context with specified id") == true)
            {
                return;
            }

            if (exception != null)
            {
                _taskCompletion.TrySetException(exception);
            }
            else
            {
                _taskCompletion.TrySetResult(success);
            }
            Cleanup();
        }

        internal void Terminate(Exception exception)
        {
            _terminated = true;
            _taskCompletion.TrySetException(exception);
            Cleanup();
        }

        private void Cleanup()
        {
            if (!_cts.IsCancellationRequested)
            {
                _cts.Cancel();
            }
            _world.WaitTasks.Remove(this);
        }

        public void Dispose()
        {
            Dispose(true);
            GC.SuppressFinalize(this);
        }

        protected virtual void Dispose(bool dispose)
        {
            if (_isDisposing)
            {
                return;
            }

            _cts.Dispose();

            _isDisposing = true;
        }
    }
}<|MERGE_RESOLUTION|>--- conflicted
+++ resolved
@@ -7,26 +7,6 @@
 {
     internal class WaitTask : IDisposable
     {
-<<<<<<< HEAD
-        private readonly DOMWorld _world;
-        private readonly string _predicateBody;
-        private readonly WaitForFunctionPollingOption _polling;
-        private readonly int? _pollingInterval;
-        private readonly int _timeout;
-        private readonly object[] _args;
-        private readonly string _title;
-        private readonly Task _timeoutTimer;
-        private readonly IElementHandle _root;
-        private readonly bool _predicateAcceptsContextElement;
-        private readonly CancellationTokenSource _cts;
-        private readonly TaskCompletionSource<IJSHandle> _taskCompletion;
-
-        private int _runCount;
-        private bool _terminated;
-        private bool _isDisposing;
-
-=======
->>>>>>> 866a8025
         private const string WaitForPredicatePageFunction = @"
 async function waitForPredicatePageFunction(
   root,
@@ -123,10 +103,10 @@
         private readonly object[] _args;
         private readonly string _title;
         private readonly Task _timeoutTimer;
-        private readonly ElementHandle _root;
+        private readonly IElementHandle _root;
         private readonly bool _predicateAcceptsContextElement;
         private readonly CancellationTokenSource _cts;
-        private readonly TaskCompletionSource<JSHandle> _taskCompletion;
+        private readonly TaskCompletionSource<IJSHandle> _taskCompletion;
 
         private int _runCount;
         private bool _terminated;
