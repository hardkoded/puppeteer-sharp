<<<<<<< HEAD
﻿using System;
using System.Linq;

namespace PuppeteerSharp.PageAccessibility
{
    /// <summary>
    /// AXNode.
    /// </summary>
    public class SerializedAXNode : IEquatable<SerializedAXNode>
    {
        /// <summary>
        /// Creates a new serialized node
        /// </summary>
        public SerializedAXNode() => Children = Array.Empty<SerializedAXNode>();

        /// <summary>
        /// The <see fref="https://www.w3.org/TR/wai-aria/#usage_intro">role</see>.
        /// </summary>
        public string Role { get; set; }
        /// <summary>
        /// A human readable name for the node.
        /// </summary>
        public string Name { get; set; }
        /// <summary>
        /// The current value of the node.
        /// </summary>
        public string Value { get; set; }
        /// <summary>
        /// An additional human readable description of the node.
        /// </summary>
        public string Description { get; set; }
        /// <summary>
        /// Keyboard shortcuts associated with this node.
        /// </summary>
        public string KeyShortcuts { get; set; }
        /// <summary>
        /// A human readable alternative to the role.
        /// </summary>
        public string RoleDescription { get; set; }
        /// <summary>
        /// A description of the current value.
        /// </summary>
        public string ValueText { get; set; }
        /// <summary>
        /// Whether the node is disabled.
        /// </summary>
        public bool Disabled { get; set; }
        /// <summary>
        /// Whether the node is expanded or collapsed.
        /// </summary>
        public bool Expanded { get; set; }
        /// <summary>
        /// Whether the node is focused.
        /// </summary>
        public bool Focused { get; set; }
        /// <summary>
        /// Whether the node is <see href="https://en.wikipedia.org/wiki/Modal_window">modal</see>.
        /// </summary>
        public bool Modal { get; set; }
        /// <summary>
        /// Whether the node text input supports multiline.
        /// </summary>
        public bool Multiline { get; set; }
        /// <summary>
        /// Whether more than one child can be selected.
        /// </summary>
        public bool Multiselectable { get; set; }
        /// <summary>
        /// Whether the node is read only.
        /// </summary>
        public bool Readonly { get; set; }
        /// <summary>
        /// Whether the node is required.
        /// </summary>
        public bool Required { get; set; }
        /// <summary>
        /// Whether the node is selected in its parent node.
        /// </summary>
        public bool Selected { get; set; }
        /// <summary>
        /// Whether the checkbox is checked, or "mixed".
        /// </summary>
        public CheckedState Checked { get; set; }
        /// <summary>
        /// Whether the toggle button is checked, or "mixed".
        /// </summary>
        public CheckedState Pressed { get; set; }
        /// <summary>
        /// The level of a heading.
        /// </summary>
        public int Level { get; set; }
        /// <summary>
        /// The minimum value in a node.
        /// </summary>
        public int ValueMin { get; set; }
        /// <summary>
        /// The maximum value in a node.
        /// </summary>
        public int ValueMax { get; set; }
        /// <summary>
        /// What kind of autocomplete is supported by a control.
        /// </summary>
        public string AutoComplete { get; set; }
        /// <summary>
        /// What kind of popup is currently being shown for a node.
        /// </summary>
        public string HasPopup { get; set; }
        /// <summary>
        /// Whether and in what way this node's value is invalid.
        /// </summary>
        public string Invalid { get; set; }
        /// <summary>
        /// Whether the node is oriented horizontally or vertically.
        /// </summary>
        public string Orientation { get; set; }
        /// <summary>
        /// Child nodes of this node, if any.
        /// </summary>
        public SerializedAXNode[] Children { get; set; }

        /// <inheritdoc/>
        public bool Equals(SerializedAXNode other)
            => ReferenceEquals(this, other) ||
                (
                    Role == other.Role &&
                    Name == other.Name &&
                    Value == other.Value &&
                    Description == other.Description &&
                    KeyShortcuts == other.KeyShortcuts &&
                    RoleDescription == other.RoleDescription &&
                    ValueText == other.ValueText &&
                    AutoComplete == other.AutoComplete &&
                    HasPopup == other.HasPopup &&
                    Orientation == other.Orientation &&
                    Disabled == other.Disabled &&
                    Expanded == other.Expanded &&
                    Focused == other.Focused &&
                    Modal == other.Modal &&
                    Multiline == other.Multiline &&
                    Multiselectable == other.Multiselectable &&
                    Readonly == other.Readonly &&
                    Required == other.Required &&
                    Selected == other.Selected &&
                    Checked == other.Checked &&
                    Pressed == other.Pressed &&
                    Level == other.Level &&
                    ValueMin == other.ValueMin &&
                    ValueMax == other.ValueMax &&
                    (Children == other.Children || Children.SequenceEqual(other.Children)));

        /// <inheritdoc/>
        public override bool Equals(object obj) => obj is SerializedAXNode s && Equals(s);
        /// <inheritdoc/>
        public override int GetHashCode()
            => Role.GetHashCode() ^
                Name.GetHashCode() ^
                Value.GetHashCode() ^
                Description.GetHashCode() ^
                KeyShortcuts.GetHashCode() ^
                RoleDescription.GetHashCode() ^
                ValueText.GetHashCode() ^
                AutoComplete.GetHashCode() ^
                HasPopup.GetHashCode() ^
                Orientation.GetHashCode() ^
                Disabled.GetHashCode() ^
                Expanded.GetHashCode() ^
                Focused.GetHashCode() ^
                Modal.GetHashCode() ^
                Multiline.GetHashCode() ^
                Multiselectable.GetHashCode() ^
                Readonly.GetHashCode() ^
                Required.GetHashCode() ^
                Selected.GetHashCode() ^
                Pressed.GetHashCode() ^
                Checked.GetHashCode() ^
                Level.GetHashCode() ^
                ValueMin.GetHashCode() ^
                ValueMax.GetHashCode() ^
                Children.GetHashCode();
    }
}
=======
﻿using System;
using System.Linq;

namespace PuppeteerSharp.PageAccessibility
{
    /// <summary>
    /// AXNode.
    /// </summary>
    public class SerializedAXNode : IEquatable<SerializedAXNode>
    {
        /// <summary>
        /// Creates a new serialized node
        /// </summary>
        public SerializedAXNode() => Children = Array.Empty<SerializedAXNode>();

        /// <summary>
        /// The <see fref="https://www.w3.org/TR/wai-aria/#usage_intro">role</see>.
        /// </summary>
        public string Role { get; set; }
        /// <summary>
        /// A human readable name for the node.
        /// </summary>
        public string Name { get; set; }
        /// <summary>
        /// The current value of the node.
        /// </summary>
        public string Value { get; set; }
        /// <summary>
        /// An additional human readable description of the node.
        /// </summary>
        public string Description { get; set; }
        /// <summary>
        /// Keyboard shortcuts associated with this node.
        /// </summary>
        public string KeyShortcuts { get; set; }
        /// <summary>
        /// A human readable alternative to the role.
        /// </summary>
        public string RoleDescription { get; set; }
        /// <summary>
        /// A description of the current value.
        /// </summary>
        public string ValueText { get; set; }
        /// <summary>
        /// Whether the node is disabled.
        /// </summary>
        public bool Disabled { get; set; }
        /// <summary>
        /// Whether the node is expanded or collapsed.
        /// </summary>
        public bool Expanded { get; set; }
        /// <summary>
        /// Whether the node is focused.
        /// </summary>
        public bool Focused { get; set; }
        /// <summary>
        /// Whether the node is <see href="https://en.wikipedia.org/wiki/Modal_window">modal</see>.
        /// </summary>
        public bool Modal { get; set; }
        /// <summary>
        /// Whether the node text input supports multiline.
        /// </summary>
        public bool Multiline { get; set; }
        /// <summary>
        /// Whether more than one child can be selected.
        /// </summary>
        public bool Multiselectable { get; set; }
        /// <summary>
        /// Whether the node is read only.
        /// </summary>
        public bool Readonly { get; set; }
        /// <summary>
        /// Whether the node is required.
        /// </summary>
        public bool Required { get; set; }
        /// <summary>
        /// Whether the node is selected in its parent node.
        /// </summary>
        public bool Selected { get; set; }
        /// <summary>
        /// Whether the checkbox is checked, or "mixed".
        /// </summary>
        public CheckedState Checked { get; set; }
        /// <summary>
        /// Whether the toggle button is checked, or "mixed".
        /// </summary>
        public CheckedState Pressed { get; set; }
        /// <summary>
        /// The level of a heading.
        /// </summary>
        public int Level { get; set; }
        /// <summary>
        /// The minimum value in a node.
        /// </summary>
        public int ValueMin { get; set; }
        /// <summary>
        /// The maximum value in a node.
        /// </summary>
        public int ValueMax { get; set; }
        /// <summary>
        /// What kind of autocomplete is supported by a control.
        /// </summary>
        public string AutoComplete { get; set; }
        /// <summary>
        /// What kind of popup is currently being shown for a node.
        /// </summary>
        public string HasPopup { get; set; }
        /// <summary>
        /// Whether and in what way this node's value is invalid.
        /// </summary>
        public string Invalid { get; set; }
        /// <summary>
        /// Whether the node is oriented horizontally or vertically.
        /// </summary>
        public string Orientation { get; set; }
        /// <summary>
        /// Child nodes of this node, if any.
        /// </summary>
        public SerializedAXNode[] Children { get; set; }

        /// <inheritdoc/>
        public bool Equals(SerializedAXNode other)
            => ReferenceEquals(this, other) ||
                (
                    Role == other.Role &&
                    Name == other.Name &&
                    Value == other.Value &&
                    Description == other.Description &&
                    KeyShortcuts == other.KeyShortcuts &&
                    RoleDescription == other.RoleDescription &&
                    ValueText == other.ValueText &&
                    AutoComplete == other.AutoComplete &&
                    HasPopup == other.HasPopup &&
                    Orientation == other.Orientation &&
                    Disabled == other.Disabled &&
                    Expanded == other.Expanded &&
                    Focused == other.Focused &&
                    Modal == other.Modal &&
                    Multiline == other.Multiline &&
                    Multiselectable == other.Multiselectable &&
                    Readonly == other.Readonly &&
                    Required == other.Required &&
                    Selected == other.Selected &&
                    Checked == other.Checked &&
                    Pressed == other.Pressed &&
                    Level == other.Level &&
                    ValueMin == other.ValueMin &&
                    ValueMax == other.ValueMax &&
                    (Children == other.Children || Children.SequenceEqual(other.Children)));

        /// <inheritdoc/>
        public override bool Equals(object obj) => obj is SerializedAXNode s && Equals(s);
        /// <inheritdoc/>
        public override int GetHashCode()
            => Role.GetHashCode() ^
                Name.GetHashCode() ^
                Value.GetHashCode() ^
                Description.GetHashCode() ^
                KeyShortcuts.GetHashCode() ^
                RoleDescription.GetHashCode() ^
                ValueText.GetHashCode() ^
                AutoComplete.GetHashCode() ^
                HasPopup.GetHashCode() ^
                Orientation.GetHashCode() ^
                Disabled.GetHashCode() ^
                Expanded.GetHashCode() ^
                Focused.GetHashCode() ^
                Modal.GetHashCode() ^
                Multiline.GetHashCode() ^
                Multiselectable.GetHashCode() ^
                Readonly.GetHashCode() ^
                Required.GetHashCode() ^
                Selected.GetHashCode() ^
                Pressed.GetHashCode() ^
                Checked.GetHashCode() ^
                Level.GetHashCode() ^
                ValueMin.GetHashCode() ^
                ValueMax.GetHashCode() ^
                Children.GetHashCode();
    }
}
>>>>>>> 277cecd4
<|MERGE_RESOLUTION|>--- conflicted
+++ resolved
@@ -1,365 +1,181 @@
-<<<<<<< HEAD
-﻿using System;
-using System.Linq;
-
-namespace PuppeteerSharp.PageAccessibility
-{
-    /// <summary>
-    /// AXNode.
-    /// </summary>
-    public class SerializedAXNode : IEquatable<SerializedAXNode>
-    {
-        /// <summary>
-        /// Creates a new serialized node
-        /// </summary>
-        public SerializedAXNode() => Children = Array.Empty<SerializedAXNode>();
-
-        /// <summary>
-        /// The <see fref="https://www.w3.org/TR/wai-aria/#usage_intro">role</see>.
-        /// </summary>
-        public string Role { get; set; }
-        /// <summary>
-        /// A human readable name for the node.
-        /// </summary>
-        public string Name { get; set; }
-        /// <summary>
-        /// The current value of the node.
-        /// </summary>
-        public string Value { get; set; }
-        /// <summary>
-        /// An additional human readable description of the node.
-        /// </summary>
-        public string Description { get; set; }
-        /// <summary>
-        /// Keyboard shortcuts associated with this node.
-        /// </summary>
-        public string KeyShortcuts { get; set; }
-        /// <summary>
-        /// A human readable alternative to the role.
-        /// </summary>
-        public string RoleDescription { get; set; }
-        /// <summary>
-        /// A description of the current value.
-        /// </summary>
-        public string ValueText { get; set; }
-        /// <summary>
-        /// Whether the node is disabled.
-        /// </summary>
-        public bool Disabled { get; set; }
-        /// <summary>
-        /// Whether the node is expanded or collapsed.
-        /// </summary>
-        public bool Expanded { get; set; }
-        /// <summary>
-        /// Whether the node is focused.
-        /// </summary>
-        public bool Focused { get; set; }
-        /// <summary>
-        /// Whether the node is <see href="https://en.wikipedia.org/wiki/Modal_window">modal</see>.
-        /// </summary>
-        public bool Modal { get; set; }
-        /// <summary>
-        /// Whether the node text input supports multiline.
-        /// </summary>
-        public bool Multiline { get; set; }
-        /// <summary>
-        /// Whether more than one child can be selected.
-        /// </summary>
-        public bool Multiselectable { get; set; }
-        /// <summary>
-        /// Whether the node is read only.
-        /// </summary>
-        public bool Readonly { get; set; }
-        /// <summary>
-        /// Whether the node is required.
-        /// </summary>
-        public bool Required { get; set; }
-        /// <summary>
-        /// Whether the node is selected in its parent node.
-        /// </summary>
-        public bool Selected { get; set; }
-        /// <summary>
-        /// Whether the checkbox is checked, or "mixed".
-        /// </summary>
-        public CheckedState Checked { get; set; }
-        /// <summary>
-        /// Whether the toggle button is checked, or "mixed".
-        /// </summary>
-        public CheckedState Pressed { get; set; }
-        /// <summary>
-        /// The level of a heading.
-        /// </summary>
-        public int Level { get; set; }
-        /// <summary>
-        /// The minimum value in a node.
-        /// </summary>
-        public int ValueMin { get; set; }
-        /// <summary>
-        /// The maximum value in a node.
-        /// </summary>
-        public int ValueMax { get; set; }
-        /// <summary>
-        /// What kind of autocomplete is supported by a control.
-        /// </summary>
-        public string AutoComplete { get; set; }
-        /// <summary>
-        /// What kind of popup is currently being shown for a node.
-        /// </summary>
-        public string HasPopup { get; set; }
-        /// <summary>
-        /// Whether and in what way this node's value is invalid.
-        /// </summary>
-        public string Invalid { get; set; }
-        /// <summary>
-        /// Whether the node is oriented horizontally or vertically.
-        /// </summary>
-        public string Orientation { get; set; }
-        /// <summary>
-        /// Child nodes of this node, if any.
-        /// </summary>
-        public SerializedAXNode[] Children { get; set; }
-
-        /// <inheritdoc/>
-        public bool Equals(SerializedAXNode other)
-            => ReferenceEquals(this, other) ||
-                (
-                    Role == other.Role &&
-                    Name == other.Name &&
-                    Value == other.Value &&
-                    Description == other.Description &&
-                    KeyShortcuts == other.KeyShortcuts &&
-                    RoleDescription == other.RoleDescription &&
-                    ValueText == other.ValueText &&
-                    AutoComplete == other.AutoComplete &&
-                    HasPopup == other.HasPopup &&
-                    Orientation == other.Orientation &&
-                    Disabled == other.Disabled &&
-                    Expanded == other.Expanded &&
-                    Focused == other.Focused &&
-                    Modal == other.Modal &&
-                    Multiline == other.Multiline &&
-                    Multiselectable == other.Multiselectable &&
-                    Readonly == other.Readonly &&
-                    Required == other.Required &&
-                    Selected == other.Selected &&
-                    Checked == other.Checked &&
-                    Pressed == other.Pressed &&
-                    Level == other.Level &&
-                    ValueMin == other.ValueMin &&
-                    ValueMax == other.ValueMax &&
-                    (Children == other.Children || Children.SequenceEqual(other.Children)));
-
-        /// <inheritdoc/>
-        public override bool Equals(object obj) => obj is SerializedAXNode s && Equals(s);
-        /// <inheritdoc/>
-        public override int GetHashCode()
-            => Role.GetHashCode() ^
-                Name.GetHashCode() ^
-                Value.GetHashCode() ^
-                Description.GetHashCode() ^
-                KeyShortcuts.GetHashCode() ^
-                RoleDescription.GetHashCode() ^
-                ValueText.GetHashCode() ^
-                AutoComplete.GetHashCode() ^
-                HasPopup.GetHashCode() ^
-                Orientation.GetHashCode() ^
-                Disabled.GetHashCode() ^
-                Expanded.GetHashCode() ^
-                Focused.GetHashCode() ^
-                Modal.GetHashCode() ^
-                Multiline.GetHashCode() ^
-                Multiselectable.GetHashCode() ^
-                Readonly.GetHashCode() ^
-                Required.GetHashCode() ^
-                Selected.GetHashCode() ^
-                Pressed.GetHashCode() ^
-                Checked.GetHashCode() ^
-                Level.GetHashCode() ^
-                ValueMin.GetHashCode() ^
-                ValueMax.GetHashCode() ^
-                Children.GetHashCode();
-    }
-}
-=======
-﻿using System;
-using System.Linq;
-
-namespace PuppeteerSharp.PageAccessibility
-{
-    /// <summary>
-    /// AXNode.
-    /// </summary>
-    public class SerializedAXNode : IEquatable<SerializedAXNode>
-    {
-        /// <summary>
-        /// Creates a new serialized node
-        /// </summary>
-        public SerializedAXNode() => Children = Array.Empty<SerializedAXNode>();
-
-        /// <summary>
-        /// The <see fref="https://www.w3.org/TR/wai-aria/#usage_intro">role</see>.
-        /// </summary>
-        public string Role { get; set; }
-        /// <summary>
-        /// A human readable name for the node.
-        /// </summary>
-        public string Name { get; set; }
-        /// <summary>
-        /// The current value of the node.
-        /// </summary>
-        public string Value { get; set; }
-        /// <summary>
-        /// An additional human readable description of the node.
-        /// </summary>
-        public string Description { get; set; }
-        /// <summary>
-        /// Keyboard shortcuts associated with this node.
-        /// </summary>
-        public string KeyShortcuts { get; set; }
-        /// <summary>
-        /// A human readable alternative to the role.
-        /// </summary>
-        public string RoleDescription { get; set; }
-        /// <summary>
-        /// A description of the current value.
-        /// </summary>
-        public string ValueText { get; set; }
-        /// <summary>
-        /// Whether the node is disabled.
-        /// </summary>
-        public bool Disabled { get; set; }
-        /// <summary>
-        /// Whether the node is expanded or collapsed.
-        /// </summary>
-        public bool Expanded { get; set; }
-        /// <summary>
-        /// Whether the node is focused.
-        /// </summary>
-        public bool Focused { get; set; }
-        /// <summary>
-        /// Whether the node is <see href="https://en.wikipedia.org/wiki/Modal_window">modal</see>.
-        /// </summary>
-        public bool Modal { get; set; }
-        /// <summary>
-        /// Whether the node text input supports multiline.
-        /// </summary>
-        public bool Multiline { get; set; }
-        /// <summary>
-        /// Whether more than one child can be selected.
-        /// </summary>
-        public bool Multiselectable { get; set; }
-        /// <summary>
-        /// Whether the node is read only.
-        /// </summary>
-        public bool Readonly { get; set; }
-        /// <summary>
-        /// Whether the node is required.
-        /// </summary>
-        public bool Required { get; set; }
-        /// <summary>
-        /// Whether the node is selected in its parent node.
-        /// </summary>
-        public bool Selected { get; set; }
-        /// <summary>
-        /// Whether the checkbox is checked, or "mixed".
-        /// </summary>
-        public CheckedState Checked { get; set; }
-        /// <summary>
-        /// Whether the toggle button is checked, or "mixed".
-        /// </summary>
-        public CheckedState Pressed { get; set; }
-        /// <summary>
-        /// The level of a heading.
-        /// </summary>
-        public int Level { get; set; }
-        /// <summary>
-        /// The minimum value in a node.
-        /// </summary>
-        public int ValueMin { get; set; }
-        /// <summary>
-        /// The maximum value in a node.
-        /// </summary>
-        public int ValueMax { get; set; }
-        /// <summary>
-        /// What kind of autocomplete is supported by a control.
-        /// </summary>
-        public string AutoComplete { get; set; }
-        /// <summary>
-        /// What kind of popup is currently being shown for a node.
-        /// </summary>
-        public string HasPopup { get; set; }
-        /// <summary>
-        /// Whether and in what way this node's value is invalid.
-        /// </summary>
-        public string Invalid { get; set; }
-        /// <summary>
-        /// Whether the node is oriented horizontally or vertically.
-        /// </summary>
-        public string Orientation { get; set; }
-        /// <summary>
-        /// Child nodes of this node, if any.
-        /// </summary>
-        public SerializedAXNode[] Children { get; set; }
-
-        /// <inheritdoc/>
-        public bool Equals(SerializedAXNode other)
-            => ReferenceEquals(this, other) ||
-                (
-                    Role == other.Role &&
-                    Name == other.Name &&
-                    Value == other.Value &&
-                    Description == other.Description &&
-                    KeyShortcuts == other.KeyShortcuts &&
-                    RoleDescription == other.RoleDescription &&
-                    ValueText == other.ValueText &&
-                    AutoComplete == other.AutoComplete &&
-                    HasPopup == other.HasPopup &&
-                    Orientation == other.Orientation &&
-                    Disabled == other.Disabled &&
-                    Expanded == other.Expanded &&
-                    Focused == other.Focused &&
-                    Modal == other.Modal &&
-                    Multiline == other.Multiline &&
-                    Multiselectable == other.Multiselectable &&
-                    Readonly == other.Readonly &&
-                    Required == other.Required &&
-                    Selected == other.Selected &&
-                    Checked == other.Checked &&
-                    Pressed == other.Pressed &&
-                    Level == other.Level &&
-                    ValueMin == other.ValueMin &&
-                    ValueMax == other.ValueMax &&
-                    (Children == other.Children || Children.SequenceEqual(other.Children)));
-
-        /// <inheritdoc/>
-        public override bool Equals(object obj) => obj is SerializedAXNode s && Equals(s);
-        /// <inheritdoc/>
-        public override int GetHashCode()
-            => Role.GetHashCode() ^
-                Name.GetHashCode() ^
-                Value.GetHashCode() ^
-                Description.GetHashCode() ^
-                KeyShortcuts.GetHashCode() ^
-                RoleDescription.GetHashCode() ^
-                ValueText.GetHashCode() ^
-                AutoComplete.GetHashCode() ^
-                HasPopup.GetHashCode() ^
-                Orientation.GetHashCode() ^
-                Disabled.GetHashCode() ^
-                Expanded.GetHashCode() ^
-                Focused.GetHashCode() ^
-                Modal.GetHashCode() ^
-                Multiline.GetHashCode() ^
-                Multiselectable.GetHashCode() ^
-                Readonly.GetHashCode() ^
-                Required.GetHashCode() ^
-                Selected.GetHashCode() ^
-                Pressed.GetHashCode() ^
-                Checked.GetHashCode() ^
-                Level.GetHashCode() ^
-                ValueMin.GetHashCode() ^
-                ValueMax.GetHashCode() ^
-                Children.GetHashCode();
-    }
-}
->>>>>>> 277cecd4
+using System;
+using System.Linq;
+
+namespace PuppeteerSharp.PageAccessibility
+{
+    /// <summary>
+    /// AXNode.
+    /// </summary>
+    public class SerializedAXNode : IEquatable<SerializedAXNode>
+    {
+        /// <summary>
+        /// Creates a new serialized node
+        /// </summary>
+        public SerializedAXNode() => Children = Array.Empty<SerializedAXNode>();
+
+        /// <summary>
+        /// The <see fref="https://www.w3.org/TR/wai-aria/#usage_intro">role</see>.
+        /// </summary>
+        public string Role { get; set; }
+        /// <summary>
+        /// A human readable name for the node.
+        /// </summary>
+        public string Name { get; set; }
+        /// <summary>
+        /// The current value of the node.
+        /// </summary>
+        public string Value { get; set; }
+        /// <summary>
+        /// An additional human readable description of the node.
+        /// </summary>
+        public string Description { get; set; }
+        /// <summary>
+        /// Keyboard shortcuts associated with this node.
+        /// </summary>
+        public string KeyShortcuts { get; set; }
+        /// <summary>
+        /// A human readable alternative to the role.
+        /// </summary>
+        public string RoleDescription { get; set; }
+        /// <summary>
+        /// A description of the current value.
+        /// </summary>
+        public string ValueText { get; set; }
+        /// <summary>
+        /// Whether the node is disabled.
+        /// </summary>
+        public bool Disabled { get; set; }
+        /// <summary>
+        /// Whether the node is expanded or collapsed.
+        /// </summary>
+        public bool Expanded { get; set; }
+        /// <summary>
+        /// Whether the node is focused.
+        /// </summary>
+        public bool Focused { get; set; }
+        /// <summary>
+        /// Whether the node is <see href="https://en.wikipedia.org/wiki/Modal_window">modal</see>.
+        /// </summary>
+        public bool Modal { get; set; }
+        /// <summary>
+        /// Whether the node text input supports multiline.
+        /// </summary>
+        public bool Multiline { get; set; }
+        /// <summary>
+        /// Whether more than one child can be selected.
+        /// </summary>
+        public bool Multiselectable { get; set; }
+        /// <summary>
+        /// Whether the node is read only.
+        /// </summary>
+        public bool Readonly { get; set; }
+        /// <summary>
+        /// Whether the node is required.
+        /// </summary>
+        public bool Required { get; set; }
+        /// <summary>
+        /// Whether the node is selected in its parent node.
+        /// </summary>
+        public bool Selected { get; set; }
+        /// <summary>
+        /// Whether the checkbox is checked, or "mixed".
+        /// </summary>
+        public CheckedState Checked { get; set; }
+        /// <summary>
+        /// Whether the toggle button is checked, or "mixed".
+        /// </summary>
+        public CheckedState Pressed { get; set; }
+        /// <summary>
+        /// The level of a heading.
+        /// </summary>
+        public int Level { get; set; }
+        /// <summary>
+        /// The minimum value in a node.
+        /// </summary>
+        public int ValueMin { get; set; }
+        /// <summary>
+        /// The maximum value in a node.
+        /// </summary>
+        public int ValueMax { get; set; }
+        /// <summary>
+        /// What kind of autocomplete is supported by a control.
+        /// </summary>
+        public string AutoComplete { get; set; }
+        /// <summary>
+        /// What kind of popup is currently being shown for a node.
+        /// </summary>
+        public string HasPopup { get; set; }
+        /// <summary>
+        /// Whether and in what way this node's value is invalid.
+        /// </summary>
+        public string Invalid { get; set; }
+        /// <summary>
+        /// Whether the node is oriented horizontally or vertically.
+        /// </summary>
+        public string Orientation { get; set; }
+        /// <summary>
+        /// Child nodes of this node, if any.
+        /// </summary>
+        public SerializedAXNode[] Children { get; set; }
+
+        /// <inheritdoc/>
+        public bool Equals(SerializedAXNode other)
+            => ReferenceEquals(this, other) ||
+                (
+                    Role == other.Role &&
+                    Name == other.Name &&
+                    Value == other.Value &&
+                    Description == other.Description &&
+                    KeyShortcuts == other.KeyShortcuts &&
+                    RoleDescription == other.RoleDescription &&
+                    ValueText == other.ValueText &&
+                    AutoComplete == other.AutoComplete &&
+                    HasPopup == other.HasPopup &&
+                    Orientation == other.Orientation &&
+                    Disabled == other.Disabled &&
+                    Expanded == other.Expanded &&
+                    Focused == other.Focused &&
+                    Modal == other.Modal &&
+                    Multiline == other.Multiline &&
+                    Multiselectable == other.Multiselectable &&
+                    Readonly == other.Readonly &&
+                    Required == other.Required &&
+                    Selected == other.Selected &&
+                    Checked == other.Checked &&
+                    Pressed == other.Pressed &&
+                    Level == other.Level &&
+                    ValueMin == other.ValueMin &&
+                    ValueMax == other.ValueMax &&
+                    (Children == other.Children || Children.SequenceEqual(other.Children)));
+
+        /// <inheritdoc/>
+        public override bool Equals(object obj) => obj is SerializedAXNode s && Equals(s);
+        /// <inheritdoc/>
+        public override int GetHashCode()
+            => Role.GetHashCode() ^
+                Name.GetHashCode() ^
+                Value.GetHashCode() ^
+                Description.GetHashCode() ^
+                KeyShortcuts.GetHashCode() ^
+                RoleDescription.GetHashCode() ^
+                ValueText.GetHashCode() ^
+                AutoComplete.GetHashCode() ^
+                HasPopup.GetHashCode() ^
+                Orientation.GetHashCode() ^
+                Disabled.GetHashCode() ^
+                Expanded.GetHashCode() ^
+                Focused.GetHashCode() ^
+                Modal.GetHashCode() ^
+                Multiline.GetHashCode() ^
+                Multiselectable.GetHashCode() ^
+                Readonly.GetHashCode() ^
+                Required.GetHashCode() ^
+                Selected.GetHashCode() ^
+                Pressed.GetHashCode() ^
+                Checked.GetHashCode() ^
+                Level.GetHashCode() ^
+                ValueMin.GetHashCode() ^
+                ValueMax.GetHashCode() ^
+                Children.GetHashCode();
+    }
+}