﻿using System;
using System.Threading;
using System.Threading.Tasks;

namespace PuppeteerSharp.Helpers
{
    /// <summary>
    /// Task helper.
    /// </summary>
    public static class TaskHelper
    {
        //Recipe from https://blogs.msdn.microsoft.com/pfxteam/2012/10/05/how-do-i-cancel-non-cancelable-async-operations/
        /// <summary>
        /// Cancels the <paramref name="task"/> after <paramref name="milliseconds"/> milliseconds
        /// </summary>
        /// <returns>The task result.</returns>
        /// <param name="task">Task to wait for.</param>
        /// <param name="milliseconds">Milliseconds timeout.</param>
        /// <param name="exceptionToThrow">Optional exception to be thrown.</param>
        public static async Task WithTimeout(
            this Task task,
            int milliseconds = 1_000,
            Exception exceptionToThrow = null)
        {
            var tcs = new TaskCompletionSource<bool>();
            using (var cancellationToken = new CancellationTokenSource())
            {
                if (milliseconds > 0)
                {
                    cancellationToken.CancelAfter(milliseconds);
                }

                using (cancellationToken.Token.Register(s => ((TaskCompletionSource<bool>)s).TrySetResult(true), tcs))
                {
<<<<<<< HEAD
                    throw exceptionToThrow ?? new TimeoutException($"Timeout Exceeded: {milliseconds}ms exceeded");
=======
                    if (task != await Task.WhenAny(task, tcs.Task))
                    {
                        throw new TimeoutException($"Timeout Exceeded: {milliseconds}ms exceeded");
                    }
>>>>>>> e31a3fa8
                }

                await task;
            }
        }

        //Recipe from https://blogs.msdn.microsoft.com/pfxteam/2012/10/05/how-do-i-cancel-non-cancelable-async-operations/
        /// <summary>
        /// Cancels the <paramref name="task"/> after <paramref name="milliseconds"/> milliseconds
        /// </summary>
        /// <returns>The task result.</returns>
        /// <param name="task">Task to wait for.</param>
        /// <param name="timeoutAction">Action to be executed on Timeout.</param>
        /// <param name="milliseconds">Milliseconds timeout.</param>
        public static async Task WithTimeout(
            this Task task,
            Func<Task> timeoutAction,
            int milliseconds = 1_000)
        {
            var tcs = new TaskCompletionSource<bool>();
            var cancellationToken = new CancellationTokenSource();

            if (milliseconds > 0)
            {
                cancellationToken.CancelAfter(milliseconds);
            }

            using (cancellationToken.Token.Register(s => ((TaskCompletionSource<bool>)s).TrySetResult(true), tcs))
            {
                if (task != await Task.WhenAny(task, tcs.Task))
                {
                    await timeoutAction();
                }
            }

            await task;
        }

        //Recipe from https://blogs.msdn.microsoft.com/pfxteam/2012/10/05/how-do-i-cancel-non-cancelable-async-operations/
        /// <summary>
        /// Cancels the <paramref name="task"/> after <paramref name="milliseconds"/> milliseconds
        /// </summary>
        /// <returns>The task result.</returns>
        /// <param name="task">Task to wait for.</param>
        /// <param name="timeoutAction">Action to be executed on Timeout.</param>
        /// <param name="milliseconds">Milliseconds timeout.</param>
        public static async Task<T> WithTimeout<T>(
            this Task<T> task,
            Action timeoutAction,
            int milliseconds = 1_000)
        {
            var tcs = new TaskCompletionSource<bool>();
            var cancellationToken = new CancellationTokenSource();

            if (milliseconds > 0)
            {
                cancellationToken.CancelAfter(milliseconds);
            }

            using (cancellationToken.Token.Register(s => ((TaskCompletionSource<bool>)s).TrySetResult(true), tcs))
            {
                if (task != await Task.WhenAny(task, tcs.Task))
                {
                    timeoutAction();
                    return default;
                }
            }

            return await task;
        }

        //Recipe from https://blogs.msdn.microsoft.com/pfxteam/2012/10/05/how-do-i-cancel-non-cancelable-async-operations/
        /// <summary>
        /// Cancels the <paramref name="task"/> after <paramref name="milliseconds"/> milliseconds
        /// </summary>
        /// <returns>The task result.</returns>
        /// <param name="task">Task to wait for.</param>
        /// <param name="milliseconds">Milliseconds timeout.</param>
        /// <param name="exceptionToThrow">Optional exception to be thrown.</param>
        /// <typeparam name="T">Task return type.</typeparam>
        public static async Task<T> WithTimeout<T>(
            this Task<T> task,
            int milliseconds = 1_000,
            Exception exceptionToThrow = null)
        {
            var tcs = new TaskCompletionSource<bool>();
            using (var cancellationToken = new CancellationTokenSource())
            {
                if (milliseconds > 0)
                {
                    cancellationToken.CancelAfter(milliseconds);
                }

                using (cancellationToken.Token.Register(s => ((TaskCompletionSource<bool>)s).TrySetResult(true), tcs))
                {
<<<<<<< HEAD
                    throw exceptionToThrow ?? new TimeoutException($"Timeout Exceeded: {milliseconds}ms exceeded");
=======
                    if (task != await Task.WhenAny(task, tcs.Task))
                    {
                        throw new TimeoutException($"Timeout Exceeded: {milliseconds}ms exceeded");
                    }
>>>>>>> e31a3fa8
                }

                return await task;
            }
        }

        internal static async Task<T> WithConnectionCheck<T>(this Task<T> task, IConnection connection)
        {
            var tcs = new TaskCompletionSource<bool>();

            void Connection_Disconnected(object sender, EventArgs e) => tcs.SetResult(true);
            connection.Disconnected += Connection_Disconnected;

            try
            {
                if (task != await Task.WhenAny(task, tcs.Task))
                {
                    throw new TargetClosedException("Navigation failed because browser has disconnected!", connection.CloseReason);
                }
            }
            finally
            {
                connection.Disconnected -= Connection_Disconnected;
            }
            return await task;
        }
    }
}<|MERGE_RESOLUTION|>--- conflicted
+++ resolved
@@ -32,14 +32,11 @@
 
                 using (cancellationToken.Token.Register(s => ((TaskCompletionSource<bool>)s).TrySetResult(true), tcs))
                 {
-<<<<<<< HEAD
-                    throw exceptionToThrow ?? new TimeoutException($"Timeout Exceeded: {milliseconds}ms exceeded");
-=======
                     if (task != await Task.WhenAny(task, tcs.Task))
                     {
-                        throw new TimeoutException($"Timeout Exceeded: {milliseconds}ms exceeded");
+                        throw exceptionToThrow ?? new TimeoutException($"Timeout Exceeded: {milliseconds}ms exceeded");
                     }
->>>>>>> e31a3fa8
+
                 }
 
                 await task;
@@ -135,14 +132,10 @@
 
                 using (cancellationToken.Token.Register(s => ((TaskCompletionSource<bool>)s).TrySetResult(true), tcs))
                 {
-<<<<<<< HEAD
-                    throw exceptionToThrow ?? new TimeoutException($"Timeout Exceeded: {milliseconds}ms exceeded");
-=======
                     if (task != await Task.WhenAny(task, tcs.Task))
                     {
-                        throw new TimeoutException($"Timeout Exceeded: {milliseconds}ms exceeded");
+                        throw exceptionToThrow ?? new TimeoutException($"Timeout Exceeded: {milliseconds}ms exceeded");
                     }
->>>>>>> e31a3fa8
                 }
 
                 return await task;
