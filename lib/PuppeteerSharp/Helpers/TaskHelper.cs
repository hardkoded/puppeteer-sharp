﻿using System;
using System.Threading;
using System.Threading.Tasks;

namespace PuppeteerSharp.Helpers
{
    /// <summary>
    /// Task helper.
    /// </summary>
    public static class TaskHelper
    {
        //Recipe from https://blogs.msdn.microsoft.com/pfxteam/2012/10/05/how-do-i-cancel-non-cancelable-async-operations/
        /// <summary>
        /// Cancels the <paramref name="task"/> after <paramref name="milliseconds"/> milliseconds
        /// </summary>
        /// <returns>The task result.</returns>
        /// <param name="task">Task to wait for.</param>
        /// <param name="milliseconds">Milliseconds timeout.</param>
        /// <param name="exceptionToThrow">Optional exception to be thrown.</param>
        public static Task WithTimeout(
            this Task task,
            int milliseconds = 1_000,
            Exception exceptionToThrow = null)
            => task.WithTimeout(
                () => throw exceptionToThrow ?? new TimeoutException($"Timeout Exceeded: {milliseconds}ms exceeded"),
                milliseconds);

        //Recipe from https://blogs.msdn.microsoft.com/pfxteam/2012/10/05/how-do-i-cancel-non-cancelable-async-operations/
        /// <summary>
        /// Cancels the <paramref name="task"/> after <paramref name="milliseconds"/> milliseconds
        /// </summary>
        /// <returns>The task result.</returns>
        /// <param name="task">Task to wait for.</param>
        /// <param name="timeoutAction">Action to be executed on Timeout.</param>
        /// <param name="milliseconds">Milliseconds timeout.</param>
        public static async Task WithTimeout(
            this Task task,
            Func<Task> timeoutAction,
            int milliseconds = 1_000)
        {
<<<<<<< HEAD
            var tcs = new TaskCompletionSource<bool>(TaskCreationOptions.RunContinuationsAsynchronously);
            var cancellationToken = new CancellationTokenSource();
=======
>>>>>>> b779f182

            if (await TimeoutTask(task, milliseconds))
            {
                await timeoutAction();
            }

            await task;
        }

        //Recipe from https://blogs.msdn.microsoft.com/pfxteam/2012/10/05/how-do-i-cancel-non-cancelable-async-operations/
        /// <summary>
        /// Cancels the <paramref name="task"/> after <paramref name="milliseconds"/> milliseconds
        /// </summary>
        /// <returns>The task result.</returns>
        /// <param name="task">Task to wait for.</param>
        /// <param name="timeoutAction">Action to be executed on Timeout.</param>
        /// <param name="milliseconds">Milliseconds timeout.</param>
        public static async Task<T> WithTimeout<T>(
            this Task<T> task,
            Action timeoutAction,
            int milliseconds = 1_000)
        {
            if (await TimeoutTask(task, milliseconds))
            {
                timeoutAction();
                return default;
            }

            return await task;
        }

        //Recipe from https://blogs.msdn.microsoft.com/pfxteam/2012/10/05/how-do-i-cancel-non-cancelable-async-operations/
        /// <summary>
        /// Cancels the <paramref name="task"/> after <paramref name="milliseconds"/> milliseconds
        /// </summary>
        /// <returns>The task result.</returns>
        /// <param name="task">Task to wait for.</param>
        /// <param name="milliseconds">Milliseconds timeout.</param>
        /// <param name="exceptionToThrow">Optional exception to be thrown.</param>
        /// <typeparam name="T">Task return type.</typeparam>
        public static async Task<T> WithTimeout<T>(
            this Task<T> task,
            int milliseconds = 1_000,
            Exception exceptionToThrow = null)
        {
            if (await TimeoutTask(task, milliseconds))
            {
                throw exceptionToThrow ?? new TimeoutException($"Timeout Exceeded: {milliseconds}ms exceeded");
            }

            return await task;
        }

        private static async Task<bool> TimeoutTask(Task task, int milliseconds)
        {
            var tcs = new TaskCompletionSource<bool>(TaskCreationOptions.RunContinuationsAsynchronously);
            var cancellationToken = new CancellationTokenSource();

            if (milliseconds > 0)
            {
                cancellationToken.CancelAfter(milliseconds);
            }
            using (cancellationToken.Token.Register(s => ((TaskCompletionSource<bool>)s).TrySetResult(true), tcs))
            {
                if (task != await Task.WhenAny(task, tcs.Task))
                {
                    return true;
                }
            }
            return false;
        }
<<<<<<< HEAD
=======


        internal static async Task<T> WithConnectionCheck<T>(this Task<T> task, IConnection connection)
        {
            var tcs = new TaskCompletionSource<bool>();

            void Connection_Disconnected(object sender, EventArgs e) => tcs.SetResult(true);
            connection.Disconnected += Connection_Disconnected;

            try
            {
                if (task != await Task.WhenAny(task, tcs.Task))
                {
                    throw new TargetClosedException("Navigation failed because browser has disconnected!", connection.CloseReason);
                }
            }
            finally
            {
                connection.Disconnected -= Connection_Disconnected;
            }
            return await task;
        }
>>>>>>> b779f182
    }
}<|MERGE_RESOLUTION|>--- conflicted
+++ resolved
@@ -38,12 +38,6 @@
             Func<Task> timeoutAction,
             int milliseconds = 1_000)
         {
-<<<<<<< HEAD
-            var tcs = new TaskCompletionSource<bool>(TaskCreationOptions.RunContinuationsAsynchronously);
-            var cancellationToken = new CancellationTokenSource();
-=======
->>>>>>> b779f182
-
             if (await TimeoutTask(task, milliseconds))
             {
                 await timeoutAction();
@@ -114,30 +108,5 @@
             }
             return false;
         }
-<<<<<<< HEAD
-=======
-
-
-        internal static async Task<T> WithConnectionCheck<T>(this Task<T> task, IConnection connection)
-        {
-            var tcs = new TaskCompletionSource<bool>();
-
-            void Connection_Disconnected(object sender, EventArgs e) => tcs.SetResult(true);
-            connection.Disconnected += Connection_Disconnected;
-
-            try
-            {
-                if (task != await Task.WhenAny(task, tcs.Task))
-                {
-                    throw new TargetClosedException("Navigation failed because browser has disconnected!", connection.CloseReason);
-                }
-            }
-            finally
-            {
-                connection.Disconnected -= Connection_Disconnected;
-            }
-            return await task;
-        }
->>>>>>> b779f182
     }
 }