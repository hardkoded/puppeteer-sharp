--- conflicted
+++ resolved
@@ -41,13 +41,6 @@
         Status = (HttpStatusCode)data.Status;
         StatusText = data.StatusText;
         Url = data.Url;
-<<<<<<< HEAD
-        _fromCache = data.FromCache;
-
-        // TODO: Implement SecurityDetails support when webdriverbidi-net library supports extensibility
-        // The upstream puppeteer implementation accesses a non-standard 'goog:securityDetails' property
-        // which is not yet exposed in the webdriverbidi-net library
-=======
         FromCache = data.FromCache;
 
         // BiDi doesn't provide remote address information
@@ -59,7 +52,6 @@
         {
             Headers[header.Name] = header.Value.Value;
         }
->>>>>>> d0e3dd2b
     }
 
     // Internal constructor for synthetic responses (e.g., cached history navigation)
