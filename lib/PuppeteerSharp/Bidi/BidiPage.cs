--- conflicted
+++ resolved
@@ -74,11 +74,7 @@
                 frames.AddRange(frames[i].ChildFrames);
             }
 
-<<<<<<< HEAD
-            return frames.ToArray();
-=======
             return [.. frames];
->>>>>>> d0e3dd2b
         }
     }
 
