// * MIT License
//  *
//  * Copyright (c) Darío Kondratiuk
//  *
//  * Permission is hereby granted, free of charge, to any person obtaining a copy
//  * of this software and associated documentation files (the "Software"), to deal
//  * in the Software without restriction, including without limitation the rights
//  * to use, copy, modify, merge, publish, distribute, sublicense, and/or sell
//  * copies of the Software, and to permit persons to whom the Software is
//  * furnished to do so, subject to the following conditions:
//  *
//  * The above copyright notice and this permission notice shall be included in all
//  * copies or substantial portions of the Software.
//  *
//  * THE SOFTWARE IS PROVIDED "AS IS", WITHOUT WARRANTY OF ANY KIND, EXPRESS OR
//  * IMPLIED, INCLUDING BUT NOT LIMITED TO THE WARRANTIES OF MERCHANTABILITY,
//  * FITNESS FOR A PARTICULAR PURPOSE AND NONINFRINGEMENT. IN NO EVENT SHALL THE
//  * AUTHORS OR COPYRIGHT HOLDERS BE LIABLE FOR ANY CLAIM, DAMAGES OR OTHER
//  * LIABILITY, WHETHER IN AN ACTION OF CONTRACT, TORT OR OTHERWISE, ARISING FROM,
//  * OUT OF OR IN CONNECTION WITH THE SOFTWARE OR THE USE OR OTHER DEALINGS IN THE
//  * SOFTWARE.

using System;
using System.Collections.Concurrent;
using System.Collections.Generic;
using System.Linq;
using System.Threading.Tasks;
using PuppeteerSharp.Bidi.Core;
using PuppeteerSharp.Cdp.Messaging;
using PuppeteerSharp.Helpers;
using WebDriverBiDi.Script;
using BidiLocator = WebDriverBiDi.BrowsingContext.Locator;
using Request = PuppeteerSharp.Bidi.Core.Request;

namespace PuppeteerSharp.Bidi;

/// <inheritdoc />
public class BidiFrame : Frame
{
    private readonly ConcurrentDictionary<BrowsingContext, BidiFrame> _frames = new();
    private readonly Realms _realms;

    private BidiFrame(BidiPage parentPage, BidiFrame parentFrame, BrowsingContext browsingContext)
    {
        Client = new BidiCdpSession(this, parentPage?.BidiBrowser?.LoggerFactory ?? parentFrame?.BidiPage?.BidiBrowser?.LoggerFactory);
        ParentPage = parentPage;
        ParentFrame = parentFrame;
        BrowsingContext = browsingContext;
        Id = browsingContext.Id;
        _realms = new Realms(
#pragma warning disable CA2000
            BidiFrameRealm.From(browsingContext.DefaultRealm, this),
            BidiFrameRealm.From(browsingContext.CreateWindowRealm($"__puppeteer_internal_{new Random().Next(0, 10000)}"), this));
#pragma warning restore CA2000
    }

    /// <inheritdoc />
    public override IReadOnlyCollection<IFrame> ChildFrames => _frames.Values.Cast<IFrame>().ToList();

    /// <inheritdoc/>
    public override string Url => BrowsingContext.Url;

    /// <inheritdoc />
    public override bool Detached => BrowsingContext.IsClosed;

    /// <inheritdoc />
    public override IPage Page => BidiPage;

    /// <inheritdoc />
    public override ICDPSession Client { get; protected set; }

    /// <inheritdoc />
    internal override Realm MainRealm => _realms.Default;

    internal override Realm IsolatedRealm => _realms.Internal;

    internal BidiPage BidiPage
    {
        get
        {
            var frame = this;
            while (frame?.ParentPage == null)
            {
                frame = frame.ParentFrame as BidiFrame;
            }

            return frame.ParentPage;
        }
    }

    internal BrowsingContext BrowsingContext { get; }

    internal BidiPage ParentPage { get; }

    internal override Frame ParentFrame { get; }

    internal TimeoutSettings TimeoutSettings => BidiPage.TimeoutSettings;

    /// <inheritdoc />
    public override Task<IElementHandle> AddStyleTagAsync(AddTagOptions options) => throw new System.NotImplementedException();

    /// <inheritdoc />
    public override async Task SetContentAsync(string html, NavigationOptions options = null)
    {
        var timeout = options?.Timeout ?? TimeoutSettings.NavigationTimeout;

        // Wait for load and network idle events
        var waitForLoadTask = WaitForLoadAsync(options);
        var waitForNetworkIdleTask = WaitForNetworkIdleAsync(options);

        // Set the frame content using JavaScript, similar to CDP implementation
        await EvaluateFunctionAsync(
            @"html => {
                document.open();
                document.write(html);
                document.close();
            }",
            html).ConfigureAwait(false);

        await Task.WhenAll(waitForLoadTask, waitForNetworkIdleTask).WithTimeout(timeout).ConfigureAwait(false);
    }

    /// <inheritdoc />
    public override async Task<IResponse> GoToAsync(string url, NavigationOptions options)
    {
        var waitForNavigationTask = WaitForNavigationAsync(options);
        var navigationTask = NavigateAsync(url);

        try
        {
            await Task.WhenAll(waitForNavigationTask, navigationTask).ConfigureAwait(false);
        }
        catch (NavigationException)
        {
            throw;
        }
        catch (PuppeteerException ex) when (ex.Message == "Navigating frame was detached")
        {
            // Convert frame detachment to NavigationException for GoToAsync
            throw new NavigationException(ex.Message, url, ex);
        }
        catch (Exception ex)
        {
            throw RewriteNavigationError(ex, url, options?.Timeout ?? TimeoutSettings.NavigationTimeout);
        }

        return waitForNavigationTask.Result;
    }

    /// <inheritdoc />
    public override async Task<IResponse> WaitForNavigationAsync(NavigationOptions options = null)
    {
        var timeout = options?.Timeout ?? TimeoutSettings.NavigationTimeout;

        // Setup frame detachment handler at the outer level to race with the entire navigation
        var frameDetachedTcs = new TaskCompletionSource<bool>(TaskCreationOptions.RunContinuationsAsynchronously);

        void OnFrameDetached(object sender, ClosedEventArgs args)
        {
            frameDetachedTcs.TrySetException(new PuppeteerException("Navigating frame was detached"));
        }

        BrowsingContext.Closed += OnFrameDetached;

        try
        {
            async Task<Navigation> WaitForEventNavigationAsync()
            {
                // Wait for navigation or history updated event
                var navigationTcs = new TaskCompletionSource<Navigation>(TaskCreationOptions.RunContinuationsAsynchronously);
                var historyUpdatedTcs = new TaskCompletionSource<bool>(TaskCreationOptions.RunContinuationsAsynchronously);

                void OnNavigation(object sender, BrowserContextNavigationEventArgs args)
                {
                    navigationTcs.TrySetResult(args.Navigation);
                }

                void OnHistoryUpdated(object sender, EventArgs args)
                {
                    historyUpdatedTcs.TrySetResult(true);
                }

                BrowsingContext.Navigation += OnNavigation;
                BrowsingContext.HistoryUpdated += OnHistoryUpdated;

                try
                {
                    var completedTask = await Task.WhenAny(navigationTcs.Task, historyUpdatedTcs.Task).ConfigureAwait(false);

                    if (completedTask == historyUpdatedTcs.Task)
                    {
                        var delay = Task.Delay(100);
                        await Task.WhenAny(navigationTcs.Task, delay).ConfigureAwait(false);

                        if (!navigationTcs.Task.IsCompleted)
                        {
                            return null;
                        }
                    }

                    var navigation = navigationTcs.Task.Result;

                    // Collect child frames for detachment tracking
                    var childFrames = ChildFrames.Cast<BidiFrame>().ToList();
                    var childFrameDetachedTasks = childFrames.Select(frame =>
                    {
                        var tcs = new TaskCompletionSource<bool>(TaskCreationOptions.RunContinuationsAsynchronously);
                        void OnClosed(object sender, ClosedEventArgs args) => tcs.TrySetResult(true);
                        frame.BrowsingContext.Closed += OnClosed;

                        // Clean up handler when task completes
                        tcs.Task.ContinueWith(_ => frame.BrowsingContext.Closed -= OnClosed, TaskScheduler.Default);
                        return tcs.Task;
                    }).ToList();

                    // Wait for load events first
                    var waitForLoadTask = WaitForLoadAsync(options);

                    // Setup fragment, failed, and aborted event handlers
                    Task<bool> waitForFragmentTask;
                    if (navigation.FragmentReceived)
                    {
                        waitForFragmentTask = Task.FromResult(true);
                    }
                    else
                    {
                        var fragmentTcs = new TaskCompletionSource<bool>(TaskCreationOptions.RunContinuationsAsynchronously);
                        void OnFragment(object sender, NavigationEventArgs args) => fragmentTcs.TrySetResult(true);
                        navigation.Fragment += OnFragment;
                        waitForFragmentTask = fragmentTcs.Task;
                        _ = waitForFragmentTask.ContinueWith(_ => navigation.Fragment -= OnFragment, TaskScheduler.Default);
                    }

                    var failedTcs = new TaskCompletionSource<bool>(TaskCreationOptions.RunContinuationsAsynchronously);
                    navigation.Failed += OnFailed;
                    var waitForFailedTask = failedTcs.Task;
                    _ = waitForFailedTask.ContinueWith(_ => navigation.Failed -= OnFailed, TaskScheduler.Default);

                    var abortedTcs = new TaskCompletionSource<bool>(TaskCreationOptions.RunContinuationsAsynchronously);
                    navigation.Aborted += OnAborted;
                    var waitForAbortedTask = abortedTcs.Task;
                    _ = waitForAbortedTask.ContinueWith(_ => navigation.Aborted -= OnAborted, TaskScheduler.Default);

                    // Create a task that waits for load, then child frames to detach
                    var waitForLoadAndChildFramesTask = Task.Run(async () =>
                    {
                        await waitForLoadTask.ConfigureAwait(false);

                        if (childFrameDetachedTasks.Count > 0)
                        {
                            await Task.WhenAll(childFrameDetachedTasks).ConfigureAwait(false);
                        }
                    });

                    // Race between (load+childFrames) and fragment/failed/aborted
                    // Any of these events can complete the navigation
                    await Task.WhenAny(
                        waitForLoadAndChildFramesTask,
                        waitForFragmentTask,
                        waitForFailedTask,
                        waitForAbortedTask).ConfigureAwait(false);

                    // Wait for request to be created if we don't have one yet
                    if (navigation.Request == null)
                    {
                        var requestCreatedTcs = new TaskCompletionSource<bool>(TaskCreationOptions.RunContinuationsAsynchronously);
                        void OnRequestCreated(object sender, Core.RequestEventArgs args) => requestCreatedTcs.TrySetResult(true);

                        navigation.RequestCreated += OnRequestCreated;

                        // Wait up to 1 second for request to be created
                        // If it doesn't happen, it means this is a cached/history navigation
                        var requestCreatedTask = requestCreatedTcs.Task;
                        var delay = Task.Delay(1000);
                        await Task.WhenAny(requestCreatedTask, delay).ConfigureAwait(false);

                        navigation.RequestCreated -= OnRequestCreated;
                    }

                    // Wait for request completion if navigation has a request
                    if (navigation.Request != null)
                    {
                        await WaitForRequestFinishedAsync(navigation.Request).ConfigureAwait(false);
                    }

                    return navigation;

                    void OnAborted(object sender, NavigationEventArgs args) => abortedTcs.TrySetResult(true);

                    void OnFailed(object sender, NavigationEventArgs args) => failedTcs.TrySetResult(true);
                }
                finally
                {
                    BrowsingContext.Navigation -= OnNavigation;
                    BrowsingContext.HistoryUpdated -= OnHistoryUpdated;
                }
            }

            var waitForEventNavigationTask = WaitForEventNavigationAsync();
            var waitForNetworkIdleTask = WaitForNetworkIdleAsync(options);

            var waitForResponse = new Func<Task<IResponse>>(async () =>
            {
                await Task.WhenAll(waitForEventNavigationTask, waitForNetworkIdleTask).ConfigureAwait(false);
                var navigation = waitForEventNavigationTask.Result;

                // Navigation might be null
                if (navigation == null)
                {
                    return null;
                }

                // If there's no request associated with this navigation after waiting,
<<<<<<< HEAD
                // return null. This matches upstream behavior where:
                // 1. Same-document navigations (fragment/anchor links) have no network request
                // 2. Special URLs like about:blank have no network request
                // 3. History navigations (GoBack/GoForward) may have no request
=======
                // it means this is a same-document navigation (anchor links, pushState, etc.)
                // or a special URL like about:blank. Return null in this case.
>>>>>>> ffd7aa03
                // See: https://github.com/w3c/webdriver-bidi/issues/502
                var request = navigation.Request;

                if (request == null)
                {
                    return null;
                }

                var lastRequest = request.LastRedirect ?? request;

                // Try to get the BidiHttpRequest wrapper
                if (BidiHttpRequest.Requests.TryGetValue(lastRequest, out var httpRequest))
                {
                    return httpRequest?.Response;
                }

                // If not found (e.g., history navigation), check if the Core.Request has a response
                // and create a BidiHttpResponse from it
                if (lastRequest.Response != null)
                {
                    // For history navigations, create the BidiHttpRequest wrapper
                    // It might already have a response or the Success event might have already fired
                    var bidiRequest = BidiHttpRequest.From(lastRequest, this, null);

                    // If the response isn't set yet (because Success event already fired before handler was attached),
                    // we need to trigger the response creation manually
                    if (bidiRequest.Response == null)
                    {
                        // Create the response directly since the Success event was missed
                        var response = BidiHttpResponse.From(lastRequest.Response, bidiRequest, BidiPage.BidiBrowser.CdpSupported);
                        return response;
                    }

                    return bidiRequest.Response;
                }

                return null;
            });

            var waitForResponseTask = waitForResponse();

            // Handle cancellation token if provided
            var tasksToRace = new List<Task> { waitForResponseTask, frameDetachedTcs.Task };

            if (options?.CancellationToken.HasValue == true)
            {
                var cancellationToken = options.CancellationToken.Value;
                var cancellationTcs = new TaskCompletionSource<bool>(TaskCreationOptions.RunContinuationsAsynchronously);
                cancellationToken.Register(() => cancellationTcs.TrySetCanceled(cancellationToken));
                tasksToRace.Add(cancellationTcs.Task);
            }

            var completedTask = await Task.WhenAny(tasksToRace).WithTimeout(timeout).ConfigureAwait(false);

            // Check if frame was detached - re-throw the exception if so
            if (frameDetachedTcs.Task.IsCompleted)
            {
                await frameDetachedTcs.Task.ConfigureAwait(false);
            }

            var result = await waitForResponseTask.ConfigureAwait(false);
            return result;
        }
        finally
        {
            BrowsingContext.Closed -= OnFrameDetached;
        }
    }

    internal static BidiFrame From(BidiPage parentPage, BidiFrame parentFrame, BrowsingContext browsingContext)
    {
        parentFrame = new BidiFrame(parentPage, parentFrame, browsingContext);
        parentFrame.Initialize();
        return parentFrame;
    }

    internal async Task SetFilesAsync(BidiElementHandle element, string[] files)
    {
        await BrowsingContext.SetFilesAsync(
            element.Value.ToSharedReference(),
            files).ConfigureAwait(false);
    }

    internal async Task<IList<RemoteValue>> LocateNodesAsync(BidiElementHandle element, BidiLocator locator)
    {
        return await BrowsingContext.LocateNodesAsync(
            locator,
            [element.Value.ToSharedReference()]).ConfigureAwait(false);
    }

    /// <inheritdoc />
    protected internal override DeviceRequestPromptManager GetDeviceRequestPromptManager() => throw new System.NotImplementedException();

    private static ConsoleType ConvertConsoleMessageLevel(string method)
    {
        return method switch
        {
            "group" => ConsoleType.StartGroup,
            "groupCollapsed" => ConsoleType.StartGroupCollapsed,
            "groupEnd" => ConsoleType.EndGroup,
            "log" => ConsoleType.Log,
            "debug" => ConsoleType.Debug,
            "info" => ConsoleType.Info,
            "error" => ConsoleType.Error,
            "warn" => ConsoleType.Warning,
            "dir" => ConsoleType.Dir,
            "dirxml" => ConsoleType.Dirxml,
            "table" => ConsoleType.Table,
            "trace" => ConsoleType.Trace,
            "clear" => ConsoleType.Clear,
            "assert" => ConsoleType.Assert,
            "profile" => ConsoleType.Profile,
            "profileEnd" => ConsoleType.ProfileEnd,
            "count" => ConsoleType.Count,
            "timeEnd" => ConsoleType.TimeEnd,
            "verbose" => ConsoleType.Verbose,
            "timeStamp" => ConsoleType.Timestamp,
            _ => ConsoleType.Log,
        };
    }

    private static ConsoleMessageLocation GetStackTraceLocation(WebDriverBiDi.Script.StackTrace stackTrace)
    {
        if (stackTrace?.CallFrames?.Count > 0)
        {
            var callFrame = stackTrace.CallFrames[0];
            return new ConsoleMessageLocation
            {
                URL = callFrame.Url,
                LineNumber = (int)callFrame.LineNumber,
                ColumnNumber = (int)callFrame.ColumnNumber,
            };
        }

        return null;
    }

    private static IList<ConsoleMessageLocation> GetStackTrace(WebDriverBiDi.Script.StackTrace stackTrace)
    {
        if (stackTrace?.CallFrames?.Count > 0)
        {
            return stackTrace.CallFrames.Select(callFrame => new ConsoleMessageLocation
            {
                URL = callFrame.Url,
                LineNumber = (int)callFrame.LineNumber,
                ColumnNumber = (int)callFrame.ColumnNumber,
            }).ToList();
        }

        return [];
    }

    private PuppeteerException RewriteNavigationError(Exception ex, string url, int timeoutSettingsNavigationTimeout)
    {
        return ex is TimeoutException
            ? new NavigationException($"Navigation timeout of {timeoutSettingsNavigationTimeout} ms exceeded", url, ex)
            : new PuppeteerException("Navigation failed: " + ex.Message, ex);
    }

    private Task WaitForLoadAsync(NavigationOptions options)
    {
        var waitUntil = options?.WaitUntil ?? new[] { WaitUntilNavigation.Load };
        var timeout = options?.Timeout ?? TimeoutSettings.NavigationTimeout;

        List<Task> tasks = new();

        if (waitUntil.Contains(WaitUntilNavigation.Load))
        {
            var loadTcs = new TaskCompletionSource<bool>();
            BrowsingContext.Load += (sender, args) => loadTcs.TrySetResult(true);
            tasks.Add(loadTcs.Task);
        }

        if (waitUntil.Contains(WaitUntilNavigation.DOMContentLoaded))
        {
            var domContentLoadedTcs = new TaskCompletionSource<bool>();
            BrowsingContext.DomContentLoaded += (sender, args) => domContentLoadedTcs.TrySetResult(true);
            tasks.Add(domContentLoadedTcs.Task);
        }

        // TODO: Check frame detached event.
        return Task.WhenAll(tasks).WithTimeout(timeout);
    }

    private Task WaitForNetworkIdleAsync(NavigationOptions options)
    {
        // TODO: Complete this method.
        return Task.CompletedTask;
    }

    private async Task WaitForRequestFinishedAsync(Request request)
    {
        if (request == null)
        {
            return;
        }

        // Reduces flakiness if the response events arrive after the load event.
        // Usually, the response or error is already there at this point.
        if (request.Response != null || request.HasError)
        {
            return;
        }

        // If this is a redirect, recursively wait for the redirect to complete
        if (request.LastRedirect != null)
        {
            await WaitForRequestFinishedAsync(request.LastRedirect).ConfigureAwait(false);
            return;
        }

        // Wait for success, error, or redirect events
        var successTcs = new TaskCompletionSource<bool>(TaskCreationOptions.RunContinuationsAsynchronously);
        var errorTcs = new TaskCompletionSource<bool>(TaskCreationOptions.RunContinuationsAsynchronously);
        var redirectTcs = new TaskCompletionSource<Request>(TaskCreationOptions.RunContinuationsAsynchronously);

        void OnSuccess(object sender, ResponseEventArgs args) => successTcs.TrySetResult(true);
        void OnError(object sender, Core.ErrorEventArgs args) => errorTcs.TrySetResult(true);
        void OnRedirect(object sender, Core.RequestEventArgs args) => redirectTcs.TrySetResult(args.Request);

        request.Success += OnSuccess;
        request.Error += OnError;
        request.Redirect += OnRedirect;

        try
        {
            var completedTask = await Task.WhenAny(successTcs.Task, errorTcs.Task, redirectTcs.Task).ConfigureAwait(false);

            // If we got a redirect, recursively wait for it to finish
            if (completedTask == redirectTcs.Task)
            {
                var redirectRequest = await redirectTcs.Task.ConfigureAwait(false);
                await WaitForRequestFinishedAsync(redirectRequest).ConfigureAwait(false);
            }
        }
        finally
        {
            request.Success -= OnSuccess;
            request.Error -= OnError;
            request.Redirect -= OnRedirect;
        }
    }

    private async Task NavigateAsync(string url)
    {
        // Some implementations currently only report errors when the
        // readiness=interactive.
        //
        // Related: https://bugzilla.mozilla.org/show_bug.cgi?id=1846601
        try
        {
            await BrowsingContext.NavigateAsync(url, WebDriverBiDi.BrowsingContext.ReadinessState.Interactive).ConfigureAwait(false);
        }
        catch (Exception ex)
        {
            if (ex.Message.Contains("net::ERR_HTTP_RESPONSE_CODE_FAILURE"))
            {
                return;
            }

            throw new NavigationException($"Failed to navigate to {url}. {ex.Message}", url, ex);
        }
    }

    private void Initialize()
    {
        foreach (var browsingContext in BrowsingContext.Children)
        {
            CreateFrameTarget(browsingContext);
        }

        BrowsingContext.BrowsingContextCreated += (sender, args) =>
        {
            CreateFrameTarget(args.BrowsingContext);
        };

        BrowsingContext.Closed += (sender, args) =>
        {
            foreach (var session in BidiCdpSession.Sessions)
            {
                if (session.Frame == this)
                {
                    session.OnClose();
                }
            }

            ((BidiPage)Page).OnFrameDetached(new FrameEventArgs(this));
        };

        BrowsingContext.Request += (sender, args) =>
        {
            var httpRequest = BidiHttpRequest.From(args.Request, this);

            args.Request.Success += (o, eventArgs) =>
            {
                ((BidiPage)Page).OnRequestFinished(new RequestEventArgs(httpRequest));
            };

            args.Request.Error += (o, eventArgs) =>
            {
                ((BidiPage)Page).OnRequestFailed(new RequestEventArgs(httpRequest));
            };

            _ = httpRequest.FinalizeInterceptionsAsync();
        };

        BrowsingContext.Navigation += (sender, args) =>
        {
            if (args.Navigation.FragmentReceived)
            {
                ((Page)Page).OnFrameNavigated(new FrameNavigatedEventArgs(this, NavigationType.Navigation));
            }

            args.Navigation.Fragment += (o, eventArgs) =>
            {
                ((Page)Page).OnFrameNavigated(new FrameNavigatedEventArgs(this, NavigationType.Navigation));
            };
        };

        BrowsingContext.Load += (sender, args) =>
        {
            ((Page)Page).OnLoad();
        };

        BrowsingContext.DomContentLoaded += (sender, args) =>
        {
            ((Page)Page).OnDOMContentLoaded();
            ((Page)Page).OnFrameNavigated(new FrameNavigatedEventArgs(this, NavigationType.Navigation));
        };

        BrowsingContext.UserPrompt += (sender, args) =>
        {
            var dialog = BidiDialog.From(args.UserPrompt);
            ((Page)Page).OnDialog(new DialogEventArgs(dialog));
        };

        BrowsingContext.Log += (sender, args) =>
        {
            if (Id != args.Source.Context)
            {
                return;
            }

            if (args.Type == "console")
            {
                var consoleArgs = args.Arguments;
                var handleArgs = consoleArgs?.Select(arg => ((BidiFrameRealm)MainRealm).CreateHandle(arg)).ToArray() ?? [];

                var text = string.Join(
                    " ",
                    handleArgs.Select(arg =>
                    {
                        if (arg is BidiJSHandle { IsPrimitiveValue: true } jsHandle)
                        {
                            return BidiDeserializer.Deserialize(jsHandle.RemoteValue);
                        }

                        return arg.ToString();
                    })).Trim();

                var location = GetStackTraceLocation(args.StackTrace);
                var stackTrace = GetStackTrace(args.StackTrace);

                var consoleMessage = new ConsoleMessage(
                    ConvertConsoleMessageLevel(args.Method),
                    text,
                    handleArgs,
                    location,
                    stackTrace);

                BidiPage.OnConsole(new ConsoleEventArgs(consoleMessage));
            }
            else if (args.Type == "javascript")
            {
                var text = args.Text ?? string.Empty;
                var messageLines = new List<string> { text };

                var stackLines = new List<string>();
                if (args.StackTrace != null)
                {
                    foreach (var frame in args.StackTrace.CallFrames)
                    {
                        stackLines.Add($"    at {(string.IsNullOrEmpty(frame.FunctionName) ? "<anonymous>" : frame.FunctionName)} ({frame.Url}:{frame.LineNumber + 1}:{frame.ColumnNumber + 1})");
                        if (stackLines.Count >= 10)
                        {
                            break;
                        }
                    }
                }

                var fullStack = string.Join("\n", messageLines.Concat(stackLines));
                BidiPage.OnPageError(new PageErrorEventArgs(fullStack));
            }
        };

        // Wire up worker events
        BrowsingContext.Worker += (_, args) =>
        {
            var worker = BidiWebWorker.From(this, args.Realm);
            args.Realm.Destroyed += (_, _) =>
            {
                BidiPage.OnWorkerDestroyed(worker);
            };
            BidiPage.OnWorkerCreated(worker);
        };
    }

    private void CreateFrameTarget(BrowsingContext browsingContext)
    {
        var frame = From(null, this, browsingContext);
        _frames.TryAdd(browsingContext, frame);
        ((BidiPage)Page).OnFrameAttached(new FrameEventArgs(frame));

        browsingContext.Closed += (_, _) =>
        {
            _frames.TryRemove(browsingContext, out var _);
        };
    }

    private class Realms(BidiFrameRealm defaultRealm, BidiFrameRealm internalRealm)
    {
        public BidiFrameRealm Default { get; } = defaultRealm;

        public BidiFrameRealm Internal { get; } = internalRealm;
    }
}
<|MERGE_RESOLUTION|>--- conflicted
+++ resolved
@@ -310,17 +310,6 @@
                     return null;
                 }
 
-                // If there's no request associated with this navigation after waiting,
-<<<<<<< HEAD
-                // return null. This matches upstream behavior where:
-                // 1. Same-document navigations (fragment/anchor links) have no network request
-                // 2. Special URLs like about:blank have no network request
-                // 3. History navigations (GoBack/GoForward) may have no request
-=======
-                // it means this is a same-document navigation (anchor links, pushState, etc.)
-                // or a special URL like about:blank. Return null in this case.
->>>>>>> ffd7aa03
-                // See: https://github.com/w3c/webdriver-bidi/issues/502
                 var request = navigation.Request;
 
                 if (request == null)
