--- conflicted
+++ resolved
@@ -13,11 +13,7 @@
         /// <summary>
         /// Whether to ignore HTTPS errors during navigation. Defaults to false.
         /// </summary>
-<<<<<<< HEAD
-        public bool IgnoreHTTPSErrors { get; set; }
-=======
         public bool AcceptInsecureCerts { get; set; }
->>>>>>> 3315b381
 
         /// <summary>
         /// A browser websocket endpoint to connect to.
