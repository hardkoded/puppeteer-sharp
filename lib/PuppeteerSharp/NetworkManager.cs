﻿using System;
using System.Collections.Concurrent;
using System.Collections.Generic;
using System.Threading.Tasks;
using Microsoft.Extensions.Logging;
using PuppeteerSharp.Helpers;
using PuppeteerSharp.Messaging;
using PuppeteerSharp.Messaging.DomStorage;

namespace PuppeteerSharp
{
    internal class NetworkManager
    {
        #region Private members

        private readonly CDPSession _client;
        private readonly IDictionary<string, Request> _requestIdToRequest = new ConcurrentDictionary<string, Request>();
        private readonly IDictionary<string, RequestWillBeSentPayload> _requestIdToRequestWillBeSentEvent =
            new ConcurrentDictionary<string, RequestWillBeSentPayload>();
        private readonly MultiMap<string, string> _requestHashToRequestIds = new MultiMap<string, string>();
        private readonly MultiMap<string, string> _requestHashToInterceptionIds = new MultiMap<string, string>();
        private readonly ILogger _logger;
        private Dictionary<string, string> _extraHTTPHeaders;
        private bool _offine;
        private Credentials _credentials;
        private List<string> _attemptedAuthentications = new List<string>();
        private bool _userRequestInterceptionEnabled;
        private bool _protocolRequestInterceptionEnabled;

        #endregion

        internal NetworkManager(CDPSession client)
        {
            FrameManager = null;
            _client = client;
            _client.MessageReceived += Client_MessageReceived;
            _logger = _client.Connection.LoggerFactory.CreateLogger<NetworkManager>();
        }

        #region Public Properties
        internal Dictionary<string, string> ExtraHTTPHeaders => _extraHTTPHeaders?.Clone();
        internal event EventHandler<ResponseCreatedEventArgs> Response;
        internal event EventHandler<RequestEventArgs> Request;
        internal event EventHandler<RequestEventArgs> RequestFinished;
        internal event EventHandler<RequestEventArgs> RequestFailed;
        internal event EventHandler<WebSocketFrameReceivedResponse> WebSocketFrameReceived;
        internal event EventHandler<DomStorageItemsClearedEvent> DomStorageItemsCleared;
        internal event EventHandler<DomStorageItemAddedEvent> DomStorageItemAdded;
        internal event EventHandler<DomStorageItemRemovedEvent> DomStorageItemRemoved;
        internal event EventHandler<DomStorageItemUpdatedEvent> DomStorageItemUpdated;
        internal FrameManager FrameManager { get; set; }
        #endregion

        #region Public Methods

        internal Task AuthenticateAsync(Credentials credentials)
        {
            _credentials = credentials;
            return UpdateProtocolRequestInterceptionAsync();
        }

        internal Task SetExtraHTTPHeadersAsync(Dictionary<string, string> extraHTTPHeaders)
        {
            _extraHTTPHeaders = new Dictionary<string, string>();

            foreach (var item in extraHTTPHeaders)
            {
                _extraHTTPHeaders[item.Key.ToLower()] = item.Value;
            }
            return _client.SendAsync("Network.setExtraHTTPHeaders", new Dictionary<string, object>
            {
                { MessageKeys.Headers, _extraHTTPHeaders }
            });
        }

        internal async Task SetOfflineModeAsync(bool value)
        {
            if (_offine != value)
            {
                _offine = value;

                await _client.SendAsync("Network.emulateNetworkConditions", new Dictionary<string, object>
                {
                    { MessageKeys.Offline, value},
                    { MessageKeys.Latency, 0},
                    { MessageKeys.DownloadThroughput, -1},
                    { MessageKeys.UploadThroughput, -1}
                }).ConfigureAwait(false);
            }
        }

        internal Task SetUserAgentAsync(string userAgent)
            => _client.SendAsync("Network.setUserAgentOverride", new Dictionary<string, object>
            {
                { MessageKeys.UserAgent, userAgent }
            });

        internal Task SetRequestInterceptionAsync(bool value)
        {
            _userRequestInterceptionEnabled = value;
            return UpdateProtocolRequestInterceptionAsync();
        }

        #endregion

        #region Private Methods

        private async void Client_MessageReceived(object sender, MessageEventArgs e)
        {
            try
            {
<<<<<<< HEAD
                case "Network.requestWillBeSent":
                    OnRequestWillBeSent(e.MessageData.ToObject<RequestWillBeSentPayload>());
                    break;
                case "Network.requestIntercepted":
                    await OnRequestInterceptedAsync(e.MessageData.ToObject<RequestInterceptedResponse>()).ConfigureAwait(false);
                    break;
                case "Network.requestServedFromCache":
                    OnRequestServedFromCache(e.MessageData.ToObject<RequestServedFromCacheResponse>());
                    break;
                case "Network.responseReceived":
                    OnResponseReceived(e.MessageData.ToObject<ResponseReceivedResponse>());
                    break;
                case "Network.loadingFinished":
                    OnLoadingFinished(e.MessageData.ToObject<LoadingFinishedResponse>());
                    break;
                case "Network.loadingFailed":
                    OnLoadingFailed(e.MessageData.ToObject<LoadingFailedResponse>());
                    break;
                case "Network.webSocketFrameReceived":
                    OnWebSocketFrameReceived(e.MessageData.ToObject<WebSocketFrameReceivedResponse>());
                    break;
                case "DOMStorage.domStorageItemsCleared":
                    OnDomStorageItemsCleared(e.MessageData.ToObject<DomStorageItemsClearedEvent>());
                    break;
                case "DOMStorage.domStorageItemRemoved":
                    OnDomStorageItemRemoved(e.MessageData.ToObject<DomStorageItemRemovedEvent>());
                    break;
                case "DOMStorage.domStorageItemAdded":
                    OnDomStorageItemAdded(e.MessageData.ToObject<DomStorageItemAddedEvent>());
                    break;
                case "DOMStorage.domStorageItemUpdated":
                    OnDomStorageItemUpdated(e.MessageData.ToObject<DomStorageItemUpdatedEvent>());
                    break;
=======
                switch (e.MessageID)
                {
                    case "Network.requestWillBeSent":
                        await OnRequestWillBeSentAsync(e.MessageData.ToObject<RequestWillBeSentPayload>(true));
                        break;
                    case "Network.requestIntercepted":
                        await OnRequestInterceptedAsync(e.MessageData.ToObject<RequestInterceptedResponse>(true)).ConfigureAwait(false);
                        break;
                    case "Network.requestServedFromCache":
                        OnRequestServedFromCache(e.MessageData.ToObject<RequestServedFromCacheResponse>(true));
                        break;
                    case "Network.responseReceived":
                        OnResponseReceived(e.MessageData.ToObject<ResponseReceivedResponse>(true));
                        break;
                    case "Network.loadingFinished":
                        OnLoadingFinished(e.MessageData.ToObject<LoadingFinishedResponse>(true));
                        break;
                    case "Network.loadingFailed":
                        OnLoadingFailed(e.MessageData.ToObject<LoadingFailedResponse>(true));
                        break;
                }
            }
            catch (Exception ex)
            {
                var message = $"NetworkManager failed to process {e.MessageID}. {ex.Message}. {ex.StackTrace}";
                _logger.LogError(ex, message);
                _client.Close(message);
>>>>>>> da908272
            }
        }

        private void OnLoadingFailed(LoadingFailedResponse e)
        {
            // For certain requestIds we never receive requestWillBeSent event.
            // @see https://crbug.com/750469
            if (_requestIdToRequest.TryGetValue(e.RequestId, out var request))
            {
                request.Failure = e.ErrorText;
                request.Response?.BodyLoadedTaskWrapper.SetResult(true);
                _requestIdToRequest.Remove(request.RequestId);

                if (request.InterceptionId != null)
                {
                    _attemptedAuthentications.Remove(request.InterceptionId);
                }

                RequestFailed(this, new RequestEventArgs
                {
                    Request = request
                });
            }
        }

        private void OnLoadingFinished(LoadingFinishedResponse e)
        {
            // For certain requestIds we never receive requestWillBeSent event.
            // @see https://crbug.com/750469
            if (_requestIdToRequest.TryGetValue(e.RequestId, out var request))
            {
                request.Response?.BodyLoadedTaskWrapper.SetResult(true);
                _requestIdToRequest.Remove(request.RequestId);

                if (request.InterceptionId != null)
                {
                    _attemptedAuthentications.Remove(request.InterceptionId);
                }

                RequestFinished?.Invoke(this, new RequestEventArgs
                {
                    Request = request
                });
            }
        }

        private void OnResponseReceived(ResponseReceivedResponse e)
        {
            // FileUpload sends a response without a matching request.
            if (_requestIdToRequest.TryGetValue(e.RequestId, out var request))
            {
                var response = new Response(
                    _client,
                    request,
                    e.Response);

                request.Response = response;

                Response?.Invoke(this, new ResponseCreatedEventArgs
                {
                    Response = response
                });
            }
        }

        private async Task OnRequestInterceptedAsync(RequestInterceptedResponse e)
        {
            if (e.AuthChallenge != null)
            {
                var response = "Default";
                if (_attemptedAuthentications.Contains(e.InterceptionId))
                {
                    response = "CancelAuth";
                }
                else if (_credentials != null)
                {
                    response = "ProvideCredentials";
                    _attemptedAuthentications.Add(e.InterceptionId);
                }
                var credentials = _credentials ?? new Credentials();
                try
                {
                    await _client.SendAsync("Network.continueInterceptedRequest", new Dictionary<string, object>
                    {
                        { MessageKeys.InterceptionId, e.InterceptionId },
                        { MessageKeys.AuthChallengeResponse, new
                            {
                                response,
                                username = credentials.Username,
                                password = credentials.Password
                            }
                        }
                    }).ConfigureAwait(false);
                }
                catch (PuppeteerException ex)
                {
                    _logger.LogError(ex.ToString());
                }
                return;
            }
            if (!_userRequestInterceptionEnabled && _protocolRequestInterceptionEnabled)
            {
                try
                {
                    await _client.SendAsync("Network.continueInterceptedRequest", new Dictionary<string, object>
                    {
                        { MessageKeys.InterceptionId, e.InterceptionId }
                    }).ConfigureAwait(false);
                }
                catch (PuppeteerException ex)
                {
                    _logger.LogError(ex.ToString());
                }
            }

            var requestHash = e.Request.Hash;
            var requestId = _requestHashToRequestIds.FirstValue(requestHash);
            if (requestId != null)
            {
                _requestIdToRequestWillBeSentEvent.TryGetValue(requestId, out var requestWillBeSentEvent);

                if (requestWillBeSentEvent != null)
                {
                    await OnRequestAsync(requestWillBeSentEvent, e.InterceptionId);
                    _requestHashToRequestIds.Delete(requestHash, requestId);
                    _requestIdToRequestWillBeSentEvent.Remove(requestId);
                }
            }
            else
            {
                _requestHashToInterceptionIds.Add(requestHash, e.InterceptionId);
            }
        }

        private async Task OnRequestAsync(RequestWillBeSentPayload e, string interceptionId)
        {
            Request request;
            var redirectChain = new List<Request>();
            if (e.RedirectResponse != null)
            {
                _requestIdToRequest.TryGetValue(e.RequestId, out request);
                // If we connect late to the target, we could have missed the requestWillBeSent event.
                if (request != null)
                {
                    HandleRequestRedirect(request, e.RedirectResponse);
                    redirectChain = request.RedirectChainList;
                }
            }
            if (!_requestIdToRequest.TryGetValue(e.RequestId, out var currentRequest) ||
              currentRequest.Frame == null)
            {
                var frame = await FrameManager?.GetFrameAsync(e.FrameId);

                request = new Request(
                    _client,
                    frame,
                    interceptionId,
                    _userRequestInterceptionEnabled,
                    e,
                    redirectChain);

                _requestIdToRequest[e.RequestId] = request;

                Request(this, new RequestEventArgs
                {
                    Request = request
                });
            }
        }

        private void OnRequestServedFromCache(RequestServedFromCacheResponse response)
        {
            if (_requestIdToRequest.TryGetValue(response.RequestId, out var request))
            {
                request.FromMemoryCache = true;
            }
        }

        private void HandleRequestRedirect(Request request, ResponsePayload responseMessage)
        {
            var response = new Response(
                _client,
                request,
                responseMessage);

            request.Response = response;
            request.RedirectChainList.Add(request);
            response.BodyLoadedTaskWrapper.TrySetException(
                new PuppeteerException("Response body is unavailable for redirect responses"));

            if (request.RequestId != null)
            {
                _requestIdToRequest.Remove(request.RequestId);
            }

            if (request.InterceptionId != null)
            {
                _attemptedAuthentications.Remove(request.InterceptionId);
            }

            Response(this, new ResponseCreatedEventArgs
            {
                Response = response
            });

            RequestFinished(this, new RequestEventArgs
            {
                Request = request
            });
        }

        private async Task OnRequestWillBeSentAsync(RequestWillBeSentPayload e)
        {
            if (_protocolRequestInterceptionEnabled)
            {
                var requestHash = e.Request.Hash;
                var interceptionId = _requestHashToInterceptionIds.FirstValue(requestHash);
                if (interceptionId != null)
                {
                    await OnRequestAsync(e, interceptionId);
                    _requestHashToInterceptionIds.Delete(requestHash, interceptionId);
                }
                else
                {
                    _requestHashToRequestIds.Add(requestHash, e.RequestId);
                    _requestIdToRequestWillBeSentEvent.Add(e.RequestId, e);
                }
                return;
            }
            await OnRequestAsync(e, null);
        }

        private async Task UpdateProtocolRequestInterceptionAsync()
        {
            var enabled = _userRequestInterceptionEnabled || _credentials != null;

            if (enabled == _protocolRequestInterceptionEnabled)
            {
                return;
            }

            _protocolRequestInterceptionEnabled = enabled;
            var patterns = enabled ?
                new object[] { new KeyValuePair<string, string>("urlPattern", "*") } :
                Array.Empty<object>();

            await Task.WhenAll(
                _client.SendAsync("Network.setCacheDisabled", new Dictionary<string, object>
                {
                    { MessageKeys.CachingDisabled, enabled}
                }),
                _client.SendAsync("Network.setRequestInterception", new Dictionary<string, object>
                {
                    { MessageKeys.Patterns, patterns}
                })
            ).ConfigureAwait(false);
        }

        protected virtual void OnWebSocketFrameReceived(WebSocketFrameReceivedResponse e)
        {
            WebSocketFrameReceived?.Invoke(this, e);
        }

        protected virtual void OnDomStorageItemsCleared(DomStorageItemsClearedEvent e)
        {
            DomStorageItemsCleared?.Invoke(this, e);
        }

        protected virtual void OnDomStorageItemAdded(DomStorageItemAddedEvent e)
        {
            DomStorageItemAdded?.Invoke(this, e);
        }

        protected virtual void OnDomStorageItemRemoved(DomStorageItemRemovedEvent e)
        {
            DomStorageItemRemoved?.Invoke(this, e);
        }

        protected virtual void OnDomStorageItemUpdated(DomStorageItemUpdatedEvent e)
        {
            DomStorageItemUpdated?.Invoke(this, e);
        }
        #endregion


    }
}<|MERGE_RESOLUTION|>--- conflicted
+++ resolved
@@ -107,72 +107,51 @@
 
         private async void Client_MessageReceived(object sender, MessageEventArgs e)
         {
-            try
-            {
-<<<<<<< HEAD
-                case "Network.requestWillBeSent":
-                    OnRequestWillBeSent(e.MessageData.ToObject<RequestWillBeSentPayload>());
-                    break;
-                case "Network.requestIntercepted":
-                    await OnRequestInterceptedAsync(e.MessageData.ToObject<RequestInterceptedResponse>()).ConfigureAwait(false);
-                    break;
-                case "Network.requestServedFromCache":
-                    OnRequestServedFromCache(e.MessageData.ToObject<RequestServedFromCacheResponse>());
-                    break;
-                case "Network.responseReceived":
-                    OnResponseReceived(e.MessageData.ToObject<ResponseReceivedResponse>());
-                    break;
-                case "Network.loadingFinished":
-                    OnLoadingFinished(e.MessageData.ToObject<LoadingFinishedResponse>());
-                    break;
-                case "Network.loadingFailed":
-                    OnLoadingFailed(e.MessageData.ToObject<LoadingFailedResponse>());
-                    break;
-                case "Network.webSocketFrameReceived":
-                    OnWebSocketFrameReceived(e.MessageData.ToObject<WebSocketFrameReceivedResponse>());
-                    break;
-                case "DOMStorage.domStorageItemsCleared":
-                    OnDomStorageItemsCleared(e.MessageData.ToObject<DomStorageItemsClearedEvent>());
-                    break;
-                case "DOMStorage.domStorageItemRemoved":
-                    OnDomStorageItemRemoved(e.MessageData.ToObject<DomStorageItemRemovedEvent>());
-                    break;
-                case "DOMStorage.domStorageItemAdded":
-                    OnDomStorageItemAdded(e.MessageData.ToObject<DomStorageItemAddedEvent>());
-                    break;
-                case "DOMStorage.domStorageItemUpdated":
-                    OnDomStorageItemUpdated(e.MessageData.ToObject<DomStorageItemUpdatedEvent>());
-                    break;
-=======
-                switch (e.MessageID)
-                {
-                    case "Network.requestWillBeSent":
-                        await OnRequestWillBeSentAsync(e.MessageData.ToObject<RequestWillBeSentPayload>(true));
-                        break;
-                    case "Network.requestIntercepted":
-                        await OnRequestInterceptedAsync(e.MessageData.ToObject<RequestInterceptedResponse>(true)).ConfigureAwait(false);
-                        break;
-                    case "Network.requestServedFromCache":
-                        OnRequestServedFromCache(e.MessageData.ToObject<RequestServedFromCacheResponse>(true));
-                        break;
-                    case "Network.responseReceived":
-                        OnResponseReceived(e.MessageData.ToObject<ResponseReceivedResponse>(true));
-                        break;
-                    case "Network.loadingFinished":
-                        OnLoadingFinished(e.MessageData.ToObject<LoadingFinishedResponse>(true));
-                        break;
-                    case "Network.loadingFailed":
-                        OnLoadingFailed(e.MessageData.ToObject<LoadingFailedResponse>(true));
-                        break;
-                }
-            }
-            catch (Exception ex)
-            {
-                var message = $"NetworkManager failed to process {e.MessageID}. {ex.Message}. {ex.StackTrace}";
-                _logger.LogError(ex, message);
-                _client.Close(message);
->>>>>>> da908272
-            }
+			try
+			{
+				switch (e.MessageID)
+				{
+					case "Network.requestWillBeSent":
+						await OnRequestWillBeSentAsync(e.MessageData.ToObject<RequestWillBeSentPayload>(true));
+						break;
+					case "Network.requestIntercepted":
+						await OnRequestInterceptedAsync(e.MessageData.ToObject<RequestInterceptedResponse>()).ConfigureAwait(false);
+						break;
+					case "Network.requestServedFromCache":
+						OnRequestServedFromCache(e.MessageData.ToObject<RequestServedFromCacheResponse>());
+						break;
+					case "Network.responseReceived":
+						OnResponseReceived(e.MessageData.ToObject<ResponseReceivedResponse>());
+						break;
+					case "Network.loadingFinished":
+						OnLoadingFinished(e.MessageData.ToObject<LoadingFinishedResponse>());
+						break;
+					case "Network.loadingFailed":
+						OnLoadingFailed(e.MessageData.ToObject<LoadingFailedResponse>());
+						break;
+					case "Network.webSocketFrameReceived":
+						OnWebSocketFrameReceived(e.MessageData.ToObject<WebSocketFrameReceivedResponse>());
+						break;
+					case "DOMStorage.domStorageItemsCleared":
+						OnDomStorageItemsCleared(e.MessageData.ToObject<DomStorageItemsClearedEvent>());
+						break;
+					case "DOMStorage.domStorageItemRemoved":
+						OnDomStorageItemRemoved(e.MessageData.ToObject<DomStorageItemRemovedEvent>());
+						break;
+					case "DOMStorage.domStorageItemAdded":
+						OnDomStorageItemAdded(e.MessageData.ToObject<DomStorageItemAddedEvent>());
+						break;
+					case "DOMStorage.domStorageItemUpdated":
+						OnDomStorageItemUpdated(e.MessageData.ToObject<DomStorageItemUpdatedEvent>());
+						break;
+				}
+			}
+			catch (Exception ex)
+			{
+				var message = $"NetworkManager failed to process {e.MessageID}. {ex.Message}. {ex.StackTrace}";
+				_logger.LogError(ex, message);
+				_client.Close(message);
+			}
         }
 
         private void OnLoadingFailed(LoadingFailedResponse e)
