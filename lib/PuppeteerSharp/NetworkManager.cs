﻿using System;
using System.Collections.Generic;
using System.Net;
using System.Threading.Tasks;
using Microsoft.Extensions.Logging;
using PuppeteerSharp.Helpers;
using PuppeteerSharp.Messaging;

namespace PuppeteerSharp
{
    internal class NetworkManager
    {
        #region Private members

        private readonly CDPSession _client;
        private readonly Dictionary<string, Request> _requestIdToRequest = new Dictionary<string, Request>();
        private readonly Dictionary<string, RequestWillBeSentPayload> _requestIdToRequestWillBeSentEvent =
            new Dictionary<string, RequestWillBeSentPayload>();
        private readonly MultiMap<string, string> _requestHashToRequestIds = new MultiMap<string, string>();
        private readonly MultiMap<string, string> _requestHashToInterceptionIds = new MultiMap<string, string>();
        private readonly FrameManager _frameManager;
        private readonly ILogger _logger;
        private Dictionary<string, string> _extraHTTPHeaders;
        private bool _offine;
        private Credentials _credentials;
        private List<string> _attemptedAuthentications = new List<string>();
        private bool _userRequestInterceptionEnabled;
        private bool _protocolRequestInterceptionEnabled;

        #endregion

        internal NetworkManager(CDPSession client, FrameManager frameManager)
        {
            _frameManager = frameManager;
            _client = client;
            _client.MessageReceived += Client_MessageReceived;
            _logger = _client.Connection.LoggerFactory.CreateLogger<NetworkManager>();
        }

        #region Public Properties
        internal Dictionary<string, string> ExtraHTTPHeaders => _extraHTTPHeaders?.Clone();
        internal event EventHandler<ResponseCreatedEventArgs> Response;
        internal event EventHandler<RequestEventArgs> Request;
        internal event EventHandler<RequestEventArgs> RequestFinished;
        internal event EventHandler<RequestEventArgs> RequestFailed;
        #endregion

        #region Public Methods

        internal Task AuthenticateAsync(Credentials credentials)
        {
            _credentials = credentials;
            return UpdateProtocolRequestInterceptionAsync();
        }

        internal Task SetExtraHTTPHeadersAsync(Dictionary<string, string> extraHTTPHeaders)
        {
            _extraHTTPHeaders = new Dictionary<string, string>();

            foreach (var item in extraHTTPHeaders)
            {
                _extraHTTPHeaders[item.Key.ToLower()] = item.Value;
            }
            return _client.SendAsync("Network.setExtraHTTPHeaders", new Dictionary<string, object>
            {
                {"headers", _extraHTTPHeaders}
            });
        }

        internal async Task SetOfflineModeAsync(bool value)
        {
            if (_offine != value)
            {
                _offine = value;

                await _client.SendAsync("Network.emulateNetworkConditions", new Dictionary<string, object>
                {
                    { "offline", value},
                    { "latency", 0},
                    { "downloadThroughput", -1},
                    { "uploadThroughput", -1}
                }).ConfigureAwait(false);
            }
        }

        internal Task SetUserAgentAsync(string userAgent)
            => _client.SendAsync("Network.setUserAgentOverride", new Dictionary<string, object>
            {
                { "userAgent", userAgent }
            });

        internal Task SetRequestInterceptionAsync(bool value)
        {
            _userRequestInterceptionEnabled = value;
            return UpdateProtocolRequestInterceptionAsync();
        }

        #endregion

        #region Private Methods

        private async void Client_MessageReceived(object sender, MessageEventArgs e)
        {
            switch (e.MessageID)
            {
                case "Network.requestWillBeSent":
                    OnRequestWillBeSent(e.MessageData.ToObject<RequestWillBeSentPayload>());
                    break;
                case "Network.requestIntercepted":
                    await OnRequestInterceptedAsync(e.MessageData.ToObject<RequestInterceptedResponse>()).ConfigureAwait(false);
                    break;
                case "Network.requestServedFromCache":
                    OnRequestServedFromCache(e.MessageData.ToObject<RequestServedFromCacheResponse>());
                    break;
                case "Network.responseReceived":
                    OnResponseReceived(e.MessageData.ToObject<ResponseReceivedResponse>());
                    break;
                case "Network.loadingFinished":
                    OnLoadingFinished(e.MessageData.ToObject<LoadingFinishedResponse>());
                    break;
                case "Network.loadingFailed":
                    OnLoadingFailed(e.MessageData.ToObject<LoadingFailedResponse>());
                    break;
            }
        }

        private void OnLoadingFailed(LoadingFailedResponse e)
        {
            // For certain requestIds we never receive requestWillBeSent event.
            // @see https://crbug.com/750469
            if (_requestIdToRequest.TryGetValue(e.RequestId, out var request))
            {
                request.Failure = e.ErrorText;
                request.Response?.BodyLoadedTaskWrapper.SetResult(true);
                _requestIdToRequest.Remove(request.RequestId);

                if (request.InterceptionId != null)
                {
                    _attemptedAuthentications.Remove(request.InterceptionId);
                }

                RequestFailed(this, new RequestEventArgs
                {
                    Request = request
                });
            }
        }

        private void OnLoadingFinished(LoadingFinishedResponse e)
        {
            // For certain requestIds we never receive requestWillBeSent event.
            // @see https://crbug.com/750469
            if (_requestIdToRequest.TryGetValue(e.RequestId, out var request))
            {
                request.Response.BodyLoadedTaskWrapper.SetResult(true);
                _requestIdToRequest.Remove(request.RequestId);

                if (request.InterceptionId != null)
                {
                    _attemptedAuthentications.Remove(request.InterceptionId);
                }

                RequestFinished?.Invoke(this, new RequestEventArgs
                {
                    Request = request
                });
            }
        }

        private void OnResponseReceived(ResponseReceivedResponse e)
        {
            // FileUpload sends a response without a matching request.
            if (_requestIdToRequest.TryGetValue(e.RequestId, out var request))
            {
                var response = new Response(
                    _client,
                    request,
                    e.Response);

                request.Response = response;

                Response?.Invoke(this, new ResponseCreatedEventArgs
                {
                    Response = response
                });
            }
        }

        private async Task OnRequestInterceptedAsync(RequestInterceptedResponse e)
        {
            if (e.AuthChallenge != null)
            {
                var response = "Default";
                if (_attemptedAuthentications.Contains(e.InterceptionId))
                {
                    response = "CancelAuth";
                }
                else if (_credentials != null)
                {
                    response = "ProvideCredentials";
                    _attemptedAuthentications.Add(e.InterceptionId);
                }
                var credentials = _credentials ?? new Credentials();
                try
                {
                    await _client.SendAsync("Network.continueInterceptedRequest", new Dictionary<string, object>
                    {
                        {"interceptionId", e.InterceptionId},
                        {"authChallengeResponse", new
                            {
                                response,
                                username = credentials.Username,
                                password = credentials.Password
                            }
                        }
                    }).ConfigureAwait(false);
                }
                catch (PuppeteerException ex)
                {
                    _logger.LogError(ex.ToString());
                }
                return;
            }
            if (!_userRequestInterceptionEnabled && _protocolRequestInterceptionEnabled)
            {
                try
                {
                    await _client.SendAsync("Network.continueInterceptedRequest", new Dictionary<string, object>
                    {
                        { "interceptionId", e.InterceptionId}
                    }).ConfigureAwait(false);
                }
                catch (PuppeteerException ex)
                {
                    _logger.LogError(ex.ToString());
                }
            }

            var requestHash = e.Request.Hash;
            var requestId = _requestHashToRequestIds.FirstValue(requestHash);
            if (requestId != null)
            {
                _requestIdToRequestWillBeSentEvent.TryGetValue(requestId, out var requestWillBeSentEvent);

                if (requestWillBeSentEvent != null)
                {
                    OnRequest(requestWillBeSentEvent, e.InterceptionId);
                    _requestHashToRequestIds.Delete(requestHash, requestId);
                    _requestIdToRequestWillBeSentEvent.Remove(requestId);
                }
            }
            else
            {
                _requestHashToInterceptionIds.Add(requestHash, e.InterceptionId);
            }
        }

        private void OnRequest(RequestWillBeSentPayload e, string interceptionId)
        {
            var redirectChain = new List<Request>();
            if (e.RedirectResponse != null)
            {
                _requestIdToRequest.TryGetValue(e.RequestId, out var request);
                // If we connect late to the target, we could have missed the requestWillBeSent event.
                if (request != null)
                {
                    HandleRequestRedirect(request, e.RedirectResponse);
                    redirectChain = request.RedirectChainList;
                }
            }
            var frame = !string.IsNullOrEmpty(e.FrameId) ? _frameManager.Frames[e.FrameId] : null;
            var request = new Request(
                _client,
                frame,
                interceptionId,
                _userRequestInterceptionEnabled,
                e,
                redirectChain);

            _requestIdToRequest.Add(e.RequestId, request);
            Request(this, new RequestEventArgs
            {
                Request = request
            });
        }

<<<<<<< HEAD
        private void OnRequestServedFromCache(RequestServedFromCacheResponse response)
        {
            if (_requestIdToRequest.TryGetValue(response.RequestId, out var request))
            {
                request.FromMemoryCache = true;
            }
        }

        private void HandleRequestRedirect(
            Request request,
            HttpStatusCode redirectStatus,
            Dictionary<string, object> redirectHeaders,
            bool fromDiskCache,
            bool fromServiceWorker,
            SecurityDetails securityDetails = null)
=======
        private void HandleRequestRedirect(Request request, Messaging.ResponsePayload responseMessage)
>>>>>>> 085ff899
        {
            var response = new Response(
                _client,
                request,
                responseMessage);

            request.Response = response;
            request.RedirectChainList.Add(request);
            response.BodyLoadedTaskWrapper.TrySetException(
                new PuppeteerException("Response body is unavailable for redirect responses"));

            if (request.RequestId != null)
            {
                _requestIdToRequest.Remove(request.RequestId);
            }

            if (request.InterceptionId != null)
            {
                _attemptedAuthentications.Remove(request.InterceptionId);
            }

            Response(this, new ResponseCreatedEventArgs
            {
                Response = response
            });

            RequestFinished(this, new RequestEventArgs
            {
                Request = request
            });
        }

        private void OnRequestWillBeSent(RequestWillBeSentPayload e)
        {
            if (_protocolRequestInterceptionEnabled)
            {
                var requestHash = e.Request.Hash;
                var interceptionId = _requestHashToInterceptionIds.FirstValue(requestHash);
                if (interceptionId != null)
                {
                    OnRequest(e, interceptionId);
                    _requestHashToInterceptionIds.Delete(requestHash, interceptionId);
                }
                else
                {
                    _requestHashToRequestIds.Add(requestHash, e.RequestId);
                    _requestIdToRequestWillBeSentEvent.Add(e.RequestId, e);
                }
                return;
            }
            OnRequest(e, null);
        }

        private async Task UpdateProtocolRequestInterceptionAsync()
        {
            var enabled = _userRequestInterceptionEnabled || _credentials != null;

            if (enabled == _protocolRequestInterceptionEnabled)
            {
                return;
            }

            _protocolRequestInterceptionEnabled = enabled;
            var patterns = enabled ?
                new object[] { new KeyValuePair<string, string>("urlPattern", "*") } :
                Array.Empty<object>();

            await Task.WhenAll(
                _client.SendAsync("Network.setCacheDisabled", new Dictionary<string, object>
                {
                    { "cacheDisabled", enabled}
                }),
                _client.SendAsync("Network.setRequestInterception", new Dictionary<string, object>
                {
                    { "patterns", patterns}
                })
            ).ConfigureAwait(false);
        }
        #endregion
    }
}<|MERGE_RESOLUTION|>--- conflicted
+++ resolved
@@ -284,7 +284,6 @@
             });
         }
 
-<<<<<<< HEAD
         private void OnRequestServedFromCache(RequestServedFromCacheResponse response)
         {
             if (_requestIdToRequest.TryGetValue(response.RequestId, out var request))
@@ -293,16 +292,7 @@
             }
         }
 
-        private void HandleRequestRedirect(
-            Request request,
-            HttpStatusCode redirectStatus,
-            Dictionary<string, object> redirectHeaders,
-            bool fromDiskCache,
-            bool fromServiceWorker,
-            SecurityDetails securityDetails = null)
-=======
-        private void HandleRequestRedirect(Request request, Messaging.ResponsePayload responseMessage)
->>>>>>> 085ff899
+        private void HandleRequestRedirect(Request request, ResponsePayload responseMessage)
         {
             var response = new Response(
                 _client,
