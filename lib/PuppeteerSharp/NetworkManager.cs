using System;
using System.Collections.Concurrent;
using System.Collections.Generic;
using System.Globalization;
using System.Threading.Tasks;
using Microsoft.Extensions.Logging;
using PuppeteerSharp.Helpers;
using PuppeteerSharp.Helpers.Json;
using PuppeteerSharp.Messaging;

namespace PuppeteerSharp
{
    internal class NetworkManager
    {
        #region Private members

        private readonly CDPSession _client;
        private readonly ConcurrentDictionary<string, Request> _requestIdToRequest = new ConcurrentDictionary<string, Request>();
        private readonly ConcurrentDictionary<string, RequestWillBeSentPayload> _requestIdToRequestWillBeSentEvent =
            new ConcurrentDictionary<string, RequestWillBeSentPayload>();

        private readonly ConcurrentDictionary<string, string> _requestIdToInterceptionId = new ConcurrentDictionary<string, string>();
        private readonly ILogger _logger;
        private Dictionary<string, string> _extraHTTPHeaders;
        private bool _offine;
        private Credentials _credentials;
        private readonly List<string> _attemptedAuthentications = new List<string>();
        private bool _userRequestInterceptionEnabled;
        private bool _protocolRequestInterceptionEnabled;
        private readonly bool _ignoreHTTPSErrors;
        private bool _userCacheDisabled;
        #endregion

        internal NetworkManager(CDPSession client, bool ignoreHTTPSErrors, FrameManager frameManager)
        {
            FrameManager = frameManager;
            _client = client;
            _ignoreHTTPSErrors = ignoreHTTPSErrors;
            _client.MessageReceived += Client_MessageReceived;
            _logger = _client.Connection.LoggerFactory.CreateLogger<NetworkManager>();
        }

        #region Public Properties
        internal Dictionary<string, string> ExtraHTTPHeaders => _extraHTTPHeaders?.Clone();

        internal event EventHandler<ResponseCreatedEventArgs> Response;

        internal event EventHandler<RequestEventArgs> Request;

        internal event EventHandler<RequestEventArgs> RequestFinished;

        internal event EventHandler<RequestEventArgs> RequestFailed;

        internal FrameManager FrameManager { get; set; }
        #endregion

        #region Public Methods

        internal async Task InitializeAsync()
        {
            await _client.SendAsync("Network.enable").ConfigureAwait(false);
            if (_ignoreHTTPSErrors)
            {
                await _client.SendAsync("Security.setIgnoreCertificateErrors", new SecuritySetIgnoreCertificateErrorsRequest
                {
                    Ignore = true
                }).ConfigureAwait(false);
            }
        }

        internal Task AuthenticateAsync(Credentials credentials)
        {
            _credentials = credentials;
            return UpdateProtocolRequestInterceptionAsync();
        }

        internal Task SetExtraHTTPHeadersAsync(Dictionary<string, string> extraHTTPHeaders)
        {
            _extraHTTPHeaders = new Dictionary<string, string>();

            foreach (var item in extraHTTPHeaders)
            {
<<<<<<< HEAD
                _extraHTTPHeaders[item.Key] = item.Value;
=======
                _extraHTTPHeaders[item.Key.ToLower(CultureInfo.CurrentCulture)] = item.Value;
>>>>>>> a32568e5
            }
            return _client.SendAsync("Network.setExtraHTTPHeaders", new NetworkSetExtraHTTPHeadersRequest
            {
                Headers = _extraHTTPHeaders
            });
        }

        internal async Task SetOfflineModeAsync(bool value)
        {
            if (_offine != value)
            {
                _offine = value;

                await _client.SendAsync("Network.emulateNetworkConditions", new NetworkEmulateNetworkConditionsRequest
                {
                    Offline = value,
                    Latency = 0,
                    DownloadThroughput = -1,
                    UploadThroughput = -1
                }).ConfigureAwait(false);
            }
        }

        internal Task SetUserAgentAsync(string userAgent)
            => _client.SendAsync("Network.setUserAgentOverride", new NetworkSetUserAgentOverrideRequest
            {
                UserAgent = userAgent
            });

        internal Task SetCacheEnabledAsync(bool enabled)
        {
            _userCacheDisabled = !enabled;
            return UpdateProtocolCacheDisabledAsync();
        }

        internal Task SetRequestInterceptionAsync(bool value)
        {
            _userRequestInterceptionEnabled = value;
            return UpdateProtocolRequestInterceptionAsync();
        }

        #endregion

        #region Private Methods

        private Task UpdateProtocolCacheDisabledAsync()
            => _client.SendAsync("Network.setCacheDisabled", new NetworkSetCacheDisabledRequest
            {
                CacheDisabled = _userCacheDisabled || _protocolRequestInterceptionEnabled
            });

        private async void Client_MessageReceived(object sender, MessageEventArgs e)
        {
            try
            {
                switch (e.MessageID)
                {
                    case "Fetch.requestPaused":
                        await OnRequestPausedAsync(e.MessageData.ToObject<FetchRequestPausedResponse>(true)).ConfigureAwait(false);
                        break;
                    case "Fetch.authRequired":
                        await OnAuthRequiredAsync(e.MessageData.ToObject<FetchAuthRequiredResponse>(true)).ConfigureAwait(false);
                        break;
                    case "Network.requestWillBeSent":
                        await OnRequestWillBeSentAsync(e.MessageData.ToObject<RequestWillBeSentPayload>(true)).ConfigureAwait(false);
                        break;
                    case "Network.requestServedFromCache":
                        OnRequestServedFromCache(e.MessageData.ToObject<RequestServedFromCacheResponse>(true));
                        break;
                    case "Network.responseReceived":
                        OnResponseReceived(e.MessageData.ToObject<ResponseReceivedResponse>(true));
                        break;
                    case "Network.loadingFinished":
                        OnLoadingFinished(e.MessageData.ToObject<LoadingFinishedResponse>(true));
                        break;
                    case "Network.loadingFailed":
                        OnLoadingFailed(e.MessageData.ToObject<LoadingFailedResponse>(true));
                        break;
                }
            }
            catch (Exception ex)
            {
                var message = $"NetworkManager failed to process {e.MessageID}. {ex.Message}. {ex.StackTrace}";
                _logger.LogError(ex, message);
                _client.Close(message);
            }
        }

        private void OnLoadingFailed(LoadingFailedResponse e)
        {
            // For certain requestIds we never receive requestWillBeSent event.
            // @see https://crbug.com/750469
            if (_requestIdToRequest.TryGetValue(e.RequestId, out var request))
            {
                request.Failure = e.ErrorText;
                request.Response?.BodyLoadedTaskWrapper.TrySetResult(true);
                _requestIdToRequest.TryRemove(request.RequestId, out _);

                if (request.InterceptionId != null)
                {
                    _attemptedAuthentications.Remove(request.InterceptionId);
                }

                RequestFailed?.Invoke(this, new RequestEventArgs
                {
                    Request = request
                });
            }
        }

        private void OnLoadingFinished(LoadingFinishedResponse e)
        {
            // For certain requestIds we never receive requestWillBeSent event.
            // @see https://crbug.com/750469
            if (_requestIdToRequest.TryGetValue(e.RequestId, out var request))
            {
                request.Response?.BodyLoadedTaskWrapper.TrySetResult(true);
                _requestIdToRequest.TryRemove(request.RequestId, out _);

                if (request.InterceptionId != null)
                {
                    _attemptedAuthentications.Remove(request.InterceptionId);
                }

                RequestFinished?.Invoke(this, new RequestEventArgs
                {
                    Request = request
                });
            }
        }

        private void OnResponseReceived(ResponseReceivedResponse e)
        {
            // FileUpload sends a response without a matching request.
            if (_requestIdToRequest.TryGetValue(e.RequestId, out var request))
            {
                var response = new Response(
                    _client,
                    request,
                    e.Response);

                request.Response = response;

                Response?.Invoke(this, new ResponseCreatedEventArgs
                {
                    Response = response
                });
            }
        }

        private async Task OnAuthRequiredAsync(FetchAuthRequiredResponse e)
        {
            var response = "Default";
            if (_attemptedAuthentications.Contains(e.RequestId))
            {
                response = "CancelAuth";
            }
            else if (_credentials != null)
            {
                response = "ProvideCredentials";
                _attemptedAuthentications.Add(e.RequestId);
            }
            var credentials = _credentials ?? new Credentials();
            try
            {
                await _client.SendAsync("Fetch.continueWithAuth", new ContinueWithAuthRequest
                {
                    RequestId = e.RequestId,
                    AuthChallengeResponse = new ContinueWithAuthRequestChallengeResponse
                    {
                        Response = response,
                        Username = credentials.Username,
                        Password = credentials.Password
                    }
                }).ConfigureAwait(false);
            }
            catch (PuppeteerException ex)
            {
                _logger.LogError(ex.ToString());
            }
        }

        private async Task OnRequestPausedAsync(FetchRequestPausedResponse e)
        {
            if (!_userRequestInterceptionEnabled && _protocolRequestInterceptionEnabled)
            {
                try
                {
                    await _client.SendAsync("Fetch.continueRequest", new FetchContinueRequestRequest
                    {
                        RequestId = e.RequestId
                    }).ConfigureAwait(false);
                }
                catch (PuppeteerException ex)
                {
                    _logger.LogError(ex.ToString());
                }
            }

            var requestId = e.NetworkId;
            var interceptionId = e.RequestId;

            if (!string.IsNullOrEmpty(requestId))
            {
                if (_requestIdToRequestWillBeSentEvent.TryRemove(requestId, out var requestWillBeSentEvent))
                {
                    await OnRequestAsync(requestWillBeSentEvent, interceptionId).ConfigureAwait(false);
                }
                else
                {
                    _requestIdToInterceptionId[requestId] = interceptionId;
                }
            }
        }

        private async Task OnRequestAsync(RequestWillBeSentPayload e, string interceptionId)
        {
            Request request;
            var redirectChain = new List<Request>();
            if (e.RedirectResponse != null)
            {
                _requestIdToRequest.TryGetValue(e.RequestId, out request);
                // If we connect late to the target, we could have missed the requestWillBeSent event.
                if (request != null)
                {
                    HandleRequestRedirect(request, e.RedirectResponse);
                    redirectChain = request.RedirectChainList;
                }
            }
            if (!_requestIdToRequest.TryGetValue(e.RequestId, out var currentRequest) ||
              currentRequest.Frame == null)
            {
                var frame = !string.IsNullOrEmpty(e.FrameId) ? await FrameManager.TryGetFrameAsync(e.FrameId).ConfigureAwait(false) : null;

                request = new Request(
                    _client,
                    frame,
                    interceptionId,
                    _userRequestInterceptionEnabled,
                    e,
                    redirectChain);

                _requestIdToRequest[e.RequestId] = request;

                Request?.Invoke(this, new RequestEventArgs
                {
                    Request = request
                });
            }
        }

        private void OnRequestServedFromCache(RequestServedFromCacheResponse response)
        {
            if (_requestIdToRequest.TryGetValue(response.RequestId, out var request))
            {
                request.FromMemoryCache = true;
            }
        }

        private void HandleRequestRedirect(Request request, ResponsePayload responseMessage)
        {
            var response = new Response(
                _client,
                request,
                responseMessage);

            request.Response = response;
            request.RedirectChainList.Add(request);
            response.BodyLoadedTaskWrapper.TrySetException(
                new PuppeteerException("Response body is unavailable for redirect responses"));

            if (request.RequestId != null)
            {
                _requestIdToRequest.TryRemove(request.RequestId, out _);
            }

            if (request.InterceptionId != null)
            {
                _attemptedAuthentications.Remove(request.InterceptionId);
            }

            Response?.Invoke(this, new ResponseCreatedEventArgs
            {
                Response = response
            });

            RequestFinished?.Invoke(this, new RequestEventArgs
            {
                Request = request
            });
        }

        private async Task OnRequestWillBeSentAsync(RequestWillBeSentPayload e)
        {
            // Request interception doesn't happen for data URLs with Network Service.
            if (_protocolRequestInterceptionEnabled && !e.Request.Url.StartsWith("data:", StringComparison.InvariantCultureIgnoreCase))
            {
                if (_requestIdToInterceptionId.TryRemove(e.RequestId, out var interceptionId))
                {
                    await OnRequestAsync(e, interceptionId).ConfigureAwait(false);
                }
                else
                {
                    // Under load, we may get to this section more than once
                    _requestIdToRequestWillBeSentEvent.TryAdd(e.RequestId, e);
                }
                return;
            }
            await OnRequestAsync(e, null).ConfigureAwait(false);
        }

        private async Task UpdateProtocolRequestInterceptionAsync()
        {
            var enabled = _userRequestInterceptionEnabled || _credentials != null;

            if (enabled == _protocolRequestInterceptionEnabled)
            {
                return;
            }
            _protocolRequestInterceptionEnabled = enabled;
            if (enabled)
            {
                await Task.WhenAll(
                    UpdateProtocolCacheDisabledAsync(),
                    _client.SendAsync("Fetch.enable", new FetchEnableRequest
                    {
                        HandleAuthRequests = true,
                        Patterns = new[] { new FetchEnableRequest.Pattern { UrlPattern = "*" } }
                    })).ConfigureAwait(false);
            }
            else
            {
                await Task.WhenAll(
                    UpdateProtocolCacheDisabledAsync(),
                    _client.SendAsync("Fetch.disable")).ConfigureAwait(false);
            }
        }

        #endregion
    }
}<|MERGE_RESOLUTION|>--- conflicted
+++ resolved
@@ -80,11 +80,7 @@
 
             foreach (var item in extraHTTPHeaders)
             {
-<<<<<<< HEAD
-                _extraHTTPHeaders[item.Key] = item.Value;
-=======
                 _extraHTTPHeaders[item.Key.ToLower(CultureInfo.CurrentCulture)] = item.Value;
->>>>>>> a32568e5
             }
             return _client.SendAsync("Network.setExtraHTTPHeaders", new NetworkSetExtraHTTPHeadersRequest
             {
