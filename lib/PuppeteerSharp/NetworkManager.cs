﻿using System;
using System.Collections.Concurrent;
using System.Collections.Generic;
using System.Threading.Tasks;
using Microsoft.Extensions.Logging;
using PuppeteerSharp.Helpers;
using PuppeteerSharp.Helpers.Json;
using PuppeteerSharp.Messaging;

namespace PuppeteerSharp
{
    internal class NetworkManager
    {
        #region Private members

        private readonly CDPSession _client;
        private readonly ConcurrentDictionary<string, Request> _requestIdToRequest = new ConcurrentDictionary<string, Request>();
        private readonly ConcurrentDictionary<string, RequestWillBeSentPayload> _requestIdToRequestWillBeSentEvent =
            new ConcurrentDictionary<string, RequestWillBeSentPayload>();
<<<<<<< HEAD
        private readonly MultiMap<string, string> _requestHashToRequestIds = new MultiMap<string, string>();
        private readonly MultiMap<string, string> _requestIdToInterceptionIds = new MultiMap<string, string>();
=======
        private readonly ConcurrentDictionary<string, string> _requestIdToInterceptionId = new ConcurrentDictionary<string, string>();
>>>>>>> 6e3b164f
        private readonly ILogger _logger;
        private Dictionary<string, string> _extraHTTPHeaders;
        private bool _offine;
        private Credentials _credentials;
        private List<string> _attemptedAuthentications = new List<string>();
        private bool _userRequestInterceptionEnabled;
        private bool _protocolRequestInterceptionEnabled;
<<<<<<< HEAD
        private bool _userCacheDisabled;

=======
        private bool _ignoreHTTPSErrors;
        private bool _userCacheDisabled;
>>>>>>> 6e3b164f
        #endregion

        internal NetworkManager(CDPSession client, bool ignoreHTTPSErrors)
        {
            FrameManager = null;
            _client = client;
            _ignoreHTTPSErrors = ignoreHTTPSErrors;
            _client.MessageReceived += Client_MessageReceived;
            _logger = _client.Connection.LoggerFactory.CreateLogger<NetworkManager>();
        }

        #region Public Properties
        internal Dictionary<string, string> ExtraHTTPHeaders => _extraHTTPHeaders?.Clone();
        internal event EventHandler<ResponseCreatedEventArgs> Response;
        internal event EventHandler<RequestEventArgs> Request;
        internal event EventHandler<RequestEventArgs> RequestFinished;
        internal event EventHandler<RequestEventArgs> RequestFailed;
        internal FrameManager FrameManager { get; set; }
        #endregion

        #region Public Methods

        internal async Task InitializeAsync()
        {
            await _client.SendAsync("Network.enable").ConfigureAwait(false);
            if (_ignoreHTTPSErrors)
            {
                await _client.SendAsync("Security.setIgnoreCertificateErrors", new SecuritySetIgnoreCertificateErrorsRequest
                {
                    Ignore = true
                }).ConfigureAwait(false);
            }
        }

        internal Task AuthenticateAsync(Credentials credentials)
        {
            _credentials = credentials;
            return UpdateProtocolRequestInterceptionAsync();
        }

        internal Task SetExtraHTTPHeadersAsync(Dictionary<string, string> extraHTTPHeaders)
        {
            _extraHTTPHeaders = new Dictionary<string, string>();

            foreach (var item in extraHTTPHeaders)
            {
                _extraHTTPHeaders[item.Key.ToLower()] = item.Value;
            }
            return _client.SendAsync("Network.setExtraHTTPHeaders", new NetworkSetExtraHTTPHeadersRequest
            {
                Headers = _extraHTTPHeaders
            });
        }

        internal async Task SetOfflineModeAsync(bool value)
        {
            if (_offine != value)
            {
                _offine = value;

                await _client.SendAsync("Network.emulateNetworkConditions", new NetworkEmulateNetworkConditionsRequest
                {
                    Offline = value,
                    Latency = 0,
                    DownloadThroughput = -1,
                    UploadThroughput = -1
                }).ConfigureAwait(false);
            }
        }

        internal Task SetUserAgentAsync(string userAgent)
            => _client.SendAsync("Network.setUserAgentOverride", new NetworkSetUserAgentOverrideRequest
            {
                UserAgent = userAgent
            });

        internal Task SetCacheEnabledAsync(bool enabled)
        {
            _userCacheDisabled = !enabled;
            return UpdateProtocolCacheDisabledAsync();
        }

        internal Task SetRequestInterceptionAsync(bool value)
        {
            _userRequestInterceptionEnabled = value;
            return UpdateProtocolRequestInterceptionAsync();
        }

        #endregion

        #region Private Methods

        private Task UpdateProtocolCacheDisabledAsync()
            => _client.SendAsync("Network.setCacheDisabled", new NetworkSetCacheDisabledRequest
            {
                CacheDisabled = _userCacheDisabled || _protocolRequestInterceptionEnabled
            });

        private async void Client_MessageReceived(object sender, MessageEventArgs e)
        {
            try
            {
                switch (e.MessageID)
                {
                    case "Fetch.requestPaused":
                        await OnRequestPausedAsync(e.MessageData.ToObject<FetchRequestPausedResponse>(true));
                        break;
                    case "Fetch.authRequired":
                        await OnAuthRequiredAsync(e.MessageData.ToObject<FetchAuthRequiredResponse>(true));
                        break;
                    case "Network.requestWillBeSent":
                        await OnRequestWillBeSentAsync(e.MessageData.ToObject<RequestWillBeSentPayload>(true));
                        break;
                    case "Network.requestServedFromCache":
                        OnRequestServedFromCache(e.MessageData.ToObject<RequestServedFromCacheResponse>(true));
                        break;
                    case "Network.responseReceived":
                        OnResponseReceived(e.MessageData.ToObject<ResponseReceivedResponse>(true));
                        break;
                    case "Network.loadingFinished":
                        OnLoadingFinished(e.MessageData.ToObject<LoadingFinishedResponse>(true));
                        break;
                    case "Network.loadingFailed":
                        OnLoadingFailed(e.MessageData.ToObject<LoadingFailedResponse>(true));
                        break;
                }
            }
            catch (Exception ex)
            {
                var message = $"NetworkManager failed to process {e.MessageID}. {ex.Message}. {ex.StackTrace}";
                _logger.LogError(ex, message);
                _client.Close(message);
            }
        }

        private void OnLoadingFailed(LoadingFailedResponse e)
        {
            // For certain requestIds we never receive requestWillBeSent event.
            // @see https://crbug.com/750469
            if (_requestIdToRequest.TryGetValue(e.RequestId, out var request))
            {
                request.Failure = e.ErrorText;
                request.Response?.BodyLoadedTaskWrapper.TrySetResult(true);
                _requestIdToRequest.TryRemove(request.RequestId, out _);

                if (request.InterceptionId != null)
                {
                    _attemptedAuthentications.Remove(request.InterceptionId);
                }

                RequestFailed?.Invoke(this, new RequestEventArgs
                {
                    Request = request
                });
            }
        }

        private void OnLoadingFinished(LoadingFinishedResponse e)
        {
            // For certain requestIds we never receive requestWillBeSent event.
            // @see https://crbug.com/750469
            if (_requestIdToRequest.TryGetValue(e.RequestId, out var request))
            {
                request.Response?.BodyLoadedTaskWrapper.TrySetResult(true);
                _requestIdToRequest.TryRemove(request.RequestId, out _);

                if (request.InterceptionId != null)
                {
                    _attemptedAuthentications.Remove(request.InterceptionId);
                }

                RequestFinished?.Invoke(this, new RequestEventArgs
                {
                    Request = request
                });
            }
        }

        private void OnResponseReceived(ResponseReceivedResponse e)
        {
            // FileUpload sends a response without a matching request.
            if (_requestIdToRequest.TryGetValue(e.RequestId, out var request))
            {
                var response = new Response(
                    _client,
                    request,
                    e.Response);

                request.Response = response;

                Response?.Invoke(this, new ResponseCreatedEventArgs
                {
                    Response = response
                });
            }
        }

        private async Task OnAuthRequiredAsync(FetchAuthRequiredResponse e)
        {
            var response = "Default";
            if (_attemptedAuthentications.Contains(e.RequestId))
            {
                response = "CancelAuth";
            }
            else if (_credentials != null)
            {
                response = "ProvideCredentials";
                _attemptedAuthentications.Add(e.RequestId);
            }
            var credentials = _credentials ?? new Credentials();
            try
            {
                await _client.SendAsync("Fetch.continueWithAuth", new ContinueWithAuthRequest
                {
                    RequestId = e.RequestId,
                    AuthChallengeResponse = new ContinueWithAuthRequestChallengeResponse
                    {
                        Response = response,
                        Username = credentials.Username,
                        Password = credentials.Password
                    }
                }).ConfigureAwait(false);
            }
            catch (PuppeteerException ex)
            {
                _logger.LogError(ex.ToString());
            }
        }

        private async Task OnRequestPausedAsync(FetchRequestPausedResponse e)
        {
            if (!_userRequestInterceptionEnabled && _protocolRequestInterceptionEnabled)
            {
                try
                {
                    await _client.SendAsync("Fetch.continueRequest", new FetchContinueRequestRequest
                    {
                        RequestId = e.RequestId
                    }).ConfigureAwait(false);
                }
                catch (PuppeteerException ex)
                {
                    _logger.LogError(ex.ToString());
                }

<<<<<<< HEAD
                var requestId = e.NetworkId;
                var interceptionId = e.RequestId;
                if (!string.IsNullOrEmpty(requestId) && _requestIdToRequestWillBeSentEvent.TryRemove(requestId, out var requestWillBeSentEvent))
                {
                    await OnRequestAsync(requestWillBeSentEvent, interceptionId);
                }
                else
                {
                    _requestIdToInterceptionId.Try(requestId, interceptionId);
                }
=======
            if (e.RequestId != null && _requestIdToRequestWillBeSentEvent.TryRemove(e.RequestId, out var requestWillBeSentEvent))
            {
                await OnRequestAsync(requestWillBeSentEvent, e.InterceptionId);
            }
            else
            {
                _requestIdToInterceptionId[e.RequestId] = e.InterceptionId;
>>>>>>> 6e3b164f
            }
        }

        private async Task OnRequestAsync(RequestWillBeSentPayload e, string interceptionId)
        {
            Request request;
            var redirectChain = new List<Request>();
            if (e.RedirectResponse != null)
            {
                _requestIdToRequest.TryGetValue(e.RequestId, out request);
                // If we connect late to the target, we could have missed the requestWillBeSent event.
                if (request != null)
                {
                    HandleRequestRedirect(request, e.RedirectResponse);
                    redirectChain = request.RedirectChainList;
                }
            }
            if (!_requestIdToRequest.TryGetValue(e.RequestId, out var currentRequest) ||
              currentRequest.Frame == null)
            {
                var frame = await FrameManager?.GetFrameAsync(e.FrameId);

                request = new Request(
                    _client,
                    frame,
                    interceptionId,
                    _userRequestInterceptionEnabled,
                    e,
                    redirectChain);

                _requestIdToRequest[e.RequestId] = request;

                Request?.Invoke(this, new RequestEventArgs
                {
                    Request = request
                });
            }
        }

        private void OnRequestServedFromCache(RequestServedFromCacheResponse response)
        {
            if (_requestIdToRequest.TryGetValue(response.RequestId, out var request))
            {
                request.FromMemoryCache = true;
            }
        }

        private void HandleRequestRedirect(Request request, ResponsePayload responseMessage)
        {
            var response = new Response(
                _client,
                request,
                responseMessage);

            request.Response = response;
            request.RedirectChainList.Add(request);
            response.BodyLoadedTaskWrapper.TrySetException(
                new PuppeteerException("Response body is unavailable for redirect responses"));

            if (request.RequestId != null)
            {
                _requestIdToRequest.TryRemove(request.RequestId, out _);
            }

            if (request.InterceptionId != null)
            {
                _attemptedAuthentications.Remove(request.InterceptionId);
            }

            Response?.Invoke(this, new ResponseCreatedEventArgs
            {
                Response = response
            });

            RequestFinished?.Invoke(this, new RequestEventArgs
            {
                Request = request
            });
        }

        private async Task OnRequestWillBeSentAsync(RequestWillBeSentPayload e)
        {
            // Request interception doesn't happen for data URLs with Network Service.
            if (_protocolRequestInterceptionEnabled && !e.Request.Url.StartsWith("data:", StringComparison.InvariantCultureIgnoreCase))
            {
<<<<<<< HEAD
                var requestHash = e.Request.Hash;
                var interceptionId = _requestIdToInterceptionIds.FirstValue(requestHash);
                if (interceptionId != null)
                {
                    await OnRequestAsync(e, interceptionId);
                    _requestIdToInterceptionIds.Delete(requestHash, interceptionId);
=======
                if (_requestIdToInterceptionId.TryRemove(e.RequestId, out var interceptionId))
                {
                    await OnRequestAsync(e, interceptionId);
>>>>>>> 6e3b164f
                }
                else
                {
                    // Under load, we may get to this section more than once
                    _requestIdToRequestWillBeSentEvent.TryAdd(e.RequestId, e);
                }
                return;
            }
            await OnRequestAsync(e, null);
        }

        private async Task UpdateProtocolRequestInterceptionAsync()
        {
            var enabled = _userRequestInterceptionEnabled || _credentials != null;

            if (enabled == _protocolRequestInterceptionEnabled)
            {
                return;
            }

<<<<<<< HEAD
            if (enabled)
            {
                await Task.WhenAll(
                     UpdateProtocolCacheDisabledAsync(),
                    _client.SendAsync("Fetch.enable", new FetchEnableRequest
                    {
                        HandleAuthRequests = true,
                        Patterns = new[] { new FetchEnableRequest.Pattern { UrlPattern = "*" } }
                    })
                ).ConfigureAwait(false);
            }
            else
            {
                await Task.WhenAll(
                    UpdateProtocolCacheDisabledAsync(),
                    _client.SendAsync("Fetch.disable")
                ).ConfigureAwait(false);
            }
=======
            _protocolRequestInterceptionEnabled = enabled;
            var patterns = enabled ?
                new object[] { new KeyValuePair<string, string>("urlPattern", "*") } :
                Array.Empty<object>();

            await Task.WhenAll(
                UpdateProtocolCacheDisabledAsync(),
                _client.SendAsync("Network.setRequestInterception", new NetworkSetRequestInterceptionRequest
                {
                    Patterns = patterns
                })
            ).ConfigureAwait(false);
>>>>>>> 6e3b164f
        }

        private Task UpdateProtocolCacheDisabledAsync()
            => _client.SendAsync("Network.setCacheDisabled", new NetworkSetCacheDisabledRequest
            {
                CacheDisabled = _userCacheDisabled || _protocolRequestInterceptionEnabled
            });

        #endregion
    }
}<|MERGE_RESOLUTION|>--- conflicted
+++ resolved
@@ -17,12 +17,7 @@
         private readonly ConcurrentDictionary<string, Request> _requestIdToRequest = new ConcurrentDictionary<string, Request>();
         private readonly ConcurrentDictionary<string, RequestWillBeSentPayload> _requestIdToRequestWillBeSentEvent =
             new ConcurrentDictionary<string, RequestWillBeSentPayload>();
-<<<<<<< HEAD
-        private readonly MultiMap<string, string> _requestHashToRequestIds = new MultiMap<string, string>();
-        private readonly MultiMap<string, string> _requestIdToInterceptionIds = new MultiMap<string, string>();
-=======
         private readonly ConcurrentDictionary<string, string> _requestIdToInterceptionId = new ConcurrentDictionary<string, string>();
->>>>>>> 6e3b164f
         private readonly ILogger _logger;
         private Dictionary<string, string> _extraHTTPHeaders;
         private bool _offine;
@@ -30,13 +25,9 @@
         private List<string> _attemptedAuthentications = new List<string>();
         private bool _userRequestInterceptionEnabled;
         private bool _protocolRequestInterceptionEnabled;
-<<<<<<< HEAD
-        private bool _userCacheDisabled;
-
-=======
         private bool _ignoreHTTPSErrors;
         private bool _userCacheDisabled;
->>>>>>> 6e3b164f
+
         #endregion
 
         internal NetworkManager(CDPSession client, bool ignoreHTTPSErrors)
@@ -282,7 +273,7 @@
                     _logger.LogError(ex.ToString());
                 }
 
-<<<<<<< HEAD
+
                 var requestId = e.NetworkId;
                 var interceptionId = e.RequestId;
                 if (!string.IsNullOrEmpty(requestId) && _requestIdToRequestWillBeSentEvent.TryRemove(requestId, out var requestWillBeSentEvent))
@@ -291,17 +282,8 @@
                 }
                 else
                 {
-                    _requestIdToInterceptionId.Try(requestId, interceptionId);
-                }
-=======
-            if (e.RequestId != null && _requestIdToRequestWillBeSentEvent.TryRemove(e.RequestId, out var requestWillBeSentEvent))
-            {
-                await OnRequestAsync(requestWillBeSentEvent, e.InterceptionId);
-            }
-            else
-            {
-                _requestIdToInterceptionId[e.RequestId] = e.InterceptionId;
->>>>>>> 6e3b164f
+                    _requestIdToInterceptionId[requestId] = interceptionId;
+                }
             }
         }
 
@@ -387,18 +369,9 @@
             // Request interception doesn't happen for data URLs with Network Service.
             if (_protocolRequestInterceptionEnabled && !e.Request.Url.StartsWith("data:", StringComparison.InvariantCultureIgnoreCase))
             {
-<<<<<<< HEAD
-                var requestHash = e.Request.Hash;
-                var interceptionId = _requestIdToInterceptionIds.FirstValue(requestHash);
-                if (interceptionId != null)
+                if (_requestIdToInterceptionId.TryRemove(e.RequestId, out var interceptionId))
                 {
                     await OnRequestAsync(e, interceptionId);
-                    _requestIdToInterceptionIds.Delete(requestHash, interceptionId);
-=======
-                if (_requestIdToInterceptionId.TryRemove(e.RequestId, out var interceptionId))
-                {
-                    await OnRequestAsync(e, interceptionId);
->>>>>>> 6e3b164f
                 }
                 else
                 {
@@ -419,7 +392,6 @@
                 return;
             }
 
-<<<<<<< HEAD
             if (enabled)
             {
                 await Task.WhenAll(
@@ -438,20 +410,6 @@
                     _client.SendAsync("Fetch.disable")
                 ).ConfigureAwait(false);
             }
-=======
-            _protocolRequestInterceptionEnabled = enabled;
-            var patterns = enabled ?
-                new object[] { new KeyValuePair<string, string>("urlPattern", "*") } :
-                Array.Empty<object>();
-
-            await Task.WhenAll(
-                UpdateProtocolCacheDisabledAsync(),
-                _client.SendAsync("Network.setRequestInterception", new NetworkSetRequestInterceptionRequest
-                {
-                    Patterns = patterns
-                })
-            ).ConfigureAwait(false);
->>>>>>> 6e3b164f
         }
 
         private Task UpdateProtocolCacheDisabledAsync()
