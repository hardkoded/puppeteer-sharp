--- conflicted
+++ resolved
@@ -12,27 +12,21 @@
     public class NetworkManager
     {
         #region Private members
-<<<<<<< HEAD
+
         private CDPSession _client;
         private Dictionary<string, Request> _requestIdToRequest = new Dictionary<string, Request>();
         private Dictionary<string, Request> _interceptionIdToRequest = new Dictionary<string, Request>();
-=======
-        private readonly Session _client;
-        private readonly Dictionary<string, Request> _requestIdToRequest = new Dictionary<string, Request>();
-        private readonly Dictionary<string, Request> _interceptionIdToRequest = new Dictionary<string, Request>();
         private readonly MultiMap<string, string> _requestHashToRequestIds = new MultiMap<string, string>();
         private readonly MultiMap<string, string> _requestHashToInterceptionIds = new MultiMap<string, string>();
         private readonly FrameManager _frameManager;
         private readonly ILogger _logger;
-
->>>>>>> d3e9e762
         private Dictionary<string, string> _extraHTTPHeaders;
         private bool _offine;
         private Credentials _credentials;
         private List<string> _attemptedAuthentications = new List<string>();
         private bool _userRequestInterceptionEnabled;
         private bool _protocolRequestInterceptionEnabled;
-        
+
         #endregion
 
         public NetworkManager(CDPSession client, FrameManager frameManager)
