using System;
using System.Collections.Generic;
using System.Globalization;
using System.IO;
using System.Linq;
using System.Text.Json;
using System.Threading.Tasks;
using Microsoft.Extensions.Options;
using PuppeteerSharp.Helpers;

namespace PuppeteerSharp.BrowserData
{
    /// <summary>
    /// Chrome info.
    /// </summary>
    public static class Firefox
    {
        /// <summary>
        /// Default firefox build.
        /// </summary>
<<<<<<< HEAD
        public const string DefaultBuildId = "stable_131.0.3";
=======
        public const string DefaultBuildId = "stable_143.0.4";
>>>>>>> d5886894

        private static readonly Dictionary<string, string> _cachedBuildIds = [];

        internal static Task<string> GetDefaultBuildIdAsync() => Task.FromResult(DefaultBuildId);

        internal static string ResolveDownloadUrl(Platform platform, string buildId, string baseUrl)
        {
            var (channel, resolvedBuildId) = ParseBuildId(buildId);

            baseUrl ??= channel switch
            {
                FirefoxChannel.Nightly => "https://archive.mozilla.org/pub/firefox/nightly/latest-mozilla-central",
                FirefoxChannel.DevEdition => "https://archive.mozilla.org/pub/devedition/releases",
                FirefoxChannel.Beta or FirefoxChannel.Stable or FirefoxChannel.Esr =>
                    "https://archive.mozilla.org/pub/firefox/releases",
                _ => throw new ArgumentException("Invalid buildId"),
            };

            return channel switch
            {
                FirefoxChannel.Nightly => $"{baseUrl}/{string.Join("/", ResolveDownloadPath(platform, resolvedBuildId))}",
                FirefoxChannel.DevEdition or FirefoxChannel.Beta or FirefoxChannel.Stable or FirefoxChannel.Esr =>
                    $"{baseUrl}/{resolvedBuildId}/{GetPlatformNameForUrl(platform)}/en-US/{GetArchive(platform, resolvedBuildId)}",
                _ => throw new ArgumentException("Invalid buildId"),
            };
        }

        internal static async Task<string> ResolveBuildIdAsync(FirefoxChannel channel)
        {
            var versionKey = channel switch
            {
                FirefoxChannel.Nightly => "FIREFOX_NIGHTLY",
                FirefoxChannel.DevEdition => "FIREFOX_DEVEDITION",
                FirefoxChannel.Beta => "FIREFOX_DEVEDITION",
                FirefoxChannel.Stable => "LATEST_FIREFOX_VERSION",
                FirefoxChannel.Esr => "FIREFOX_ESR",
                _ => throw new ArgumentException("Invalid channel", nameof(channel)),
            };

            if (_cachedBuildIds.TryGetValue(versionKey, out var build))
            {
                return build;
            }

            var version = await JsonUtils
                .GetAsync<Dictionary<string, string>>("https://product-details.mozilla.org/1.0/firefox_versions.json")
                .ConfigureAwait(false);

            if (!version.TryGetValue(versionKey, out var buildId))
            {
                throw new PuppeteerException($"Channel {versionKey} not found.");
            }

            _cachedBuildIds[versionKey] = buildId;
            return buildId;
        }

        internal static string RelativeExecutablePath(Platform platform, string buildId)
        {
            var (channel, _) = ParseBuildId(buildId);

            switch (channel)
            {
                case FirefoxChannel.Nightly:
                    return platform switch
                    {
                        Platform.MacOS or Platform.MacOSArm64 => Path.Combine(
                            "Firefox Nightly.app",
                            "Contents",
                            "MacOS",
                            "firefox"),
                        Platform.Linux or Platform.LinuxArm64 => Path.Combine("firefox", "firefox"),
                        Platform.Win32 or Platform.Win64 => Path.Combine("firefox", "firefox.exe"),
                        _ => throw new ArgumentException("Invalid platform", nameof(platform)),
                    };
                default:
                    return platform switch
                    {
                        Platform.MacOS or Platform.MacOSArm64 => Path.Combine(
                            "Firefox.app",
                            "Contents",
                            "MacOS",
                            "firefox"),
                        Platform.Linux or Platform.LinuxArm64 => Path.Combine("firefox", "firefox"),
                        Platform.Win32 or Platform.Win64 => Path.Combine("core", "firefox.exe"),
                        _ => throw new ArgumentException("Invalid platform", nameof(platform)),
                    };
            }
        }

        internal static void CreateProfile(string tempUserDataDirectory, Dictionary<string, object> preferences)
        {
            tempUserDataDirectory = tempUserDataDirectory.Unquote();
            var defaultPreferences = GetDefaultPreferences(preferences);

            SyncPreferences(defaultPreferences, tempUserDataDirectory);
        }

        private static void SyncPreferences(Dictionary<string, object> defaultPreferences, string tempUserDataDirectory)
        {
            var prefsPath = Path.Combine(tempUserDataDirectory, "prefs.js");
            var userPath = Path.Combine(tempUserDataDirectory, "user.js");
            var lines = string.Join(
                "\n",
                defaultPreferences.Select(i => $"user_pref({JsonSerializer.Serialize(i.Key)}, {JsonSerializer.Serialize(i.Value)});"));

            BackupFile(userPath);
            BackupFile(prefsPath);
            File.WriteAllText(userPath, lines);
            File.WriteAllText(prefsPath, string.Empty);
        }

        private static void BackupFile(string userPath)
        {
            if (File.Exists(userPath))
            {
                var backupPath = $"{userPath}.puppeteer";
                File.Copy(userPath, backupPath, true);
            }
        }

        private static (FirefoxChannel Channel, string BuildId) ParseBuildId(string buildId)
        {
            // Iterate through all the FirefoxChannel enum values as string
            foreach (var value in EnumHelper.GetValues<FirefoxChannel>().Select(v => v.ToValueString()))
            {
                if (buildId.StartsWith(value, StringComparison.OrdinalIgnoreCase))
                {
                    buildId = buildId.Substring(value.Length + 1);
                    return (value.ToEnum<FirefoxChannel>(), buildId);
                }
            }

            return (FirefoxChannel.Stable, buildId);
        }

        private static string[] ResolveDownloadPath(Platform platform, string buildId)
            => [GetArchiveNightly(platform, buildId)];

        private static string GetPlatformNameForUrl(Platform platform)
            => platform switch
            {
                Platform.Linux => "linux-x86_64",
                Platform.LinuxArm64 => "linux-aarch64",
                Platform.MacOS or Platform.MacOSArm64 => "mac",
                Platform.Win32 => "win32",
                Platform.Win64 => "win64",
                _ => throw new PuppeteerException($"Unknown platform: {platform}"),
            };

        private static string GetFirefoxPlatform(Platform platform)
            => platform switch
            {
                Platform.Linux or Platform.LinuxArm64 => "linux",
                Platform.MacOS => "mac",
                Platform.MacOSArm64 => "mac_arm",
                Platform.Win32 => "win32",
                Platform.Win64 => "win64",
                _ => throw new PuppeteerException($"Unknown platform: {platform}"),
            };

        private static string GetArchiveNightly(Platform platform, string buildId)
            => platform switch
            {
                Platform.LinuxArm64 => $"firefox-{buildId}.en-US.{GetFirefoxPlatform(platform)}-aarch64.tar.{GetFormat(buildId)}",
                Platform.Linux => $"firefox-{buildId}.en-US.{GetFirefoxPlatform(platform)}-x86_64.tar.{GetFormat(buildId)}",
                Platform.MacOS or Platform.MacOSArm64 => $"firefox-{buildId}.en-US.mac.dmg",
                Platform.Win32 or Platform.Win64 => $"firefox-{buildId}.en-US.{GetFirefoxPlatform(platform)}.zip",
                _ => throw new PuppeteerException($"Unknown platform: {platform}"),
            };

        private static string GetFormat(string buildId)
        {
            var majorVersion = int.Parse(buildId.Split('.')[0], CultureInfo.CurrentCulture);
            return majorVersion >= 135 ? "xz" : "bz2";
        }

        private static string GetArchive(Platform platform, string buildId)
            => platform switch
            {
                Platform.Linux or Platform.LinuxArm64 => $"firefox-{buildId}.tar.{GetFormat(buildId)}",
                Platform.MacOS or Platform.MacOSArm64 => $"Firefox {buildId}.dmg",
                Platform.Win32 or Platform.Win64 =>
                    $"Firefox Setup {buildId}.exe",
                _ => throw new PuppeteerException($"Unknown platform: {platform}"),
            };

        private static Dictionary<string, object> GetDefaultPreferences(Dictionary<string, object> preferences)
        {
            const string server = "dummy.test";
            var prefs = new Dictionary<string, object>()
            {
                // Make sure Shield doesn't hit the network.
                ["app.normandy.api_url"] = string.Empty,

                // Disable Firefox old build background check
                ["app.update.checkInstallTime"] = false,

                // Disable automatically upgrading Firefox
                ["app.update.disabledForTesting"] = true,

                // Increase the APZ content response timeout to 1 minute
                ["apz.content_response_timeout"] = 60000,

                // Prevent various error message on the console
                // jest-puppeteer asserts that no error message is emitted by the console
                ["browser.contentblocking.features.standard"] = "-tp,tpPrivate,cookieBehavior0,-cm,-fp",

                // Enable the dump function: which sends messages to the system
                // console
                // https://bugzilla.mozilla.org/show_bug.cgi?id=1543115
                ["browser.dom.window.dump.enabled"] = true,

                // Disable topstories
                ["browser.newtabpage.activity-stream.feeds.system.topstories"] = false,

                // Always display a blank page
                ["browser.newtabpage.enabled"] = false,

                // Background thumbnails in particular cause grief: and disabling
                // thumbnails in general cannot hurt
                ["browser.pagethumbnails.capturing_disabled"] = true,

                // Disable safebrowsing components.
                ["browser.safebrowsing.blockedURIs.enabled"] = false,
                ["browser.safebrowsing.downloads.enabled"] = false,
                ["browser.safebrowsing.malware.enabled"] = false,
                ["browser.safebrowsing.passwords.enabled"] = false,
                ["browser.safebrowsing.phishing.enabled"] = false,

                // Disable updates to search engines.
                ["browser.search.update"] = false,

                // Do not restore the last open set of tabs if the browser has crashed
                ["browser.sessionstore.resume_from_crash"] = false,

                // Skip check for default browser on startup
                ["browser.shell.checkDefaultBrowser"] = false,

                // Disable newtabpage
                ["browser.startup.homepage"] = "about:blank",

                // Do not redirect user when a milstone upgrade of Firefox is detected
                ["browser.startup.homepage_override.mstone"] = "ignore",

                // Start with a blank page about:blank
                ["browser.startup.page"] = 0,

                // Do not allow background tabs to be zombified on Android: otherwise for
                // tests that open additional tabs: the test harness tab itself might get
                // unloaded
                ["browser.tabs.disableBackgroundZombification"] = false,

                // Do not warn when closing all other open tabs
                ["browser.tabs.warnOnCloseOtherTabs"] = false,

                // Do not warn when multiple tabs will be opened
                ["browser.tabs.warnOnOpen"] = false,

                // Disable the UI tour.
                ["browser.uitour.enabled"] = false,

                // Turn off search suggestions in the location bar so as not to trigger
                // network connections.
                ["browser.urlbar.suggest.searches"] = false,

                // Disable first run splash page on Windows 10
                ["browser.usedOnWindows10.introURL"] = string.Empty,

                // Do not warn on quitting Firefox
                ["browser.warnOnQuit"] = false,

                // Defensively disable data reporting systems
                ["datareporting.healthreport.documentServerURI"] = $"http://{server}/dummy/healthreport/",
                ["datareporting.healthreport.logging.consoleEnabled"] = false,
                ["datareporting.healthreport.service.enabled"] = false,
                ["datareporting.healthreport.service.firstRun"] = false,
                ["datareporting.healthreport.uploadEnabled"] = false,

                // Do not show datareporting policy notifications which can interfere with tests
                ["datareporting.policy.dataSubmissionEnabled"] = false,
                ["datareporting.policy.dataSubmissionPolicyBypassNotification"] = true,

                // DevTools JSONViewer sometimes fails to load dependencies with its require.js.
                // This doesn"t affect Puppeteer but spams console (Bug 1424372)
                ["devtools.jsonview.enabled"] = false,

                // Disable popup-blocker
                ["dom.disable_open_during_load"] = false,

                // Enable the support for File object creation in the content process
                // Required for |Page.setFileInputFiles| protocol method.
                ["dom.file.createInChild"] = true,

                // Disable the ProcessHangMonitor
                ["dom.ipc.reportProcessHangs"] = false,

                // Disable slow script dialogues
                ["dom.max_chrome_script_run_time"] = 0,
                ["dom.max_script_run_time"] = 0,

                // Only load extensions from the application and user profile
                // AddonManager.SCOPE_PROFILE + AddonManager.SCOPE_APPLICATION
                ["extensions.autoDisableScopes"] = 0,
                ["extensions.enabledScopes"] = 5,

                // Disable metadata caching for installed add-ons by default
                ["extensions.getAddons.cache.enabled"] = false,

                // Disable installing any distribution extensions or add-ons.
                ["extensions.installDistroAddons"] = false,

                // Disabled screenshots extension
                ["extensions.screenshots.disabled"] = true,

                // Turn off extension updates so they do not bother tests
                ["extensions.update.enabled"] = false,

                // Turn off extension updates so they do not bother tests
                ["extensions.update.notifyUser"] = false,

                // Make sure opening about:addons will not hit the network
                ["extensions.webservice.discoverURL"] = $"http://{server}/dummy/discoveryURL",

                // Temporarily force disable BFCache in parent (https://bit.ly/bug-1732263)
                ["fission.bfcacheInParent"] = false,

                // Force all web content to use a single content process
                ["fission.webContentIsolationStrategy"] = 0,

                // Allow the application to have focus even it runs in the background
                ["focusmanager.testmode"] = true,

                // Disable useragent updates
                ["general.useragent.updates.enabled"] = false,

                // Always use network provider for geolocation tests so we bypass the
                // macOS dialog raised by the corelocation provider
                ["geo.provider.testing"] = true,

                // Do not scan Wifi
                ["geo.wifi.scan"] = false,

                // No hang monitor
                ["hangmonitor.timeout"] = 0,

                // Show chrome errors and warnings in the error console
                ["javascript.options.showInConsole"] = true,

                // Disable download and usage of OpenH264: and Widevine plugins
                ["media.gmp-manager.updateEnabled"] = false,

                // Disable the GFX sanity window
                ["media.sanity-test.disabled"] = true,

                // Prevent various error message on the console
                // jest-puppeteer asserts that no error message is emitted by the console
                ["network.cookie.cookieBehavior"] = 0,

                // Disable experimental feature that is only available in Nightly
                ["network.cookie.sameSite.laxByDefault"] = false,

                // Do not prompt for temporary redirects
                ["network.http.prompt-temp-redirect"] = false,

                // Disable speculative connections so they are not reported as leaking
                // when they are hanging around
                ["network.http.speculative-parallel-limit"] = 0,

                // Do not automatically switch between offline and online
                ["network.manage-offline-status"] = false,

                // Make sure SNTP requests do not hit the network
                ["network.sntp.pools"] = server,

                // Disable Flash.
                ["plugin.state.flash"] = 0,
                ["privacy.trackingprotection.enabled"] = false,

                // Enable Remote Agent
                // https://bugzilla.mozilla.org/show_bug.cgi?id=1544393
                ["remote.enabled"] = true,

                // Don"t do network connections for mitm priming
                ["security.certerrors.mitm.priming.enabled"] = false,

                // Local documents have access to all other local documents,
                // including directory listings
                ["security.fileuri.strict_origin_policy"] = false,

                // Do not wait for the notification button security delay
                ["security.notification_enable_delay"] = 0,

                // Ensure blocklist updates do not hit the network
                ["services.settings.server"] = $"http://{server}/dummy/blocklist/",

                // Do not automatically fill sign-in forms with known usernames and
                // passwords
                ["signon.autofillForms"] = false,

                // Disable password capture, so that tests that include forms are not
                // influenced by the presence of the persistent doorhanger notification
                ["signon.rememberSignons"] = false,

                // Disable first-run welcome page
                ["startup.homepage_welcome_url"] = "about:blank",

                // Disable first-run welcome page
                ["startup.homepage_welcome_url.additional"] = string.Empty,

                // Disable browser animations (tabs, fullscreen, sliding alerts)
                ["toolkit.cosmeticAnimations.enabled"] = false,

                // Prevent starting into safe mode after application crashes
                ["toolkit.startup.max_resumed_crashes"] = -1,
            };

            if (preferences != null)
            {
                foreach (var kv in preferences)
                {
                    prefs[kv.Key] = kv.Value;
                }
            }

            return prefs;
        }
    }
}<|MERGE_RESOLUTION|>--- conflicted
+++ resolved
@@ -18,11 +18,7 @@
         /// <summary>
         /// Default firefox build.
         /// </summary>
-<<<<<<< HEAD
-        public const string DefaultBuildId = "stable_131.0.3";
-=======
         public const string DefaultBuildId = "stable_143.0.4";
->>>>>>> d5886894
 
         private static readonly Dictionary<string, string> _cachedBuildIds = [];
 
