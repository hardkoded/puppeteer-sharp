using System;
using System.Collections.Concurrent;
using System.Collections.Generic;
using System.Threading.Tasks;
using Microsoft.Extensions.Logging;
using PuppeteerSharp.Helpers;
using PuppeteerSharp.Helpers.Json;
using PuppeteerSharp.Messaging;

namespace PuppeteerSharp
{
    internal class ChromeTargetManager : ITargetManager
    {
        private readonly List<string> _ignoredTargets = new();
        private readonly Connection _connection;
        private readonly Func<TargetInfo, CDPSession, CDPSession, Target> _targetFactoryFunc;
        private readonly Func<Target, bool> _targetFilterFunc;
        private readonly ILogger<ChromeTargetManager> _logger;
        private readonly AsyncDictionaryHelper<string, Target> _attachedTargetsByTargetId = new("Target {0} not found");
        private readonly ConcurrentDictionary<string, Target> _attachedTargetsBySessionId = new();
        private readonly ConcurrentDictionary<string, TargetInfo> _discoveredTargetsByTargetId = new();
        private readonly ConcurrentSet<string> _targetsIdsForInit = [];
        private readonly TaskCompletionSource<bool> _initializeCompletionSource = new();

        // Needed for .NET only to prevent race conditions between StoreExistingTargetsForInit and OnAttachedToTarget
        private readonly int _targetDiscoveryTimeout;
        private readonly TaskCompletionSource<bool> _targetDiscoveryCompletionSource = new();
        private readonly Browser _browser;

        public ChromeTargetManager(
            Connection connection,
            Func<TargetInfo, CDPSession, CDPSession, Target> targetFactoryFunc,
            Func<Target, bool> targetFilterFunc,
            Browser browser,
            int targetDiscoveryTimeout = 0)
        {
            _connection = connection;
            _targetFilterFunc = targetFilterFunc;
            _targetFactoryFunc = targetFactoryFunc;
            _logger = _connection.LoggerFactory.CreateLogger<ChromeTargetManager>();
            _connection.MessageReceived += OnMessageReceived;
            _connection.SessionDetached += Connection_SessionDetached;
            _targetDiscoveryTimeout = targetDiscoveryTimeout;
<<<<<<< HEAD
            _browser = browser;

            _ = _connection.SendAsync("Target.setDiscoverTargets", new TargetSetDiscoverTargetsRequest
            {
                Discover = true,
                Filter =
                [
                    new TargetSetDiscoverTargetsRequest.DiscoverFilter()
                    {
                        Type = "tab",
                        Exclude = true,
                    },
                    new TargetSetDiscoverTargetsRequest.DiscoverFilter()
                ],
            }).ContinueWith(
                t =>
                {
                    try
                    {
                        if (t.IsFaulted)
                        {
                            _logger.LogError(t.Exception, "Target.setDiscoverTargets failed");
                        }
                        else
                        {
                            StoreExistingTargetsForInit();
                        }
                    }
                    finally
                    {
                        _targetDiscoveryCompletionSource.SetResult(true);
                    }
                },
                TaskScheduler.Default);
=======
>>>>>>> 7f2d0936
        }

        public event EventHandler<TargetChangedArgs> TargetAvailable;

        public event EventHandler<TargetChangedArgs> TargetGone;

        public event EventHandler<TargetChangedArgs> TargetChanged;

        public event EventHandler<TargetChangedArgs> TargetDiscovered;

        public AsyncDictionaryHelper<string, Target> GetAvailableTargets() => _attachedTargetsByTargetId;

        public async Task InitializeAsync()
        {
            try
            {
                await _connection.SendAsync("Target.setDiscoverTargets", new TargetSetDiscoverTargetsRequest
                {
                    Discover = true,
                    Filter =
                    [
                        new TargetSetDiscoverTargetsRequest.DiscoverFilter() { Type = "tab", Exclude = true, },
                        new TargetSetDiscoverTargetsRequest.DiscoverFilter()
                    ],
                }).ConfigureAwait(false);
            }
            finally
            {
                _targetDiscoveryCompletionSource.SetResult(true);
            }

            StoreExistingTargetsForInit();

            await _connection.SendAsync(
                "Target.setAutoAttach",
                new TargetSetAutoAttachRequest()
                {
                    WaitForDebuggerOnStart = true,
                    Flatten = true,
                    AutoAttach = true,
                }).ConfigureAwait(false);

            FinishInitializationIfReady();

            await _initializeCompletionSource.Task.ConfigureAwait(false);
        }

        private void StoreExistingTargetsForInit()
        {
            foreach (var kv in _discoveredTargetsByTargetId)
            {
                var targetForFilter = new Target(
                    kv.Value,
                    null,
                    null,
                    this,
                    null,
                    _browser.ScreenshotTaskQueue);

                if ((_targetFilterFunc == null || _targetFilterFunc(targetForFilter)) &&
                    kv.Value.Type != TargetType.Browser)
                {
                    _targetsIdsForInit.Add(kv.Key);
                }
            }
        }

        private async Task EnsureTargetsIdsForInitAsync()
        {
            if (_targetDiscoveryTimeout > 0)
            {
                await _targetDiscoveryCompletionSource.Task.WithTimeout(_targetDiscoveryTimeout).ConfigureAwait(false);
            }
            else
            {
                await _targetDiscoveryCompletionSource.Task.ConfigureAwait(false);
            }
        }

        private void OnMessageReceived(object sender, MessageEventArgs e)
        {
            try
            {
                switch (e.MessageID)
                {
                    case "Target.attachedToTarget":
                        _ = OnAttachedToTargetHandlingExceptionsAsync(sender, e.MessageID, e.MessageData.ToObject<TargetAttachedToTargetResponse>(true));
                        return;

                    case "Target.detachedFromTarget":
                        OnDetachedFromTarget(sender, e.MessageData.ToObject<TargetDetachedFromTargetResponse>(true));
                        return;

                    case "Target.targetCreated":
                        OnTargetCreated(e.MessageData.ToObject<TargetCreatedResponse>(true));
                        return;

                    case "Target.targetDestroyed":
                        _ = OnTargetDestroyedAsync(e.MessageID, e.MessageData.ToObject<TargetDestroyedResponse>(true));
                        return;

                    case "Target.targetInfoChanged":
                        OnTargetInfoChanged(e.MessageData.ToObject<TargetCreatedResponse>(true));
                        return;
                }
            }
            catch (Exception ex)
            {
                HandleExceptionOnMessageReceived(e.MessageID, ex);
            }
        }

        private void Connection_SessionDetached(object sender, SessionEventArgs e)
        {
            e.Session.MessageReceived -= OnMessageReceived;
        }

        private void OnTargetCreated(TargetCreatedResponse e)
        {
            _discoveredTargetsByTargetId[e.TargetInfo.TargetId] = e.TargetInfo;

            TargetDiscovered?.Invoke(this, new TargetChangedArgs { TargetInfo = e.TargetInfo });

            if (e.TargetInfo.Type == TargetType.Browser && e.TargetInfo.Attached)
            {
                if (_attachedTargetsByTargetId.ContainsKey(e.TargetInfo.TargetId))
                {
                    return;
                }

                var target = _targetFactoryFunc(e.TargetInfo, null, null);
                target.Initialize();
                _attachedTargetsByTargetId.AddItem(e.TargetInfo.TargetId, target);
            }
        }

        private async Task OnTargetDestroyedAsync(string messageId, TargetDestroyedResponse e)
        {
            try
            {
                _discoveredTargetsByTargetId.TryRemove(e.TargetId, out var targetInfo);
                await EnsureTargetsIdsForInitAsync().ConfigureAwait(false);
                FinishInitializationIfReady(e.TargetId);

                if (targetInfo?.Type == TargetType.ServiceWorker && _attachedTargetsByTargetId.TryRemove(e.TargetId, out var target))
                {
                    TargetGone?.Invoke(this, new TargetChangedArgs { Target = target, TargetInfo = targetInfo });
                }
            }
            catch (Exception ex)
            {
                HandleExceptionOnMessageReceived(messageId, ex);
            }
        }

        private void OnTargetInfoChanged(TargetCreatedResponse e)
        {
            _discoveredTargetsByTargetId[e.TargetInfo.TargetId] = e.TargetInfo;

            if (_ignoredTargets.Contains(e.TargetInfo.TargetId) ||
                !_attachedTargetsByTargetId.TryGetValue(e.TargetInfo.TargetId, out var target) ||
                !e.TargetInfo.Attached)
            {
                return;
            }

            var previousURL = target.Url;
            var wasInitialized = target.IsInitialized;

            if (IsPageTargetBecomingPrimary(target, e.TargetInfo))
            {
                var session = target.Session;
                session.ParentSession?.OnSwapped(session);
            }

            target.TargetInfoChanged(e.TargetInfo);

            if (wasInitialized && previousURL != target.Url)
            {
                TargetChanged?.Invoke(this, new TargetChangedArgs
                {
                    Target = target,
                    TargetInfo = e.TargetInfo,
                });
            }
        }

        private bool IsPageTargetBecomingPrimary(Target target, TargetInfo newTargetInfo)
            => !string.IsNullOrEmpty(target.TargetInfo.Subtype) && string.IsNullOrEmpty(newTargetInfo.Subtype);

        private async Task OnAttachedToTargetAsync(object sender, TargetAttachedToTargetResponse e)
        {
            var parentConnection = sender as ICDPConnection;
            var parentSession = sender as CDPSession;

            var targetInfo = e.TargetInfo;
            var session = _connection.GetSession(e.SessionId) ?? throw new PuppeteerException($"Session {e.SessionId} was not created.");

            if (!_connection.IsAutoAttached(targetInfo.TargetId))
            {
                return;
            }

            if (targetInfo.Type == TargetType.ServiceWorker)
            {
                await EnsureTargetsIdsForInitAsync().ConfigureAwait(false);
                FinishInitializationIfReady(targetInfo.TargetId);
                await SilentDetach().ConfigureAwait(false);
                if (_attachedTargetsByTargetId.ContainsKey(targetInfo.TargetId))
                {
                    return;
                }

                var workerTarget = _targetFactoryFunc(targetInfo, null, null);
                workerTarget.Initialize();
                _attachedTargetsByTargetId.AddItem(targetInfo.TargetId, workerTarget);
                TargetAvailable?.Invoke(this, new TargetChangedArgs { Target = workerTarget });
                return;
            }

            var isExistingTarget = _attachedTargetsByTargetId.TryGetValue(targetInfo.TargetId, out var target);
            if (!isExistingTarget)
            {
                target = _targetFactoryFunc(targetInfo, session, parentSession);
            }

            if (_targetFilterFunc?.Invoke(target) == false)
            {
                _ignoredTargets.Add(targetInfo.TargetId);
                await EnsureTargetsIdsForInitAsync().ConfigureAwait(false);
                FinishInitializationIfReady(targetInfo.TargetId);
                await SilentDetach().ConfigureAwait(false);
                return;
            }

            session.MessageReceived += OnMessageReceived;

            if (isExistingTarget)
            {
                session.Target = target;
                _attachedTargetsBySessionId.TryAdd(session.Id, target);
            }
            else
            {
                target.Initialize();

                _attachedTargetsByTargetId.AddItem(targetInfo.TargetId, target);
                _attachedTargetsBySessionId.TryAdd(session.Id, target);
            }

            (parentSession ?? parentConnection as CDPSession)?.OnSessionReady(session);

            await EnsureTargetsIdsForInitAsync().ConfigureAwait(false);
            _targetsIdsForInit.Remove(target.TargetId);

            if (!isExistingTarget)
            {
                TargetAvailable?.Invoke(this, new TargetChangedArgs { Target = target });
            }

            FinishInitializationIfReady();

            try
            {
                await Task.WhenAll(
                    session.SendAsync("Target.setAutoAttach", new TargetSetAutoAttachRequest
                    {
                        WaitForDebuggerOnStart = true,
                        Flatten = true,
                        AutoAttach = true,
                    }),
                    session.SendAsync("Runtime.runIfWaitingForDebugger")).ConfigureAwait(false);
            }
            catch (Exception ex)
            {
                _logger.LogError(ex, "Failed to call setAutoAttach and runIfWaitingForDebugger");
            }

            return;

            async Task SilentDetach()
            {
                try
                {
                    await session.SendAsync("Runtime.runIfWaitingForDebugger").ConfigureAwait(false);
                    await parentConnection!.SendAsync(
                        "Target.detachFromTarget",
                        new TargetDetachFromTargetRequest
                        {
                            SessionId = session.Id,
                        }).ConfigureAwait(false);
                }
                catch (Exception ex)
                {
                    _logger.LogError(ex, "silentDetach failed.");
                }
            }
        }

        private async Task OnAttachedToTargetHandlingExceptionsAsync(object sender, string messageId, TargetAttachedToTargetResponse e)
        {
            try
            {
                await OnAttachedToTargetAsync(sender, e).ConfigureAwait(false);
            }
            catch (Exception ex)
            {
                HandleExceptionOnMessageReceived(messageId, ex);
            }
        }

        private void HandleExceptionOnMessageReceived(string messageId, Exception ex)
        {
            var message = $"Browser failed to process {messageId}. {ex.Message}. {ex.StackTrace}";
            _logger.LogError(ex, message);
            _connection.Close(message);
        }

        private void FinishInitializationIfReady(string targetId = null)
        {
            if (targetId != null)
            {
                _targetsIdsForInit.Remove(targetId);
            }

            if (_targetsIdsForInit.Count == 0)
            {
                _initializeCompletionSource.TrySetResult(true);
            }
        }

        private void OnDetachedFromTarget(object sender, TargetDetachedFromTargetResponse e)
        {
            if (!_attachedTargetsBySessionId.TryRemove(e.SessionId, out var target))
            {
                return;
            }

            _attachedTargetsByTargetId.TryRemove(target.TargetId, out _);
            TargetGone?.Invoke(this, new TargetChangedArgs { Target = target });
        }
    }
}<|MERGE_RESOLUTION|>--- conflicted
+++ resolved
@@ -25,13 +25,11 @@
         // Needed for .NET only to prevent race conditions between StoreExistingTargetsForInit and OnAttachedToTarget
         private readonly int _targetDiscoveryTimeout;
         private readonly TaskCompletionSource<bool> _targetDiscoveryCompletionSource = new();
-        private readonly Browser _browser;
 
         public ChromeTargetManager(
             Connection connection,
             Func<TargetInfo, CDPSession, CDPSession, Target> targetFactoryFunc,
             Func<Target, bool> targetFilterFunc,
-            Browser browser,
             int targetDiscoveryTimeout = 0)
         {
             _connection = connection;
@@ -41,43 +39,6 @@
             _connection.MessageReceived += OnMessageReceived;
             _connection.SessionDetached += Connection_SessionDetached;
             _targetDiscoveryTimeout = targetDiscoveryTimeout;
-<<<<<<< HEAD
-            _browser = browser;
-
-            _ = _connection.SendAsync("Target.setDiscoverTargets", new TargetSetDiscoverTargetsRequest
-            {
-                Discover = true,
-                Filter =
-                [
-                    new TargetSetDiscoverTargetsRequest.DiscoverFilter()
-                    {
-                        Type = "tab",
-                        Exclude = true,
-                    },
-                    new TargetSetDiscoverTargetsRequest.DiscoverFilter()
-                ],
-            }).ContinueWith(
-                t =>
-                {
-                    try
-                    {
-                        if (t.IsFaulted)
-                        {
-                            _logger.LogError(t.Exception, "Target.setDiscoverTargets failed");
-                        }
-                        else
-                        {
-                            StoreExistingTargetsForInit();
-                        }
-                    }
-                    finally
-                    {
-                        _targetDiscoveryCompletionSource.SetResult(true);
-                    }
-                },
-                TaskScheduler.Default);
-=======
->>>>>>> 7f2d0936
         }
 
         public event EventHandler<TargetChangedArgs> TargetAvailable;
@@ -134,8 +95,7 @@
                     null,
                     null,
                     this,
-                    null,
-                    _browser.ScreenshotTaskQueue);
+                    null);
 
                 if ((_targetFilterFunc == null || _targetFilterFunc(targetForFilter)) &&
                     kv.Value.Type != TargetType.Browser)
