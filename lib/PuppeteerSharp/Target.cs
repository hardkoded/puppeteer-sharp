--- conflicted
+++ resolved
@@ -21,13 +21,13 @@
 
         internal Target(
             TargetInfo targetInfo,
-            CDPSession session,
-            BrowserContext context,
-            ITargetManager targetManager,
+            CDPSession session,
+            BrowserContext context,
+            ITargetManager targetManager,
             Func<bool, Task<CDPSession>> sessionFactory,
-            bool ignoreHTTPSErrors,
-            ViewPortOptions defaultViewport,
-            TaskQueue screenshotTaskQueue,
+            bool ignoreHTTPSErrors,
+            ViewPortOptions defaultViewport,
+            TaskQueue screenshotTaskQueue,
             Func<TargetInfo, bool> isPageTargetFunc)
         {
             Session = session;
@@ -150,7 +150,25 @@
             return _workerTask;
         }
 
-<<<<<<< HEAD
+        /// <summary>
+        /// Creates a Chrome Devtools Protocol session attached to the target.
+        /// </summary>
+        /// <returns>A task that returns a <see cref="ICDPSession"/></returns>
+        public async Task<ICDPSession> CreateCDPSessionAsync() => await _sessionFactory(false).ConfigureAwait(false);
+
+        internal void TargetInfoChanged(TargetInfo targetInfo)
+        {
+            var previousUrl = TargetInfo.Url;
+            TargetInfo = targetInfo;
+
+            if (!IsInitialized && (TargetInfo.Type != TargetType.Page || !string.IsNullOrEmpty(TargetInfo.Url)))
+            {
+                IsInitialized = true;
+                InitializedTaskWrapper.TrySetResult(true);
+                return;
+            }
+        }
+
         private async Task<Worker> WorkerInternalAsync()
         {
             var client = Session ?? await _sessionFactory(false).ConfigureAwait(false);
@@ -173,55 +191,6 @@
                 _ignoreHTTPSErrors,
                 _defaultViewport,
                 _screenshotTaskQueue).ConfigureAwait(false);
-=======
-        /// <summary>
-        /// Creates a Chrome Devtools Protocol session attached to the target.
-        /// </summary>
-        /// <returns>A task that returns a <see cref="ICDPSession"/></returns>
-        public async Task<ICDPSession> CreateCDPSessionAsync()
-        {
-            return await ((Browser)Browser).Connection.CreateSessionAsync(TargetInfo).ConfigureAwait(false);
->>>>>>> dd1deb0f
         }
-
-        internal void TargetInfoChanged(TargetInfo targetInfo)
-        {
-            var previousUrl = TargetInfo.Url;
-            TargetInfo = targetInfo;
-
-            if (!IsInitialized && (TargetInfo.Type != TargetType.Page || !string.IsNullOrEmpty(TargetInfo.Url)))
-            {
-                IsInitialized = true;
-                InitializedTaskWrapper.TrySetResult(true);
-                return;
-            }
-        }
-
-<<<<<<< HEAD
-        /// <summary>
-        /// Creates a Chrome Devtools Protocol session attached to the target.
-        /// </summary>
-        /// <returns>A task that returns a <see cref="ICDPSession"/></returns>
-        public async Task<ICDPSession> CreateCDPSessionAsync() => await _sessionFactory(false).ConfigureAwait(false);
-=======
-        private async Task<Worker> WorkerInternalAsync()
-        {
-            var client = await _sessionFactory().ConfigureAwait(false);
-            return new Worker(
-                client,
-                TargetInfo.Url,
-                (_, _, _) => Task.CompletedTask,
-                _ => { });
-        }
-
-        private async Task<IPage> CreatePageAsync()
-        {
-            var session = await _sessionFactory().ConfigureAwait(false);
-
-            var borwser = (Browser)Browser;
-
-            return await Page.CreateAsync(session, this, borwser.IgnoreHTTPSErrors, borwser.DefaultViewport, borwser.ScreenshotTaskQueue).ConfigureAwait(false);
-        }
->>>>>>> dd1deb0f
     }
 }