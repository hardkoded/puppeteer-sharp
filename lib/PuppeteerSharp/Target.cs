--- conflicted
+++ resolved
@@ -1,4 +1,4 @@
-﻿using System;
+﻿using System;
 using System.Diagnostics;
 using System.Threading.Tasks;
 using PuppeteerSharp.Helpers;
@@ -30,16 +30,12 @@
             _pageTask = null;
 
             InitilizedTaskWrapper = new TaskCompletionSource<bool>();
-<<<<<<< HEAD
+            CloseTaskWrapper = new TaskCompletionSource<bool>();
             IsInitialized = _targetInfo.Type != TargetType.Page || _targetInfo.Url != string.Empty;
-=======
-            CloseTaskWrapper = new TaskCompletionSource<bool>();
-            IsInitialized = _targetInfo.Type != "page" || _targetInfo.Url != string.Empty;
->>>>>>> 21ad44f9
 
-            if (IsInitialized)
-            {
-                InitilizedTaskWrapper.SetResult(true);
+            if (IsInitialized)
+            {
+                InitilizedTaskWrapper.SetResult(true);
             }
         }
 
@@ -53,7 +49,7 @@
         /// Gets the type. It will be <see cref="TargetInfo.Type"/> if it's "page" or "service_worker". Otherwise it will be "other"
         /// </summary>
         /// <value>The type.</value>
-        public TargetType Type => _targetInfo.Type;
+        public TargetType Type => _targetInfo.Type;
 
         /// <summary>
         /// Gets the target identifier.
@@ -73,7 +69,7 @@
         public async Task<Page> PageAsync()
         {
             if (_targetInfo.Type == TargetType.Page && _pageTask == null)
-            {
+            {
                 _pageTask = CreatePageAsync();
             }
 
@@ -82,7 +78,7 @@
 
         private async Task<Page> CreatePageAsync()
         {
-            var session = await _sessionFactory();
+            var session = await _sessionFactory();
             return await Page.CreateAsync(session, this, _browser.IgnoreHTTPSErrors, _browser.AppMode, _browser.ScreenshotTaskQueue);
         }
 
