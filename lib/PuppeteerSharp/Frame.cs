﻿using System;
using System.Collections.Generic;
using System.Threading.Tasks;
using PuppeteerSharp.Input;

namespace PuppeteerSharp
{
    public class Frame
    {
        private Session _client;
        private Page _page;
<<<<<<< HEAD
=======
        private string _defaultContextId = "<not-initialized>";
        private object _context = null;
>>>>>>> 1f17485c
        private string _url = string.Empty;
        private TaskCompletionSource<ElementHandle> _documentCompletionSource;

        internal List<WaitTask> WaitTasks { get; }

        public Frame(Session client, Page page, Frame parentFrame, string frameId)
        {
            _client = client;
            _page = page;
            ParentFrame = parentFrame;
            Id = frameId;

            if (parentFrame != null)
            {
                ParentFrame.ChildFrames.Add(this);
            }

            SetDefaultContext(null);

            WaitTasks = new List<WaitTask>();
            LifecycleEvents = new List<string>();
        }

        #region Properties
        public List<Frame> ChildFrames { get; set; } = new List<Frame>();
        public string Name { get; set; }

        public string Url { get; set; }
        public string ParentId { get; internal set; }
        public string Id { get; internal set; }
        public string LoaderId { get; set; }
        public TaskCompletionSource<ExecutionContext> ContextResolveTaskWrapper { get; internal set; }
        public List<string> LifecycleEvents { get; internal set; }
        public bool Detached { get; set; }
        public Frame ParentFrame { get; set; }
        #endregion

        #region Public Methods

        public async Task<dynamic> EvaluateExpressionAsync(string script)
        {
            var context = await GetExecutionContextAsync();
            return await context.EvaluateExpressionAsync(script);
        }

        public async Task<T> EvaluateExpressionAsync<T>(string script)
        {
            var context = await GetExecutionContextAsync();
            return await context.EvaluateExpressionAsync<T>(script);
        }

        public async Task<dynamic> EvaluateFunctionAsync(string script, params object[] args)
        {
            var context = await GetExecutionContextAsync();
            return await context.EvaluateFunctionAsync(script, args);
        }

        public async Task<T> EvaluateFunctionAsync<T>(string script, params object[] args)
        {
            var context = await GetExecutionContextAsync();
            return await context.EvaluateFunctionAsync<T>(script, args);
        }

        /// <summary>
        /// Gets the execution context associated with the frame.
        /// </summary>
        /// <returns>Execution context associated with the frame.</returns>
        public Task<ExecutionContext> GetExecutionContextAsync() => ContextResolveTaskWrapper.Task;

        internal async Task<ElementHandle> GetElementAsync(string selector)
        {
            var document = await GetDocument();
            var value = await document.GetElementAsync(selector);
            return value;
        }

        internal Task<object> Eval(string selector, Func<object> pageFunction, object[] args)
        {
            throw new NotImplementedException();
        }

        internal Task<object> Eval(string selector, string pageFunction, object[] args)
        {
            throw new NotImplementedException();
        }

        internal Task<object> EvalMany(string selector, Func<object> pageFunction, object[] args)
        {
            throw new NotImplementedException();
        }

        internal Task<object> EvalMany(string selector, string pageFunction, object[] args)
        {
            throw new NotImplementedException();
        }

        internal Task<IEnumerable<ElementHandle>> GetElementsAsync(string selector)
        {
            throw new NotImplementedException();
        }

        internal Task<ElementHandle> AddStyleTag(dynamic options)
        {
            throw new NotImplementedException();
        }

        internal Task<ElementHandle> AddScriptTag(dynamic options)
        {
            throw new NotImplementedException();
        }

        internal async Task<string> GetContentAsync()
        {
            return await EvaluateFunctionAsync<string>(@"() => {
                let retVal = '';
                if (document.doctype)
                    retVal = new XMLSerializer().serializeToString(document.doctype);
                if (document.documentElement)
                    retVal += document.documentElement.outerHTML;
                return retVal;
            }");
        }

        internal async Task SetContentAsync(string html)
        {
            await EvaluateFunctionAsync(@"html => {
                document.open();
                document.write(html);
                document.close();
            }", html);
        }

        internal async Task<string> GetTitleAsync() => await EvaluateExpressionAsync<string>("document.title");

        internal void OnLifecycleEvent(string loaderId, string name)
        {
            if (name == "init")
            {
                LoaderId = loaderId;
                LifecycleEvents.Clear();
            }
            LifecycleEvents.Add(name);
        }

        internal void Navigated(FramePayload framePayload)
        {
            Name = framePayload.Name ?? string.Empty;
            Url = framePayload.Url;
        }

        internal void SetDefaultContext(ExecutionContext context)
        {
            if (context != null)
            {
                ContextResolveTaskWrapper.SetResult(context);

                foreach (var waitTask in WaitTasks)
                {
                    waitTask.Rerun();
                }
            }
            else
            {
                ContextResolveTaskWrapper = new TaskCompletionSource<ExecutionContext>();
            }
        }

        internal void Detach()
        {
            while (WaitTasks.Count > 0)
            {
                WaitTasks[0].Termiante(new Exception("waitForSelector failed: frame got detached."));
            }
            Detached = true;
            if (ParentFrame != null)
            {
                ParentFrame.ChildFrames.Remove(this);
            }
            ParentFrame = null;
        }

        internal Task WaitForTimeoutAsync(int milliseconds) => Task.Delay(milliseconds);

        internal Task<JSHandle> WaitForFunctionAsync(string script, WaitForFunctionOptions options, params object[] args)
            => new WaitTask(this, script, options.Polling, options.PollingInterval, options.Timeout, args).Task;

        /// <summary>
        /// Waits for a selector to be added to the DOM
        /// </summary>
        /// <param name="selector">A selector of an element to wait for</param>
        /// <param name="options">Optional waiting parameters</param>
        /// <returns>A task that resolves when element specified by selector string is added to DOM</returns>
        public async Task<ElementHandle> WaitForSelectorAsync(string selector, WaitForSelectorOptions options = null)
        {
            options = options ?? new WaitForSelectorOptions();
            const string predicate = @"
              function predicate(selector, waitForVisible, waitForHidden) {
              const node = document.querySelector(selector);
              if (!node)
                return waitForHidden;
              if (!waitForVisible && !waitForHidden)
                return node;
              const style = window.getComputedStyle(node);
              const isVisible = style && style.visibility !== 'hidden' && hasVisibleBoundingBox();
              const success = (waitForVisible === isVisible || waitForHidden === !isVisible);
              return success ? node : null;

              function hasVisibleBoundingBox() {
                const rect = node.getBoundingClientRect();
                return !!(rect.top || rect.bottom || rect.width || rect.height);
              }
            }";
            var polling = options.Visible || options.Hidden ? WaitForFunctionPollingOption.Raf : WaitForFunctionPollingOption.Mutation;
            var handle = await WaitForFunctionAsync(predicate, new WaitForFunctionOptions
            {
                Timeout = options.Timeout,
                Polling = polling
            }, selector, options.Visible, options.Hidden);
            return handle.AsElement();
        }

        #endregion

        #region Private Methods

        private async Task<ElementHandle> GetDocument()
        {
            if (_documentCompletionSource == null)
            {
                _documentCompletionSource = new TaskCompletionSource<ElementHandle>();
                var context = await GetExecutionContextAsync();
                var document = await context.EvaluateExpressionHandleAsync("document");
                _documentCompletionSource.SetResult(document.AsElement());
            }
            return await _documentCompletionSource.Task;
        }

        #endregion
    }
}<|MERGE_RESOLUTION|>--- conflicted
+++ resolved
@@ -9,11 +9,8 @@
     {
         private Session _client;
         private Page _page;
-<<<<<<< HEAD
-=======
         private string _defaultContextId = "<not-initialized>";
         private object _context = null;
->>>>>>> 1f17485c
         private string _url = string.Empty;
         private TaskCompletionSource<ElementHandle> _documentCompletionSource;
 
