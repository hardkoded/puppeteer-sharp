using System;
using System.Collections.Concurrent;
using System.Collections.Generic;
using System.Diagnostics;
using System.Linq;
using System.Threading.Tasks;
using Microsoft.Extensions.Logging;
using PuppeteerSharp.Helpers;
using PuppeteerSharp.Helpers.Json;
using PuppeteerSharp.Messaging;

namespace PuppeteerSharp
{
    /// <inheritdoc/>
    public class Browser : IBrowser
    {
        /// <summary>
        /// Time in milliseconds for process to exit gracefully.
        /// </summary>
        private const int CloseTimeout = 5000;

        private readonly ConcurrentDictionary<string, BrowserContext> _contexts;
        private readonly ILogger<Browser> _logger;
        private readonly Func<TargetInfo, bool> _targetFilterCallback;
        private readonly BrowserContext _defaultContext;
        private readonly CustomQueriesManager _customQueriesManager = new();

        private Task _closeTask;

        internal Browser(
            Connection connection,
            string[] contextIds,
            bool ignoreHTTPSErrors,
            ViewPortOptions defaultViewport,
            LauncherBase launcher,
            Func<TargetInfo, bool> targetFilter)
        {
            Connection = connection;
            IgnoreHTTPSErrors = ignoreHTTPSErrors;
            DefaultViewport = defaultViewport;
            TargetsMap = new ConcurrentDictionary<string, Target>();
            ScreenshotTaskQueue = new TaskQueue();
            _defaultContext = new BrowserContext(Connection, this, null);
            _contexts = new ConcurrentDictionary<string, BrowserContext>(contextIds.ToDictionary(
                contextId => contextId,
                contextId => new BrowserContext(Connection, this, contextId)));
            Connection.Disconnected += Connection_Disconnected;
            Connection.MessageReceived += Connect_MessageReceived;

            Launcher = launcher;
            _logger = Connection.LoggerFactory.CreateLogger<Browser>();
            _targetFilterCallback = targetFilter ?? ((TargetInfo _) => true);
        }

        /// <inheritdoc/>
        public event EventHandler Closed;

        /// <inheritdoc/>
        public event EventHandler Disconnected;

        /// <inheritdoc/>
        public event EventHandler<TargetChangedArgs> TargetChanged;

        /// <inheritdoc/>
        public event EventHandler<TargetChangedArgs> TargetCreated;

        /// <inheritdoc/>
        public event EventHandler<TargetChangedArgs> TargetDestroyed;

        /// <inheritdoc/>
        public string WebSocketEndpoint => Connection.Url;

        /// <inheritdoc/>
        public Process Process => Launcher?.Process;

        /// <inheritdoc/>
        public bool IgnoreHTTPSErrors { get; set; }

        /// <inheritdoc/>
        public bool IsClosed
        {
            get
            {
                if (Launcher == null)
                {
                    return Connection.IsClosed;
                }

                return _closeTask != null && _closeTask.IsCompleted;
            }
        }

        /// <inheritdoc/>
        public IBrowserContext DefaultContext => _defaultContext;

        /// <inheritdoc/>
        public int DefaultWaitForTimeout { get; set; } = Puppeteer.DefaultTimeout;

<<<<<<< HEAD
        /// <inheritdoc/>
=======
        /// <summary>
        /// Indicates that the browser is connected.
        /// </summary>
>>>>>>> dae5325e
        public bool IsConnected => !Connection.IsClosed;

        /// <inheritdoc/>
        public ITarget Target => Targets().FirstOrDefault(t => t.Type == TargetType.Browser);

        internal TaskQueue ScreenshotTaskQueue { get; set; }

        internal Connection Connection { get; }

        internal ViewPortOptions DefaultViewport { get; }

        internal LauncherBase Launcher { get; set; }

        internal IDictionary<string, Target> TargetsMap { get; }

        internal CustomQueriesManager CustomQueriesManager => _customQueriesManager;

        /// <inheritdoc/>
        public Task<IPage> NewPageAsync() => _defaultContext.NewPageAsync();

        /// <inheritdoc/>
        public ITarget[] Targets() => TargetsMap.Values.Where(target => target.IsInitialized).ToArray();

        /// <inheritdoc/>
        public async Task<IBrowserContext> CreateIncognitoBrowserContextAsync()
        {
            var response = await Connection.SendAsync<CreateBrowserContextResponse>("Target.createBrowserContext", null).ConfigureAwait(false);
            var context = new BrowserContext(Connection, this, response.BrowserContextId);
            _contexts.TryAdd(response.BrowserContextId, context);
            return context;
        }

        /// <inheritdoc/>
        public IBrowserContext[] BrowserContexts()
        {
            var contexts = _contexts.Values.ToArray<IBrowserContext>();

            var allContexts = new IBrowserContext[contexts.Length + 1];
            allContexts[0] = _defaultContext;
            contexts.CopyTo(allContexts, 1);
            return allContexts;
        }

        /// <inheritdoc/>
        public async Task<IPage[]> PagesAsync()
            => (await Task.WhenAll(
                BrowserContexts().Select(t => t.PagesAsync())).ConfigureAwait(false))
                .SelectMany(p => p).ToArray();

        /// <inheritdoc/>
        public async Task<string> GetVersionAsync()
            => (await Connection.SendAsync<BrowserGetVersionResponse>("Browser.getVersion").ConfigureAwait(false)).Product;

        /// <inheritdoc/>
        public async Task<string> GetUserAgentAsync()
            => (await Connection.SendAsync<BrowserGetVersionResponse>("Browser.getVersion").ConfigureAwait(false)).UserAgent;

        /// <inheritdoc/>
        public void Disconnect() => Connection.Dispose();

        /// <inheritdoc/>
        public Task CloseAsync() => _closeTask ?? (_closeTask = CloseCoreAsync());

        /// <inheritdoc/>
        public async Task<ITarget> WaitForTargetAsync(Func<ITarget, bool> predicate, WaitForOptions options = null)
        {
            var timeout = options?.Timeout ?? DefaultWaitForTimeout;
            var existingTarget = Targets().FirstOrDefault(predicate);
            if (existingTarget != null)
            {
                return existingTarget;
            }

            var targetCompletionSource = new TaskCompletionSource<ITarget>(TaskCreationOptions.RunContinuationsAsynchronously);

            void TargetHandler(object sender, TargetChangedArgs e)
            {
                if (predicate(e.Target))
                {
                    targetCompletionSource.TrySetResult(e.Target);
                }
            }

            try
            {
                TargetCreated += TargetHandler;
                TargetChanged += TargetHandler;

                return await targetCompletionSource.Task.WithTimeout(timeout).ConfigureAwait(false);
            }
            finally
            {
                TargetCreated -= TargetHandler;
                TargetChanged -= TargetHandler;
            }
        }

        /// <inheritdoc/>
        public void RegisterCustomQueryHandler(string name, CustomQueryHandler queryHandler)
            => CustomQueriesManager.RegisterCustomQueryHandler(name, queryHandler);

        /// <inheritdoc/>
        internal IEnumerable<string> GetCustomQueryHandlerNames()
            => CustomQueriesManager.GetCustomQueryHandlerNames();

        /// <inheritdoc/>
        public void UnregisterCustomQueryHandler(string name)
            => CustomQueriesManager.UnregisterCustomQueryHandler(name);

        /// <inheritdoc/>
        public void ClearCustomQueryHandlers()
            => CustomQueriesManager.ClearCustomQueryHandlers();

        private async Task CloseCoreAsync()
        {
            try
            {
                try
                {
                    // Initiate graceful browser close operation but don't await it just yet,
                    // because we want to ensure process shutdown first.
                    var browserCloseTask = Connection.IsClosed
                        ? Task.CompletedTask
                        : Connection.SendAsync("Browser.close", null);

                    if (Launcher != null)
                    {
                        // Notify process that exit is expected, but should be enforced if it
                        // doesn't occur withing the close timeout.
                        var closeTimeout = TimeSpan.FromMilliseconds(CloseTimeout);
                        await Launcher.EnsureExitAsync(closeTimeout).ConfigureAwait(false);
                    }

                    // Now we can safely await the browser close operation without risking keeping chromium
                    // process running for indeterminate period.
                    await browserCloseTask.ConfigureAwait(false);
                }
                finally
                {
                    Disconnect();
                }
            }
            catch (Exception ex)
            {
                _logger.LogError(ex, ex.Message);

                if (Launcher != null)
                {
                    await Launcher.KillAsync().ConfigureAwait(false);
                }
            }

            // Ensure that remaining targets are always marked closed, so that asynchronous page close
            // operations on any associated pages don't get blocked.
            foreach (var target in TargetsMap.Values)
            {
                target.CloseTaskWrapper.TrySetResult(false);
            }

            Closed?.Invoke(this, new EventArgs());
        }

        internal void ChangeTarget(Target target)
        {
            var args = new TargetChangedArgs { Target = target };
            TargetChanged?.Invoke(this, args);
            ((BrowserContext)target.BrowserContext).OnTargetChanged(this, args);
        }

        internal async Task<IPage> CreatePageInContextAsync(string contextId)
        {
            var createTargetRequest = new TargetCreateTargetRequest
            {
                Url = "about:blank",
            };

            if (contextId != null)
            {
                createTargetRequest.BrowserContextId = contextId;
            }

            var targetId = (await Connection.SendAsync<TargetCreateTargetResponse>("Target.createTarget", createTargetRequest)
                .ConfigureAwait(false)).TargetId;
            var target = TargetsMap[targetId];
            await target.InitializedTask.ConfigureAwait(false);
            return await target.PageAsync().ConfigureAwait(false);
        }

        internal async Task DisposeContextAsync(string contextId)
        {
            await Connection.SendAsync("Target.disposeBrowserContext", new TargetDisposeBrowserContextRequest
            {
                BrowserContextId = contextId,
            }).ConfigureAwait(false);
            _contexts.TryRemove(contextId, out var _);
        }

        private async void Connection_Disconnected(object sender, EventArgs e)
        {
            try
            {
                await CloseAsync().ConfigureAwait(false);
                Disconnected?.Invoke(this, new EventArgs());
            }
            catch (Exception ex)
            {
                var message = $"Browser failed to process Connection Close. {ex.Message}. {ex.StackTrace}";
                _logger.LogError(ex, message);
                Connection.Close(message);
            }
        }

        private async void Connect_MessageReceived(object sender, MessageEventArgs e)
        {
            try
            {
                switch (e.MessageID)
                {
                    case "Target.targetCreated":
                        await CreateTargetAsync(e.MessageData.ToObject<TargetCreatedResponse>(true)).ConfigureAwait(false);
                        return;

                    case "Target.targetDestroyed":
                        await DestroyTargetAsync(e.MessageData.ToObject<TargetDestroyedResponse>(true)).ConfigureAwait(false);
                        return;

                    case "Target.targetInfoChanged":
                        ChangeTargetInfo(e.MessageData.ToObject<TargetCreatedResponse>(true));
                        return;
                }
            }
            catch (Exception ex)
            {
                var message = $"Browser failed to process {e.MessageID}. {ex.Message}. {ex.StackTrace}";
                _logger.LogError(ex, message);
                Connection.Close(message);
            }
        }

        private void ChangeTargetInfo(TargetCreatedResponse e)
        {
            if (!TargetsMap.ContainsKey(e.TargetInfo.TargetId))
            {
                throw new InvalidTargetException("Target should exists before ChangeTargetInfo");
            }

            var target = TargetsMap[e.TargetInfo.TargetId];
            target.TargetInfoChanged(e.TargetInfo);
        }

        private async Task DestroyTargetAsync(TargetDestroyedResponse e)
        {
            if (!TargetsMap.ContainsKey(e.TargetId))
            {
                throw new InvalidTargetException("Target should exists before DestroyTarget");
            }

            var target = TargetsMap[e.TargetId];
            TargetsMap.Remove(e.TargetId);

            target.CloseTaskWrapper.TrySetResult(true);

            if (await target.InitializedTask.ConfigureAwait(false))
            {
                var args = new TargetChangedArgs { Target = target };
                TargetDestroyed?.Invoke(this, args);
                ((BrowserContext)target.BrowserContext).OnTargetDestroyed(this, args);
            }
        }

        private async Task CreateTargetAsync(TargetCreatedResponse e)
        {
            var targetInfo = e.TargetInfo;
            var browserContextId = targetInfo.BrowserContextId;

            var shouldAttachToTarget = _targetFilterCallback(targetInfo);
            if (!shouldAttachToTarget)
            {
                return;
            }

            if (!(browserContextId != null && _contexts.TryGetValue(browserContextId, out var context)))
            {
                context = _defaultContext;
            }

            var target = new Target(
                e.TargetInfo,
                () => Connection.CreateSessionAsync(targetInfo),
                context);

            if (TargetsMap.ContainsKey(e.TargetInfo.TargetId))
            {
                _logger.LogError("Target should not exist before targetCreated");
            }

            TargetsMap[e.TargetInfo.TargetId] = target;

            if (await target.InitializedTask.ConfigureAwait(false))
            {
                var args = new TargetChangedArgs { Target = target };
                TargetCreated?.Invoke(this, args);
                context.OnTargetCreated(this, args);
            }
        }

        internal static async Task<Browser> CreateAsync(
            Connection connection,
            string[] contextIds,
            bool ignoreHTTPSErrors,
            ViewPortOptions defaultViewPort,
            LauncherBase launcher,
            Func<TargetInfo, bool> targetFilter,
            Action<IBrowser> initAction = null)
        {
            var browser = new Browser(connection, contextIds, ignoreHTTPSErrors, defaultViewPort, launcher, targetFilter);

            initAction?.Invoke(browser);

            await connection.SendAsync("Target.setDiscoverTargets", new TargetSetDiscoverTargetsRequest
            {
                Discover = true,
            }).ConfigureAwait(false);

            return browser;
        }

        /// <inheritdoc />
        public void Dispose()
        {
            Dispose(true);
            GC.SuppressFinalize(this);
        }

        /// <summary>
        /// Closes <see cref="Connection"/> and any Chromium <see cref="Process"/> that was
        /// created by Puppeteer.
        /// </summary>
        /// <param name="disposing">Indicates whether disposal was initiated by <see cref="Dispose()"/> operation.</param>
        protected virtual void Dispose(bool disposing) => _ = CloseAsync()
            .ContinueWith(
                _ => ScreenshotTaskQueue.DisposeAsync(),
                TaskScheduler.Default);

        /// <summary>
        /// Closes <see cref="Connection"/> and any Chromium <see cref="Process"/> that was
        /// created by Puppeteer.
        /// </summary>
        /// <returns>ValueTask</returns>
        public ValueTask DisposeAsync() => new ValueTask(CloseAsync());
    }
}<|MERGE_RESOLUTION|>--- conflicted
+++ resolved
@@ -32,7 +32,7 @@
             string[] contextIds,
             bool ignoreHTTPSErrors,
             ViewPortOptions defaultViewport,
-            LauncherBase launcher,
+            LauncherBase launcher,
             Func<TargetInfo, bool> targetFilter)
         {
             Connection = connection;
@@ -96,13 +96,7 @@
         /// <inheritdoc/>
         public int DefaultWaitForTimeout { get; set; } = Puppeteer.DefaultTimeout;
 
-<<<<<<< HEAD
-        /// <inheritdoc/>
-=======
-        /// <summary>
-        /// Indicates that the browser is connected.
-        /// </summary>
->>>>>>> dae5325e
+        /// <inheritdoc/>
         public bool IsConnected => !Connection.IsClosed;
 
         /// <inheritdoc/>
@@ -140,9 +134,9 @@
         {
             var contexts = _contexts.Values.ToArray<IBrowserContext>();
 
-            var allContexts = new IBrowserContext[contexts.Length + 1];
-            allContexts[0] = _defaultContext;
-            contexts.CopyTo(allContexts, 1);
+            var allContexts = new IBrowserContext[contexts.Length + 1];
+            allContexts[0] = _defaultContext;
+            contexts.CopyTo(allContexts, 1);
             return allContexts;
         }
 
