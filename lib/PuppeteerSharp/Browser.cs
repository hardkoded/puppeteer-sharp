--- conflicted
+++ resolved
@@ -43,9 +43,13 @@
             _logger = Connection.LoggerFactory.CreateLogger<Browser>();
             IsPageTargetFunc =
                 isPageTargetFunc ??
-                (target => target.Type == TargetType.Page ||
-                           target.Type == TargetType.BackgroundPage ||
-                           target.Type == TargetType.Webview);
+                new Func<Target, bool>((Target target) =>
+                {
+                    return
+                        target.Type == TargetType.Page ||
+                        target.Type == TargetType.BackgroundPage ||
+                        target.Type == TargetType.Webview;
+                });
 
             _defaultContext = new BrowserContext(Connection, this, null);
             _contexts = new ConcurrentDictionary<string, BrowserContext>(
@@ -65,7 +69,6 @@
                     connection,
                     CreateTarget,
                     _targetFilterCallback,
-                    this,
                     launcher?.Options?.Timeout ?? Puppeteer.DefaultTimeout);
             }
         }
@@ -193,7 +196,7 @@
         }
 
         /// <inheritdoc/>
-        public Task CloseAsync() => _closeTask ??= CloseCoreAsync();
+        public Task CloseAsync() => _closeTask ?? (_closeTask = CloseCoreAsync());
 
         /// <inheritdoc/>
         public async Task<ITarget> WaitForTargetAsync(Func<ITarget, bool> predicate, WaitForOptions options = null)
@@ -500,12 +503,7 @@
                 session,
                 context,
                 TargetManager,
-<<<<<<< HEAD
-                createSession,
-                this.ScreenshotTaskQueue);
-=======
                 CreateSession);
->>>>>>> 7f2d0936
 
             if (targetInfo.Url?.StartsWith("devtools://", StringComparison.OrdinalIgnoreCase) == true)
             {
@@ -540,12 +538,7 @@
                     session,
                     context,
                     TargetManager,
-<<<<<<< HEAD
-                    createSession,
-                    this.ScreenshotTaskQueue);
-=======
                     CreateSession);
->>>>>>> 7f2d0936
             }
 
             return otherTarget;
