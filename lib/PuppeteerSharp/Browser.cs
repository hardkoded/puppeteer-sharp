--- conflicted
+++ resolved
@@ -236,64 +236,6 @@
         public void ClearCustomQueryHandlers()
             => CustomQueriesManager.ClearCustomQueryHandlers();
 
-<<<<<<< HEAD
-        private void TargetManager_TargetDiscovered(object sender, TargetChangedArgs e)
-            => TargetDiscovered?.Invoke(this, e);
-
-        private void TargetManager_TargetChanged(object sender, TargetChangedArgs e)
-        {
-            var previousURL = e.Target.Url;
-            var wasInitialized = e.Target.IsInitialized;
-            e.Target.TargetInfoChanged(e.TargetInfo);
-            if (wasInitialized && previousURL != e.Target.Url)
-            {
-                var args = new TargetChangedArgs { Target = e.Target };
-                TargetChanged?.Invoke(this, args);
-                ((BrowserContext)e.Target.BrowserContext).OnTargetChanged(this, args);
-            }
-        }
-
-        private async void TargetManager_TargetGone(object sender, TargetChangedArgs e)
-        {
-            try
-            {
-                e.Target.InitializedTaskWrapper.TrySetResult(false);
-                e.Target.CloseTaskWrapper.TrySetResult(true);
-
-                if (await e.Target.InitializedTask.ConfigureAwait(false))
-                {
-                    var args = new TargetChangedArgs { Target = e.Target };
-                    TargetDestroyed?.Invoke(this, args);
-                    ((BrowserContext)e.Target.BrowserContext).OnTargetDestroyed(this, args);
-                }
-            }
-            catch (Exception ex)
-            {
-                var message = $"Browser failed to process Connection Close. {ex.Message}. {ex.StackTrace}";
-                _logger.LogError(ex, message);
-                Connection.Close(message);
-            }
-        }
-
-        private async void TargetManager_TargetAvailable(object sender, TargetChangedArgs e)
-        {
-            try
-            {
-                if (await e.Target.InitializedTask.ConfigureAwait(false))
-                {
-                    var args = new TargetChangedArgs { Target = e.Target };
-                    TargetCreated?.Invoke(this, args);
-                    e.Target.BrowserContext.OnTargetCreated(this, args);
-                }
-            }
-            catch (Exception ex)
-            {
-                var message = $"Browser failed to process Target Available. {ex.Message}. {ex.StackTrace}";
-                _logger.LogError(ex, message);
-            }
-        }
-
-=======
         /// <inheritdoc />
         public void Dispose()
         {
@@ -307,184 +249,6 @@
         /// </summary>
         /// <returns>ValueTask</returns>
         public ValueTask DisposeAsync() => new ValueTask(CloseAsync());
-
-        internal static async Task<Browser> CreateAsync(
-            Connection connection,
-            string[] contextIds,
-            bool ignoreHTTPSErrors,
-            ViewPortOptions defaultViewPort,
-            LauncherBase launcher,
-            Func<TargetInfo, bool> targetFilter,
-            Action<IBrowser> initAction = null)
-        {
-            var browser = new Browser(connection, contextIds, ignoreHTTPSErrors, defaultViewPort, launcher, targetFilter);
-
-            initAction?.Invoke(browser);
-
-            await connection.SendAsync("Target.setDiscoverTargets", new TargetSetDiscoverTargetsRequest
-            {
-                Discover = true,
-            }).ConfigureAwait(false);
-
-            return browser;
-        }
-
-        /// <inheritdoc/>
-        internal IEnumerable<string> GetCustomQueryHandlerNames()
-            => CustomQueriesManager.GetCustomQueryHandlerNames();
-
-        internal void ChangeTarget(Target target)
-        {
-            var args = new TargetChangedArgs { Target = target };
-            TargetChanged?.Invoke(this, args);
-            ((BrowserContext)target.BrowserContext).OnTargetChanged(this, args);
-        }
-
-        internal async Task<IPage> CreatePageInContextAsync(string contextId)
-        {
-            var createTargetRequest = new TargetCreateTargetRequest
-            {
-                Url = "about:blank",
-            };
-
-            if (contextId != null)
-            {
-                createTargetRequest.BrowserContextId = contextId;
-            }
-
-            var targetId = (await Connection.SendAsync<TargetCreateTargetResponse>("Target.createTarget", createTargetRequest)
-                .ConfigureAwait(false)).TargetId;
-            var target = TargetsMap[targetId];
-            await target.InitializedTask.ConfigureAwait(false);
-            return await target.PageAsync().ConfigureAwait(false);
-        }
-
-        internal async Task DisposeContextAsync(string contextId)
-        {
-            await Connection.SendAsync("Target.disposeBrowserContext", new TargetDisposeBrowserContextRequest
-            {
-                BrowserContextId = contextId,
-            }).ConfigureAwait(false);
-            _contexts.TryRemove(contextId, out var _);
-        }
-
-        /// <summary>
-        /// Closes <see cref="Connection"/> and any Chromium <see cref="Process"/> that was
-        /// created by Puppeteer.
-        /// </summary>
-        /// <param name="disposing">Indicates whether disposal was initiated by <see cref="Dispose()"/> operation.</param>
-        protected virtual void Dispose(bool disposing) => _ = CloseAsync()
-            .ContinueWith(
-                _ => ScreenshotTaskQueue.DisposeAsync(), TaskScheduler.Default);
-
->>>>>>> dd1deb0f
-        private async Task CloseCoreAsync()
-        {
-            try
-            {
-                try
-                {
-                    // Initiate graceful browser close operation but don't await it just yet,
-                    // because we want to ensure process shutdown first.
-                    var browserCloseTask = Connection.IsClosed
-                        ? Task.CompletedTask
-                        : Connection.SendAsync("Browser.close", null);
-
-                    if (Launcher != null)
-                    {
-                        // Notify process that exit is expected, but should be enforced if it
-                        // doesn't occur withing the close timeout.
-                        var closeTimeout = TimeSpan.FromMilliseconds(CloseTimeout);
-                        await Launcher.EnsureExitAsync(closeTimeout).ConfigureAwait(false);
-                    }
-
-                    // Now we can safely await the browser close operation without risking keeping chromium
-                    // process running for indeterminate period.
-                    await browserCloseTask.ConfigureAwait(false);
-                }
-                finally
-                {
-                    Disconnect();
-                }
-            }
-            catch (Exception ex)
-            {
-                _logger.LogError(ex, ex.Message);
-
-                if (Launcher != null)
-                {
-                    await Launcher.KillAsync().ConfigureAwait(false);
-                }
-            }
-
-            Closed?.Invoke(this, new EventArgs());
-        }
-
-<<<<<<< HEAD
-        internal async Task<IPage> CreatePageInContextAsync(string contextId)
-        {
-            var createTargetRequest = new TargetCreateTargetRequest
-            {
-                Url = "about:blank",
-            };
-
-            if (contextId != null)
-            {
-                createTargetRequest.BrowserContextId = contextId;
-            }
-
-            var targetId = (await Connection.SendAsync<TargetCreateTargetResponse>("Target.createTarget", createTargetRequest)
-                .ConfigureAwait(false)).TargetId;
-            var target = TargetManager.GetAvailableTargets()[targetId];
-            await target.InitializedTask.ConfigureAwait(false);
-            return await target.PageAsync().ConfigureAwait(false);
-        }
-
-        internal async Task DisposeContextAsync(string contextId)
-        {
-            await Connection.SendAsync("Target.disposeBrowserContext", new TargetDisposeBrowserContextRequest
-            {
-                BrowserContextId = contextId,
-            }).ConfigureAwait(false);
-            _contexts.TryRemove(contextId, out var _);
-        }
-
-=======
->>>>>>> dd1deb0f
-        private async void Connection_Disconnected(object sender, EventArgs e)
-        {
-            try
-            {
-                await CloseAsync().ConfigureAwait(false);
-                Disconnected?.Invoke(this, new EventArgs());
-            }
-            catch (Exception ex)
-            {
-                var message = $"Browser failed to process Connection Close. {ex.Message}. {ex.StackTrace}";
-                _logger.LogError(ex, message);
-                Connection.Close(message);
-            }
-        }
-
-        private Task AttachAsync()
-        {
-            Connection.Disconnected += Connection_Disconnected;
-            TargetManager.TargetAvailable += TargetManager_TargetAvailable;
-            TargetManager.TargetGone += TargetManager_TargetGone;
-            TargetManager.TargetChanged += TargetManager_TargetChanged;
-            TargetManager.TargetDiscovered += TargetManager_TargetDiscovered;
-            return TargetManager.InitializeAsync();
-        }
-
-        private void Detach()
-        {
-            Connection.Disconnected -= Connection_Disconnected;
-            TargetManager.TargetAvailable -= TargetManager_TargetAvailable;
-            TargetManager.TargetGone -= TargetManager_TargetGone;
-            TargetManager.TargetChanged -= TargetManager_TargetChanged;
-            TargetManager.TargetDiscovered -= TargetManager_TargetDiscovered;
-        }
-<<<<<<< HEAD
 
         internal static async Task<Browser> CreateAsync(
             Product? product,
@@ -515,6 +279,180 @@
             return browser;
         }
 
+        /// <inheritdoc/>
+        internal IEnumerable<string> GetCustomQueryHandlerNames()
+            => CustomQueriesManager.GetCustomQueryHandlerNames();
+
+        internal async Task<IPage> CreatePageInContextAsync(string contextId)
+        {
+            var createTargetRequest = new TargetCreateTargetRequest
+            {
+                Url = "about:blank",
+            };
+
+            if (contextId != null)
+            {
+                createTargetRequest.BrowserContextId = contextId;
+            }
+
+            var targetId = (await Connection.SendAsync<TargetCreateTargetResponse>("Target.createTarget", createTargetRequest)
+                .ConfigureAwait(false)).TargetId;
+            var target = TargetManager.GetAvailableTargets()[targetId];
+            await target.InitializedTask.ConfigureAwait(false);
+            return await target.PageAsync().ConfigureAwait(false);
+        }
+
+        internal async Task DisposeContextAsync(string contextId)
+        {
+            await Connection.SendAsync("Target.disposeBrowserContext", new TargetDisposeBrowserContextRequest
+            {
+                BrowserContextId = contextId,
+            }).ConfigureAwait(false);
+            _contexts.TryRemove(contextId, out var _);
+        }
+
+        /// <summary>
+        /// Closes <see cref="Connection"/> and any Chromium <see cref="Process"/> that was
+        /// created by Puppeteer.
+        /// </summary>
+        /// <param name="disposing">Indicates whether disposal was initiated by <see cref="Dispose()"/> operation.</param>
+        protected virtual void Dispose(bool disposing) => _ = CloseAsync()
+            .ContinueWith(
+                _ => ScreenshotTaskQueue.DisposeAsync(),
+                TaskScheduler.Default);
+
+        private void TargetManager_TargetDiscovered(object sender, TargetChangedArgs e)
+            => TargetDiscovered?.Invoke(this, e);
+
+        private void TargetManager_TargetChanged(object sender, TargetChangedArgs e)
+        {
+            var previousURL = e.Target.Url;
+            var wasInitialized = e.Target.IsInitialized;
+            e.Target.TargetInfoChanged(e.TargetInfo);
+            if (wasInitialized && previousURL != e.Target.Url)
+            {
+                var args = new TargetChangedArgs { Target = e.Target };
+                TargetChanged?.Invoke(this, args);
+                ((BrowserContext)e.Target.BrowserContext).OnTargetChanged(this, args);
+            }
+        }
+
+        private async void TargetManager_TargetGone(object sender, TargetChangedArgs e)
+        {
+            try
+            {
+                e.Target.InitializedTaskWrapper.TrySetResult(false);
+                e.Target.CloseTaskWrapper.TrySetResult(true);
+
+                if (await e.Target.InitializedTask.ConfigureAwait(false))
+                {
+                    var args = new TargetChangedArgs { Target = e.Target };
+                    TargetDestroyed?.Invoke(this, args);
+                    ((BrowserContext)e.Target.BrowserContext).OnTargetDestroyed(this, args);
+                }
+            }
+            catch (Exception ex)
+            {
+                var message = $"Browser failed to process Connection Close. {ex.Message}. {ex.StackTrace}";
+                _logger.LogError(ex, message);
+                Connection.Close(message);
+            }
+        }
+
+        private async void TargetManager_TargetAvailable(object sender, TargetChangedArgs e)
+        {
+            try
+            {
+                if (await e.Target.InitializedTask.ConfigureAwait(false))
+                {
+                    var args = new TargetChangedArgs { Target = e.Target };
+                    TargetCreated?.Invoke(this, args);
+                    e.Target.BrowserContext.OnTargetCreated(this, args);
+                }
+            }
+            catch (Exception ex)
+            {
+                var message = $"Browser failed to process Target Available. {ex.Message}. {ex.StackTrace}";
+                _logger.LogError(ex, message);
+            }
+        }
+
+        private async Task CloseCoreAsync()
+        {
+            try
+            {
+                try
+                {
+                    // Initiate graceful browser close operation but don't await it just yet,
+                    // because we want to ensure process shutdown first.
+                    var browserCloseTask = Connection.IsClosed
+                        ? Task.CompletedTask
+                        : Connection.SendAsync("Browser.close", null);
+
+                    if (Launcher != null)
+                    {
+                        // Notify process that exit is expected, but should be enforced if it
+                        // doesn't occur withing the close timeout.
+                        var closeTimeout = TimeSpan.FromMilliseconds(CloseTimeout);
+                        await Launcher.EnsureExitAsync(closeTimeout).ConfigureAwait(false);
+                    }
+
+                    // Now we can safely await the browser close operation without risking keeping chromium
+                    // process running for indeterminate period.
+                    await browserCloseTask.ConfigureAwait(false);
+                }
+                finally
+                {
+                    Disconnect();
+                }
+            }
+            catch (Exception ex)
+            {
+                _logger.LogError(ex, ex.Message);
+
+                if (Launcher != null)
+                {
+                    await Launcher.KillAsync().ConfigureAwait(false);
+                }
+            }
+
+            Closed?.Invoke(this, new EventArgs());
+        }
+
+        private async void Connection_Disconnected(object sender, EventArgs e)
+        {
+            try
+            {
+                await CloseAsync().ConfigureAwait(false);
+                Disconnected?.Invoke(this, new EventArgs());
+            }
+            catch (Exception ex)
+            {
+                var message = $"Browser failed to process Connection Close. {ex.Message}. {ex.StackTrace}";
+                _logger.LogError(ex, message);
+                Connection.Close(message);
+            }
+        }
+
+        private Task AttachAsync()
+        {
+            Connection.Disconnected += Connection_Disconnected;
+            TargetManager.TargetAvailable += TargetManager_TargetAvailable;
+            TargetManager.TargetGone += TargetManager_TargetGone;
+            TargetManager.TargetChanged += TargetManager_TargetChanged;
+            TargetManager.TargetDiscovered += TargetManager_TargetDiscovered;
+            return TargetManager.InitializeAsync();
+        }
+
+        private void Detach()
+        {
+            Connection.Disconnected -= Connection_Disconnected;
+            TargetManager.TargetAvailable -= TargetManager_TargetAvailable;
+            TargetManager.TargetGone -= TargetManager_TargetGone;
+            TargetManager.TargetChanged -= TargetManager_TargetChanged;
+            TargetManager.TargetDiscovered -= TargetManager_TargetDiscovered;
+        }
+
         private Target CreateTarget(TargetInfo targetInfo, CDPSession session)
         {
             var browserContextId = targetInfo.BrowserContextId;
@@ -535,31 +473,5 @@
                 ScreenshotTaskQueue,
                 _isPageTargetFunc);
         }
-
-        /// <inheritdoc />
-        public void Dispose()
-        {
-            Dispose(true);
-            GC.SuppressFinalize(this);
-        }
-
-        /// <summary>
-        /// Closes <see cref="Connection"/> and any Chromium <see cref="Process"/> that was
-        /// created by Puppeteer.
-        /// </summary>
-        /// <param name="disposing">Indicates whether disposal was initiated by <see cref="Dispose()"/> operation.</param>
-        protected virtual void Dispose(bool disposing) => _ = CloseAsync()
-            .ContinueWith(
-                _ => ScreenshotTaskQueue.DisposeAsync(),
-                TaskScheduler.Default);
-
-        /// <summary>
-        /// Closes <see cref="Connection"/> and any Chromium <see cref="Process"/> that was
-        /// created by Puppeteer.
-        /// </summary>
-        /// <returns>ValueTask</returns>
-        public ValueTask DisposeAsync() => new ValueTask(CloseAsync());
-=======
->>>>>>> dd1deb0f
     }
 }