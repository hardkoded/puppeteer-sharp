--- conflicted
+++ resolved
@@ -140,11 +140,7 @@
         {
             string targetId = (await Connection.SendAsync("Target.createTarget", new Dictionary<string, object>
             {
-<<<<<<< HEAD
                 ["url"] = "about:blank"
-=======
-                {"url", "about:blank"}
->>>>>>> 21ad44f9
             })).targetId.ToString();
 
             var target = _targets[targetId];
@@ -272,17 +268,13 @@
             var target = _targets[e.TargetId];
             _targets.Remove(e.TargetId);
 
-<<<<<<< HEAD
-            TargetDestroyed?.Invoke(this, new TargetChangedArgs
-=======
             if (!target.CloseTaskWrapper.Task.IsCompleted)
->>>>>>> 21ad44f9
             {
                 target.CloseTaskWrapper.SetResult(true);
             }
             if (await target.InitializedTask)
             {
-                TargetDestroyed?.Invoke(this, new TargetChangedArgs()
+                TargetDestroyed?.Invoke(this, new TargetChangedArgs
                 {
                     Target = target
                 });
