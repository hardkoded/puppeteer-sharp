using System;
using System.Diagnostics.CodeAnalysis;
using System.Globalization;
using System.IO;
using System.Net.Http;
using System.Text.Json;
using System.Threading.Tasks;
using Microsoft.Extensions.Logging;
using PuppeteerSharp.Bidi;
using PuppeteerSharp.BrowserData;
using PuppeteerSharp.Cdp;
using PuppeteerSharp.Cdp.Messaging;
using PuppeteerSharp.Helpers.Json;
using WebDriverBiDi;

namespace PuppeteerSharp
{
    /// <summary>
    /// Launcher controls the creation of processes or the connection remote ones.
    /// </summary>
    public class Launcher
    {
        private readonly ILoggerFactory _loggerFactory;
        private bool _processLaunched;
        private SupportedBrowser _browser;

        /// <summary>
        /// Initializes a new instance of the <see cref="Launcher"/> class.
        /// </summary>
        /// <param name="loggerFactory">Logger factory.</param>
        public Launcher(ILoggerFactory loggerFactory = null) => _loggerFactory = loggerFactory ?? new LoggerFactory();

        /// <summary>
        /// Gets the process, if any was created by this launcher.
        /// </summary>
        public LauncherBase Process { get; private set; }

        /// <summary>
        /// The method launches a browser instance with given arguments. The browser will be closed when the Browser is disposed.
        /// </summary>
        /// <param name="options">Options for launching the browser.</param>
        /// <returns>A connected browser.</returns>
        /// <remarks>
        /// See <a href="https://www.howtogeek.com/202825/what%E2%80%99s-the-difference-between-chromium-and-chrome/">this article</a>
        /// for a description of the differences between Chromium and Chrome.
        /// <a href="https://chromium.googlesource.com/chromium/src/+/lkcr/docs/chromium_browser_vs_google_chrome.md">This article</a> describes some differences for Linux users.
        /// </remarks>
        [SuppressMessage("Microsoft.Reliability", "CA2000:Dispose objects before losing scope", Justification = "The caller is responsible for disposing the returned object.")]
        public async Task<IBrowser> LaunchAsync(LaunchOptions options)
        {
            if (options == null)
            {
                throw new ArgumentNullException(nameof(options));
            }

            EnsureSingleLaunchOrConnect();
            _browser = options.Browser;

            var executable = options.ExecutablePath;
            if (executable == null)
            {
                var buildId = options.Browser switch
                {
                    SupportedBrowser.Firefox => await Firefox.GetDefaultBuildIdAsync().ConfigureAwait(false),
                    SupportedBrowser.Chrome or SupportedBrowser.ChromeHeadlessShell => Chrome.DefaultBuildId,
                    SupportedBrowser.Chromium => await Chromium.ResolveBuildIdAsync(BrowserFetcher.GetCurrentPlatform()).ConfigureAwait(false),
                    _ => throw new ArgumentException("Invalid browser"),
                };
                executable = GetExecutablePath(options, buildId);
            }

            Process = options.Browser switch
            {
                SupportedBrowser.Chrome or SupportedBrowser.Chromium => new ChromeLauncher(executable, options),
                SupportedBrowser.Firefox => new FirefoxLauncher(executable, options),
                _ => throw new ArgumentException("Invalid browser"),
            };

            try
            {
                if (options.Protocol == ProtocolType.WebdriverBiDi)
                {
                    Process.StateManager.LineOutputExpression = "^WebDriver BiDi listening on (ws:\\/\\/.*)$";
                }

                await Process.StartAsync().ConfigureAwait(false);

                Connection connection = null;
                IBrowser browser = null;

                try
                {
                    if (options.Protocol == ProtocolType.WebdriverBiDi)
                    {
                        var bidiEndpoint = Process.EndPoint + "/session";
                        var driver = new BiDiDriver(TimeSpan.FromMilliseconds(options.ProtocolTimeout));
                        await driver.StartAsync(bidiEndpoint).ConfigureAwait(false);
                        browser = await BidiBrowser.CreateAsync(driver, options, _loggerFactory, Process, bidiEndpoint).ConfigureAwait(false);
                    }
                    else
                    {
                        connection = await Connection
                            .Create(Process.EndPoint, options, _loggerFactory)
                            .ConfigureAwait(false);

                        browser = await CdpBrowser
                            .CreateAsync(
                                options.Browser,
                                connection,
                                [],
                                options.AcceptInsecureCerts,
                                options.DefaultViewport,
                                Process,
                                options.TargetFilter,
                                options.IsPageTarget)
                            .ConfigureAwait(false);
                    }

                    if (options.WaitForInitialPage)
                    {
                        await browser.WaitForTargetAsync(t => t.Type == TargetType.Page).ConfigureAwait(false);
                    }

                    return browser;
                }
                catch (Exception ex)
                {
                    connection?.Dispose();
                    browser?.Dispose();
                    throw new ProcessException("Failed to create connection", ex);
                }
            }
            catch
            {
                await Process.KillAsync().ConfigureAwait(false);
                throw;
            }
        }

        /// <summary>
        /// Attaches Puppeteer to an existing process instance. The browser will be closed when the Browser is disposed.
        /// </summary>
        /// <param name="options">Options for connecting.</param>
        /// <returns>A connected browser.</returns>
        public async Task<IBrowser> ConnectAsync(ConnectOptions options)
        {
            if (options == null)
            {
                throw new ArgumentNullException(nameof(options));
            }

            EnsureSingleLaunchOrConnect();

            if (!string.IsNullOrEmpty(options.BrowserURL) && !string.IsNullOrEmpty(options.BrowserWSEndpoint))
            {
                throw new PuppeteerException("Exactly one of browserWSEndpoint or browserURL must be passed to puppeteer.connect");
            }

            var browserWSEndpoint = string.IsNullOrEmpty(options.BrowserURL)
                ? options.BrowserWSEndpoint
                : await GetWSEndpointAsync(options.BrowserURL).ConfigureAwait(false);

            if (options.Protocol == ProtocolType.WebdriverBiDi)
            {
                return await ConnectBidiAsync(browserWSEndpoint, options).ConfigureAwait(false);
            }

            return await ConnectCdpAsync(browserWSEndpoint, options).ConfigureAwait(false);
        }

        private async Task<IBrowser> ConnectBidiAsync(string browserWSEndpoint, ConnectOptions options)
        {
<<<<<<< HEAD
            try
            {
                var driver = new BiDiDriver(TimeSpan.FromMilliseconds(options.ProtocolTimeout));
                await driver.StartAsync(browserWSEndpoint).ConfigureAwait(false);
                return await BidiBrowser.CreateAsync(
                    driver,
                    new LaunchOptions
                    {
                        AcceptInsecureCerts = options.AcceptInsecureCerts,
                        DefaultViewport = options.DefaultViewport,
                    },
                    _loggerFactory,
                    null,
                    browserWSEndpoint).ConfigureAwait(false);
            }
            catch (Exception ex)
            {
                throw new ProcessException("Failed to create BiDi connection", ex);
=======
            BiDiDriver driver = null;
            try
            {
                driver = new BiDiDriver(TimeSpan.FromMilliseconds(options.ProtocolTimeout));
                await driver.StartAsync(browserWSEndpoint).ConfigureAwait(false);
                return await BidiBrowser.CreateAsync(driver, options, _loggerFactory, null).ConfigureAwait(false);
            }
            catch (Exception ex)
            {
                if (driver != null)
                {
                    await driver.StopAsync().ConfigureAwait(false);
                }

                throw new ProcessException("Failed to create connection", ex);
>>>>>>> ffd7aa03
            }
        }

        private async Task<IBrowser> ConnectCdpAsync(string browserWSEndpoint, ConnectOptions options)
        {
            Connection connection = null;
            try
            {
                connection = await Connection.Create(browserWSEndpoint, options, _loggerFactory).ConfigureAwait(false);

                var version = await connection.SendAsync<BrowserGetVersionResponse>("Browser.getVersion").ConfigureAwait(false);

                var browser = version.Product.ToLower(CultureInfo.CurrentCulture).Contains("firefox")
                  ? SupportedBrowser.Firefox
                  : SupportedBrowser.Chromium;

                var response = await connection.SendAsync<GetBrowserContextsResponse>("Target.getBrowserContexts").ConfigureAwait(false);
                return await CdpBrowser
                    .CreateAsync(
                        browser,
                        connection,
                        response.BrowserContextIds,
                        options.AcceptInsecureCerts,
                        options.DefaultViewport,
                        null,
                        options.TargetFilter,
                        options.IsPageTarget,
                        options.InitAction)
                    .ConfigureAwait(false);
            }
            catch (Exception ex)
            {
                connection?.Dispose();
                throw new ProcessException("Failed to create connection", ex);
            }
        }

        private async Task<string> GetWSEndpointAsync(string browserURL)
        {
            try
            {
                if (Uri.TryCreate(new Uri(browserURL), "/json/version", out var endpointURL))
                {
                    string data;
                    using (var client = new HttpClient())
                    {
                        data = await client.GetStringAsync(endpointURL).ConfigureAwait(false);
                    }

                    return JsonSerializer.Deserialize<WSEndpointResponse>(data, JsonHelper.DefaultJsonSerializerSettings.Value).WebSocketDebuggerUrl;
                }

                throw new PuppeteerException($"Invalid URL {browserURL}");
            }
            catch (Exception ex)
            {
                throw new ProcessException($"Failed to fetch browser webSocket url from {browserURL}.", ex);
            }
        }

        private void EnsureSingleLaunchOrConnect()
        {
            if (_processLaunched)
            {
                throw new InvalidOperationException("Unable to create or connect to another process");
            }

            _processLaunched = true;
        }

        private string ResolveExecutablePath(HeadlessMode headlessMode, string buildId)
        {
            var executablePath = Environment.GetEnvironmentVariable("PUPPETEER_EXECUTABLE_PATH");

            if (!string.IsNullOrEmpty(executablePath))
            {
                if (!File.Exists(executablePath))
                {
                    throw new FileNotFoundException("Tried to use PUPPETEER_EXECUTABLE_PATH env variable to launch browser but did not find any executable", executablePath);
                }

                return executablePath;
            }

            return new InstalledBrowser(
                new Cache(),
                headlessMode == HeadlessMode.Shell && _browser == SupportedBrowser.Chrome ? SupportedBrowser.ChromeHeadlessShell : _browser,
                buildId,
                BrowserFetcher.GetCurrentPlatform()).GetExecutablePath();
        }

        private string GetExecutablePath(LaunchOptions options, string buildId)
        {
            if (options.Channel.HasValue)
            {
                return ComputeSystemExecutablePath(_browser, options.Channel.Value);
            }

            return ResolveExecutablePath(options.HeadlessMode, buildId);
        }

        private string ComputeSystemExecutablePath(SupportedBrowser browser, ChromeReleaseChannel channel)
            => browser switch
            {
                SupportedBrowser.Chrome => Chrome.ResolveSystemExecutablePath(BrowserFetcher.GetCurrentPlatform(), channel),
                _ => throw new PuppeteerException($"System browser detection is not supported for {browser} yet."),
            };
    }
}<|MERGE_RESOLUTION|>--- conflicted
+++ resolved
@@ -92,10 +92,9 @@
                 {
                     if (options.Protocol == ProtocolType.WebdriverBiDi)
                     {
-                        var bidiEndpoint = Process.EndPoint + "/session";
                         var driver = new BiDiDriver(TimeSpan.FromMilliseconds(options.ProtocolTimeout));
-                        await driver.StartAsync(bidiEndpoint).ConfigureAwait(false);
-                        browser = await BidiBrowser.CreateAsync(driver, options, _loggerFactory, Process, bidiEndpoint).ConfigureAwait(false);
+                        await driver.StartAsync(Process.EndPoint + "/session").ConfigureAwait(false);
+                        browser = await BidiBrowser.CreateAsync(driver, options, _loggerFactory, Process).ConfigureAwait(false);
                     }
                     else
                     {
@@ -170,26 +169,6 @@
 
         private async Task<IBrowser> ConnectBidiAsync(string browserWSEndpoint, ConnectOptions options)
         {
-<<<<<<< HEAD
-            try
-            {
-                var driver = new BiDiDriver(TimeSpan.FromMilliseconds(options.ProtocolTimeout));
-                await driver.StartAsync(browserWSEndpoint).ConfigureAwait(false);
-                return await BidiBrowser.CreateAsync(
-                    driver,
-                    new LaunchOptions
-                    {
-                        AcceptInsecureCerts = options.AcceptInsecureCerts,
-                        DefaultViewport = options.DefaultViewport,
-                    },
-                    _loggerFactory,
-                    null,
-                    browserWSEndpoint).ConfigureAwait(false);
-            }
-            catch (Exception ex)
-            {
-                throw new ProcessException("Failed to create BiDi connection", ex);
-=======
             BiDiDriver driver = null;
             try
             {
@@ -205,7 +184,6 @@
                 }
 
                 throw new ProcessException("Failed to create connection", ex);
->>>>>>> ffd7aa03
             }
         }
 
