--- conflicted
+++ resolved
@@ -6,19 +6,12 @@
 using System.Text.Json;
 using System.Threading.Tasks;
 using Microsoft.Extensions.Logging;
-<<<<<<< HEAD
-using Newtonsoft.Json;
 using PuppeteerSharp.Bidi;
 using PuppeteerSharp.BrowserData;
 using PuppeteerSharp.Cdp;
 using PuppeteerSharp.Cdp.Messaging;
+using PuppeteerSharp.Helpers.Json;
 using WebDriverBiDi;
-=======
-using PuppeteerSharp.BrowserData;
-using PuppeteerSharp.Cdp;
-using PuppeteerSharp.Cdp.Messaging;
-using PuppeteerSharp.Helpers.Json;
->>>>>>> 3315b381
 
 namespace PuppeteerSharp
 {
@@ -92,7 +85,6 @@
 
                 try
                 {
-<<<<<<< HEAD
                     if (options.Protocol == ProtocolType.WebdriverBiDi)
                     {
                         Process.StateManager.LineOutputExpression = "^WebDriver BiDi listening on (ws:\\/\\/.*)$";
@@ -112,7 +104,7 @@
                                 options.Browser,
                                 connection,
                                 [],
-                                options.IgnoreHTTPSErrors,
+                                options.AcceptInsecureCerts,
                                 options.DefaultViewport,
                                 Process,
                                 options.TargetFilter,
@@ -125,25 +117,6 @@
                         await browser.WaitForTargetAsync(t => t.Type == TargetType.Page).ConfigureAwait(false);
                     }
 
-=======
-                    connection = await Connection
-                        .Create(Process.EndPoint, options, _loggerFactory)
-                        .ConfigureAwait(false);
-
-                    var browser = await CdpBrowser
-                        .CreateAsync(
-                            options.Browser,
-                            connection,
-                            [],
-                            options.AcceptInsecureCerts,
-                            options.DefaultViewport,
-                            Process,
-                            options.TargetFilter,
-                            options.IsPageTarget)
-                        .ConfigureAwait(false);
-
-                    await browser.WaitForTargetAsync(t => t.Type == TargetType.Page).ConfigureAwait(false);
->>>>>>> 3315b381
                     return browser;
                 }
                 catch (Exception ex)
