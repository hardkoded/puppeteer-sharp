﻿using System;
using System.Collections.Generic;
using System.Threading.Tasks;
using PuppeteerSharp.Helpers;
using System.Linq;
using System.IO;
using System.Diagnostics;
using System.Text.RegularExpressions;
using System.Threading;
using System.Collections;

namespace PuppeteerSharp
{
    public class Launcher
    {
<<<<<<< HEAD
        #region Constants
        private static readonly string[] _defaultArgs = {
=======
        internal static readonly string[] DefaultArgs = {
>>>>>>> e3e40dd8
            "--disable-background-networking",
            "--disable-background-timer-throttling",
            "--disable-client-side-phishing-detection",
            "--disable-default-apps",
            "--disable-extensions",
            "--disable-hang-monitor",
            "--disable-popup-blocking",
            "--disable-prompt-on-repost",
            "--disable-sync",
            "--disable-translate",
            "--metrics-recording-only",
            "--no-first-run",
            "--remote-debugging-port=0",
            "--safebrowsing-disable-auto-update",
        };

        internal static readonly string[] AutomationArgs = {
            "--enable-automation",
            "--password-store=basic",
            "--use-mock-keychain"
        };
        #endregion

        #region Private members
        private Process _chromeProcess;
        private string _temporaryUserDataDir = null;
        private Connection _connection = null;
        private Timer _timer = null;
        private LaunchOptions _currentOptions;
        private TaskCompletionSource<bool> _waitForChromeToClose;
        private static int _processCount = 0;
        #endregion

        #region Properties
        public bool IsChromeClosed { get; internal set; }
        #endregion

        public Launcher()
        {
            _waitForChromeToClose = new TaskCompletionSource<bool>();
        }

        public async Task<Browser> LaunchAsync(LaunchOptions options, int chromiumRevision)
        {
<<<<<<< HEAD
            _currentOptions = options;
            var chromeArguments = new List<string>(_defaultArgs);
=======
            var chromeArguments = new List<string>(DefaultArgs);
>>>>>>> e3e40dd8

            if (options.AppMode)
            {
                options.Headless = false;
            }
            else
            {
                chromeArguments.AddRange(AutomationArgs);
            }

            if (!options.Args.Any(i => i.StartsWith("--user-data-dir", StringComparison.Ordinal)))
            {
                if (string.IsNullOrEmpty(options.UserDataDir))
                {
                    _temporaryUserDataDir = GetTemporaryDirectory();
                    chromeArguments.Add($"--user-data-dir={_temporaryUserDataDir}");
                }
                else
                {
                    chromeArguments.Add($"--user-data-dir={options.UserDataDir}");
                }
            }

            if (options.Devtools)
            {
                chromeArguments.Add("--auto-open-devtools-for-tabs");
                options.Headless = false;
            }

            if (options.Headless)
            {
                chromeArguments.AddRange(new[]{
                    "--headless",
                    "--disable-gpu",
                    "--hide-scrollbars",
                    "--mute-audio"
                });
            }

            var chromeExecutable = options.ExecutablePath;

            if (string.IsNullOrEmpty(chromeExecutable))
            {
                var downloader = Downloader.CreateDefault();
                var revisionInfo = downloader.RevisionInfo(Downloader.CurrentPlatform, chromiumRevision);
                chromeExecutable = revisionInfo.ExecutablePath;
            }
            if (!File.Exists(chromeExecutable))
            {
                throw new FileNotFoundException("Failed to launch chrome! path to executable does not exist", chromeExecutable);
            }

            if (options.Args.Any())
            {
                chromeArguments.AddRange(options.Args);
            }

            _chromeProcess = new Process();
            _chromeProcess.EnableRaisingEvents = true;
            _chromeProcess.StartInfo.FileName = chromeExecutable;
            _chromeProcess.StartInfo.Arguments = string.Join(" ", chromeArguments);

            SetEnvVariables(_chromeProcess.StartInfo.Environment, options.Env, Environment.GetEnvironmentVariables());

            if (!options.DumpIO)
            {
                _chromeProcess.StartInfo.RedirectStandardOutput = false;
                _chromeProcess.StartInfo.RedirectStandardError = false;
            }

            _chromeProcess.Exited += async (sender, e) =>
            {
                await AfterProcessExit();
            };

            try
            {
                var connectionDelay = options.SlowMo;
                var browserWSEndpoint = await WaitForEndpoint(_chromeProcess, options.Timeout, options.DumpIO);
                var keepAliveInterval = options.KeepAliveInterval;

                _connection = await Connection.Create(browserWSEndpoint, connectionDelay, keepAliveInterval);

                if (options.LogProcess)
                {
                    Console.WriteLine($"PROCESS COUNT: {++_processCount}");
                }

                return await Browser.CreateAsync(_connection, options, KillChrome);
            }
            catch (Exception ex)
            {
                await ForceKillChrome();
                throw new Exception("Failed to create connection", ex);
            }

        }

        private Task<string> WaitForEndpoint(Process chromeProcess, int timeout, bool dumpio)
        {
            var taskWrapper = new TaskCompletionSource<string>();
            var output = string.Empty;

            chromeProcess.StartInfo.RedirectStandardOutput = true;
            chromeProcess.StartInfo.RedirectStandardError = true;

            EventHandler exitedEvent = (sender, e) =>
            {
                CleanUp();

                var error = chromeProcess.StandardError.ReadToEnd();
                taskWrapper.SetException(new ChromeProcessException($"Failed to launch chrome! {error}"));
            };

            chromeProcess.ErrorDataReceived += (sender, e) =>
            {
                if (e.Data != null)
                {
                    output += e.Data + "\n";
                    var match = Regex.Match(e.Data, "^DevTools listening on (ws:\\/\\/.*)");

                    if (!match.Success)
                    {
                        return;
                    }

                    CleanUp();
                    taskWrapper.SetResult(match.Groups[1].Value);

                    //Restore defaults for Redirects
                    if (!dumpio)
                    {
                        chromeProcess.StartInfo.RedirectStandardOutput = false;
                        chromeProcess.StartInfo.RedirectStandardError = false;
                    }

                    chromeProcess.Exited -= exitedEvent;
                }
            };

            chromeProcess.Exited += exitedEvent;

            if (timeout > 0)
            {
                //We have to declare timer before initializing it because if we don't do this 
                //we can't dispose it in the action created in the constructor
                _timer = new Timer((state) =>
                {
                    taskWrapper.SetException(
                        new ChromeProcessException($"Timed out after {timeout} ms while trying to connect to Chrome! "));
                    _timer.Dispose();
                }, null, timeout, 0);

            }

            chromeProcess.Start();
            chromeProcess.BeginErrorReadLine();
            return taskWrapper.Task;
        }

        private void CleanUp()
        {
            _timer?.Dispose();
            _timer = null;
            _chromeProcess?.RemoveExitedEvent();
        }

        private async Task AfterProcessExit()
        {
            if (!IsChromeClosed)
            {
                if (_currentOptions.LogProcess)
                {
                    Console.WriteLine($"PROCESS COUNT: {--_processCount}");
                }

                IsChromeClosed = true;

                if (_waitForChromeToClose.Task.Status != TaskStatus.RanToCompletion)
                {
                    _waitForChromeToClose.SetResult(true);
                }

                if (_temporaryUserDataDir != null)
                {
                    await Task.Factory.StartNew(path => Directory.Delete((string)path, true), _temporaryUserDataDir);
                }
            }
        }

        private async Task KillChrome()
        {
            if (!string.IsNullOrEmpty(_temporaryUserDataDir))
            {
                await ForceKillChrome();
            }
            else if (_connection != null)
            {
                await _connection.SendAsync("Browser.close", null);
            }

            await _waitForChromeToClose.Task;
        }

        private async Task ForceKillChrome()
        {
            try
            {
<<<<<<< HEAD
                if (_chromeProcess.Id != 0 && Process.GetProcessById(_chromeProcess.Id) != null)
                {
                    _chromeProcess.Kill();
                    _chromeProcess.WaitForExit();
                }
=======
                _chromeProcess.Kill();
                _chromeProcess.WaitForExit();
>>>>>>> e3e40dd8
            }
            catch (InvalidOperationException ex) when (ex.Message == "No process is associated with this object.")
            {
                // swallow
            }
        }

        private static void SetEnvVariables(IDictionary<string, string> environment, IDictionary<string, string> customEnv,
                                            IDictionary realEnv)
        {
            foreach (DictionaryEntry item in realEnv)
            {
                environment[item.Key.ToString()] = item.Value.ToString();
            }

            if (customEnv != null)
            {
                foreach (var item in customEnv)
                {
                    environment[item.Key] = item.Value;
                }
            }
        }

        public static string GetTemporaryDirectory()
        {
            string tempDirectory = Path.Combine(Path.GetTempPath(), Path.GetRandomFileName());
            Directory.CreateDirectory(tempDirectory);
            return tempDirectory;
        }
    }
}<|MERGE_RESOLUTION|>--- conflicted
+++ resolved
@@ -13,12 +13,8 @@
 {
     public class Launcher
     {
-<<<<<<< HEAD
         #region Constants
-        private static readonly string[] _defaultArgs = {
-=======
         internal static readonly string[] DefaultArgs = {
->>>>>>> e3e40dd8
             "--disable-background-networking",
             "--disable-background-timer-throttling",
             "--disable-client-side-phishing-detection",
@@ -47,7 +43,7 @@
         private string _temporaryUserDataDir = null;
         private Connection _connection = null;
         private Timer _timer = null;
-        private LaunchOptions _currentOptions;
+        private LaunchOptions _options;
         private TaskCompletionSource<bool> _waitForChromeToClose;
         private static int _processCount = 0;
         #endregion
@@ -63,12 +59,9 @@
 
         public async Task<Browser> LaunchAsync(LaunchOptions options, int chromiumRevision)
         {
-<<<<<<< HEAD
-            _currentOptions = options;
-            var chromeArguments = new List<string>(_defaultArgs);
-=======
             var chromeArguments = new List<string>(DefaultArgs);
->>>>>>> e3e40dd8
+
+            _options = options;
 
             if (options.AppMode)
             {
@@ -154,14 +147,14 @@
 
                 if (options.LogProcess)
                 {
-                    Console.WriteLine($"PROCESS COUNT: {++_processCount}");
+                    Console.WriteLine($"PROCESS COUNT: {Interlocked.Increment(ref _processCount)}");
                 }
 
                 return await Browser.CreateAsync(_connection, options, KillChrome);
             }
             catch (Exception ex)
             {
-                await ForceKillChrome();
+                ForceKillChrome();
                 throw new Exception("Failed to create connection", ex);
             }
 
@@ -240,9 +233,9 @@
         {
             if (!IsChromeClosed)
             {
-                if (_currentOptions.LogProcess)
-                {
-                    Console.WriteLine($"PROCESS COUNT: {--_processCount}");
+                if (_options.LogProcess)
+                {
+                    Console.WriteLine($"PROCESS COUNT: {Interlocked.Decrement(ref _processCount)}");
                 }
 
                 IsChromeClosed = true;
@@ -263,7 +256,7 @@
         {
             if (!string.IsNullOrEmpty(_temporaryUserDataDir))
             {
-                await ForceKillChrome();
+                ForceKillChrome();
             }
             else if (_connection != null)
             {
@@ -273,20 +266,15 @@
             await _waitForChromeToClose.Task;
         }
 
-        private async Task ForceKillChrome()
+        private void ForceKillChrome()
         {
             try
             {
-<<<<<<< HEAD
                 if (_chromeProcess.Id != 0 && Process.GetProcessById(_chromeProcess.Id) != null)
                 {
                     _chromeProcess.Kill();
                     _chromeProcess.WaitForExit();
                 }
-=======
-                _chromeProcess.Kill();
-                _chromeProcess.WaitForExit();
->>>>>>> e3e40dd8
             }
             catch (InvalidOperationException ex) when (ex.Message == "No process is associated with this object.")
             {
