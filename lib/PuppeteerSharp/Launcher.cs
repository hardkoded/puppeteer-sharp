﻿using System;
using System.Collections.Generic;
using System.Threading.Tasks;
using PuppeteerSharp.Helpers;
using System.Linq;
using System.IO;
using System.Diagnostics;
using System.Text.RegularExpressions;
using System.Threading;
using System.Collections;
using Microsoft.Extensions.Logging;

namespace PuppeteerSharp
{
    /// <summary>
    /// Launcher controls the creation of Chromium processes or the connection remote ones.
    /// </summary>
    public class Launcher
    {
        #region Constants
        internal static readonly string[] DefaultArgs = {
            "--disable-background-networking",
            "--disable-background-timer-throttling",
            "--disable-breakpad",
            "--disable-client-side-phishing-detection",
            "--disable-default-apps",
            "--disable-dev-shm-usage",
            "--disable-extensions",
            "--disable-hang-monitor",
            "--disable-popup-blocking",
            "--disable-prompt-on-repost",
            "--disable-sync",
            "--disable-translate",
            "--metrics-recording-only",
            "--no-first-run",
            "--safebrowsing-disable-auto-update"
        };
        internal static readonly string[] AutomationArgs = {
            "--enable-automation",
            "--password-store=basic",
            "--use-mock-keychain"
        };
        private const string UserDataDirArgument = "--user-data-dir";
        #endregion

        #region Private members
        private static int _processCount;
        private readonly ILoggerFactory _loggerFactory;
        private readonly ILogger _logger;
        private Process _chromeProcess;
        private string _temporaryUserDataDir;
        private Connection _connection;
        private Timer _timer;
        private LaunchOptions _options;
        private TaskCompletionSource<bool> _waitForChromeToClose;
        private bool _processLoaded;
        private bool _chromiumLaunched;
        private object _isChromeCloseLock = new object();
        #endregion

        #region Properties
        /// <summary>
        /// Gets or sets a value indicating whether the process created by the instance is closed.
        /// </summary>
        /// <value><c>true</c> if is the process is closed; otherwise, <c>false</c>.</value>
        public bool IsChromeClosed { get; internal set; }
        #endregion

        /// <summary>
        /// Initializes a new instance of the <see cref="Launcher"/> class.
        /// </summary>
        /// <param name="loggerFactory">Logger factory.</param>
        public Launcher(ILoggerFactory loggerFactory = null)

        {
            _loggerFactory = loggerFactory ?? new LoggerFactory();
            _logger = _loggerFactory.CreateLogger<Launcher>();
            _waitForChromeToClose = new TaskCompletionSource<bool>();
        }

        #region Public methods
        /// <summary>
        /// The method launches a browser instance with given arguments. The browser will be closed when the Browser is disposed.
        /// </summary>
        /// <param name="options">Options for launching Chrome</param>
        /// <returns>A connected browser.</returns>
        /// <remarks>
        /// See <a href="https://www.howtogeek.com/202825/what%E2%80%99s-the-difference-between-chromium-and-chrome/">this article</a>
        /// for a description of the differences between Chromium and Chrome.
        /// <a href="https://chromium.googlesource.com/chromium/src/+/lkcr/docs/chromium_browser_vs_google_chrome.md">This article</a> describes some differences for Linux users.
        /// </remarks>
        public async Task<Browser> LaunchAsync(LaunchOptions options)
        {
            if (_chromiumLaunched)
            {
                throw new InvalidOperationException("Unable to create or connect to another chromium process");
            }
            _chromiumLaunched = true;
            var chromeArguments = InitChromeArgument(options);
            var chromeExecutable = options.ExecutablePath;

            if (string.IsNullOrEmpty(chromeExecutable))
            {
                var browserFetcher = new BrowserFetcher();
                chromeExecutable = browserFetcher.RevisionInfo(BrowserFetcher.DefaultRevision).ExecutablePath;
            }
            if (!File.Exists(chromeExecutable))
            {
                throw new FileNotFoundException("Failed to launch chrome! path to executable does not exist", chromeExecutable);
            }

            CreateChromeProcess(options, chromeArguments, chromeExecutable);

            try
            {
                var connectionDelay = options.SlowMo;
                var browserWSEndpoint = await WaitForEndpoint(_chromeProcess, options.Timeout).ConfigureAwait(false);
                var keepAliveInterval = 0;

                _connection = await Connection.Create(browserWSEndpoint, connectionDelay, keepAliveInterval, _loggerFactory).ConfigureAwait(false);
                _processLoaded = true;

                if (options.LogProcess)
                {
                    _logger.LogInformation("Process Count: {ProcessCount}", Interlocked.Increment(ref _processCount));
                }

<<<<<<< HEAD
                var browser = await Browser.CreateAsync(_connection, options, _chromeProcess, GracefullyCloseChrome);
                await EnsureInitialPageAsync(browser);
                return browser;
=======
                return await Browser.CreateAsync(_connection, options, _chromeProcess, GracefullyCloseChrome).ConfigureAwait(false);
>>>>>>> cdb4c884
            }
            catch (Exception ex)
            {
                KillChrome();
                throw new ChromeProcessException("Failed to create connection", ex);
            }
        }

        /// <summary>
        /// Attaches Puppeteer to an existing Chromium instance. The browser will be closed when the Browser is disposed.
        /// </summary>
        /// <param name="options">Options for connecting.</param>
        /// <returns>A connected browser.</returns>
        public async Task<Browser> ConnectAsync(ConnectOptions options)
        {
            try
            {
                if (_chromiumLaunched)
                {
                    throw new InvalidOperationException("Unable to create or connect to another chromium process");
                }
                _chromiumLaunched = true;

                var connectionDelay = options.SlowMo;
                var keepAliveInterval = 0;

                _connection = await Connection.Create(options.BrowserWSEndpoint, connectionDelay, keepAliveInterval, _loggerFactory).ConfigureAwait(false);

                return await Browser.CreateAsync(_connection, options, null, () =>
                {
                    try
                    {
                        var closeTask = _connection.SendAsync("Browser.close", null);
                    }
                    catch (Exception ex)
                    {
                        _logger.LogError(ex, ex.Message);
                    }
                    return null;
                }).ConfigureAwait(false);
            }
            catch (Exception ex)
            {
                throw new Exception("Failed to create connection", ex);
            }
        }

        /// <summary>
        /// Tries the delete user data dir.
        /// </summary>
        /// <returns>The task.</returns>
        /// <param name="times">How many times it should try to delete the folder</param>
        /// <param name="delay">Time to wait between tries.</param>
        public async Task TryDeleteUserDataDir(int times = 10, TimeSpan? delay = null)
        {
            if (!IsChromeClosed)
            {
                throw new InvalidOperationException("Unable to delete user data dir, Chorme is still open");
            }

            if (times <= 0)
            {
                throw new ArgumentOutOfRangeException(nameof(times));
            }

            if (delay == null)
            {
                delay = new TimeSpan(0, 0, 0, 0, 100);
            }

            var folder = string.IsNullOrEmpty(_temporaryUserDataDir) ? _options.UserDataDir : _temporaryUserDataDir;
            var attempts = 0;
            while (true)
            {
                try
                {
                    attempts++;
                    Directory.Delete(folder, true);
                    break;
                }
                catch (UnauthorizedAccessException)
                {
                    if (attempts == times)
                    {
                        throw;
                    }

                    await Task.Delay(delay.Value).ConfigureAwait(false);
                }
            }
        }

        /// <summary>
        /// Gets the executable path.
        /// </summary>
        /// <returns>The executable path.</returns>
        public static string GetExecutablePath()
            => new BrowserFetcher().RevisionInfo(BrowserFetcher.DefaultRevision).ExecutablePath;

        /// <summary>
        /// Gets a temporary directory using <see cref="Path.GetTempPath"/> and <see cref="Path.GetRandomFileName"/>.
        /// </summary>
        /// <returns>A temporary directory.</returns>
        public static string GetTemporaryDirectory()
        {
            var tempDirectory = Path.Combine(Path.GetTempPath(), Path.GetRandomFileName());
            Directory.CreateDirectory(tempDirectory);
            return tempDirectory;
        }

        #endregion

        #region Private methods

        private static async Task EnsureInitialPageAsync(Browser browser)
        {
            // Wait for initial page target to be created.
            if (browser.Targets().Any(target => target.Type == TargetType.Page))
            {
                return;
            }
            var initialPageCompletion = new TaskCompletionSource<bool>();
            void InitialPageCallback(object sender, TargetChangedArgs e)
            {
                if (e.Target.Type == TargetType.Page)
                {
                    initialPageCompletion.SetResult(true);
                    browser.TargetCreated -= InitialPageCallback;
                }
            }
            browser.TargetCreated += InitialPageCallback;
            await initialPageCompletion.Task;
        }

        private void CreateChromeProcess(LaunchOptions options, List<string> chromeArguments, string chromeExecutable)
        {
            _chromeProcess = new Process
            {
                EnableRaisingEvents = true
            };
            _chromeProcess.StartInfo.UseShellExecute = false;
            _chromeProcess.StartInfo.FileName = chromeExecutable;
            _chromeProcess.StartInfo.Arguments = string.Join(" ", chromeArguments);
            _chromeProcess.StartInfo.RedirectStandardError = true;

            SetEnvVariables(_chromeProcess.StartInfo.Environment, options.Env, Environment.GetEnvironmentVariables());

            _chromeProcess.Exited += async (sender, e) =>
            {
                await AfterProcessExit().ConfigureAwait(false);
            };

            _chromeProcess.ErrorDataReceived += (sender, e) =>
            {
                if (options.DumpIO)
                {
                    Console.Error.WriteLine(e.Data);
                }
            };
        }

        private List<string> InitChromeArgument(LaunchOptions options)
        {
            var chromeArguments = new List<string>(DefaultArgs);

            _options = options;

            if (options.AppMode)
            {
                options.Headless = false;
            }
            else
            {
                chromeArguments.AddRange(AutomationArgs);
            }

            if (!options.IgnoreDefaultArgs ||
                !chromeArguments.Any(argument => argument.StartsWith("--remote-debugging-", StringComparison.Ordinal)))
            {
                chromeArguments.Add("--remote-debugging-port=0");
            }

            var userDataDirOption = options.Args.FirstOrDefault(i => i.StartsWith(UserDataDirArgument, StringComparison.Ordinal));
            if (string.IsNullOrEmpty(userDataDirOption))
            {
                if (string.IsNullOrEmpty(options.UserDataDir))
                {
                    _temporaryUserDataDir = GetTemporaryDirectory();
                    chromeArguments.Add($"{UserDataDirArgument}={_temporaryUserDataDir.Quote()}");
                }
                else
                {
                    chromeArguments.Add($"{UserDataDirArgument}={options.UserDataDir.Quote()}");
                }
            }
            else
            {
                _options.UserDataDir = userDataDirOption.Replace($"{UserDataDirArgument}=", string.Empty).UnQuote();
            }

            if (options.Devtools)
            {
                chromeArguments.Add("--auto-open-devtools-for-tabs");
                options.Headless = false;
            }

            if (options.Headless)
            {
                chromeArguments.AddRange(new[]{
                    "--headless",
                    "--disable-gpu",
                    "--hide-scrollbars",
                    "--mute-audio"
                });
            }

            if (!options.IgnoreDefaultArgs && options.Args.Any() && options.Args.All(arg => arg.StartsWith("-")))
            {
                chromeArguments.Add("about:blank");
            }

            if (options.Args.Any())
            {
                chromeArguments.AddRange(options.Args);
            }

            return chromeArguments;
        }

        private Task<string> WaitForEndpoint(Process chromeProcess, int timeout)
        {
            var taskWrapper = new TaskCompletionSource<string>();
            var output = string.Empty;

            void exitedEvent(object sender, EventArgs e)
            {
                if (_options.LogProcess && !_processLoaded)
                {
                    _logger.LogInformation("Process Count: {ProcessCount}", Interlocked.Increment(ref _processCount));
                }

                CleanUp();

                taskWrapper.SetException(new ChromeProcessException($"Failed to launch chrome! {output}"));
            }

            void errorDataReceivedEvent(object sender, DataReceivedEventArgs e)
            {
                if (e.Data != null)
                {
                    output += e.Data + "\n";
                    var match = Regex.Match(e.Data, "^DevTools listening on (ws:\\/\\/.*)");

                    if (!match.Success)
                    {
                        return;
                    }

                    CleanUp();
                    chromeProcess.Exited -= exitedEvent;
                    chromeProcess.ErrorDataReceived -= errorDataReceivedEvent;
                    taskWrapper.SetResult(match.Groups[1].Value);
                }
            }

            chromeProcess.ErrorDataReceived += errorDataReceivedEvent;
            chromeProcess.Exited += exitedEvent;

            if (timeout > 0)
            {
                //We have to declare timer before initializing it because if we don't do this 
                //we can't dispose it in the action created in the constructor
                _timer = new Timer((state) =>
                {
                    taskWrapper.SetException(
                        new ChromeProcessException($"Timed out after {timeout} ms while trying to connect to Chrome! "));
                    _timer.Dispose();
                }, null, timeout, 0);
            }

            chromeProcess.Start();
            chromeProcess.BeginErrorReadLine();
            return taskWrapper.Task;
        }

        private void CleanUp()
        {
            _timer?.Dispose();
            _timer = null;
            _chromeProcess?.RemoveExitedEvent();
        }

        private async Task AfterProcessExit()
        {
            lock (_isChromeCloseLock)
            {
                if (IsChromeClosed)
                {
                    return;
                }
                IsChromeClosed = true;
            }
            if (_options.LogProcess)
            {
                _logger.LogInformation("Process Count: {ProcessCount}", Interlocked.Decrement(ref _processCount));
            }

            if (_temporaryUserDataDir != null)
            {
                await TryDeleteUserDataDir().ConfigureAwait(false);
            }

            if (_waitForChromeToClose.Task.Status != TaskStatus.RanToCompletion)
            {
                _waitForChromeToClose.SetResult(true);
            }
        }

        private async Task GracefullyCloseChrome()
        {
            if (!string.IsNullOrEmpty(_temporaryUserDataDir))
            {
                KillChrome();
                await AfterProcessExit().ConfigureAwait(false);
            }
            else if (_connection != null)
            {
                try
                {
                    await _connection.SendAsync("Browser.close", null).ConfigureAwait(false);
                }
                catch (Exception ex)
                {
                    _logger.LogError(ex, ex.Message);
                    KillChrome();
                }
            }

            await _waitForChromeToClose.Task.ConfigureAwait(false);
        }

        private void KillChrome()
        {
            try
            {
                if (_chromeProcess.Id != 0 && !_chromeProcess.HasExited && Process.GetProcessById(_chromeProcess.Id) != null)
                {
                    _chromeProcess.Kill();
                    _chromeProcess.WaitForExit();
                }
            }
            catch (InvalidOperationException ex) when (ex.Message == "No process is associated with this object.")
            {
                // swallow
            }
        }

        private static void SetEnvVariables(IDictionary<string, string> environment, IDictionary<string, string> customEnv,
                                            IDictionary realEnv)
        {
            foreach (DictionaryEntry item in realEnv)
            {
                environment[item.Key.ToString()] = item.Value.ToString();
            }

            if (customEnv != null)
            {
                foreach (var item in customEnv)
                {
                    environment[item.Key] = item.Value;
                }
            }
        }

        #endregion
    }
}<|MERGE_RESOLUTION|>--- conflicted
+++ resolved
@@ -125,13 +125,9 @@
                     _logger.LogInformation("Process Count: {ProcessCount}", Interlocked.Increment(ref _processCount));
                 }
 
-<<<<<<< HEAD
-                var browser = await Browser.CreateAsync(_connection, options, _chromeProcess, GracefullyCloseChrome);
+                var browser = await Browser.CreateAsync(_connection, options, _chromeProcess, GracefullyCloseChrome).ConfigureAwait(false);
                 await EnsureInitialPageAsync(browser);
                 return browser;
-=======
-                return await Browser.CreateAsync(_connection, options, _chromeProcess, GracefullyCloseChrome).ConfigureAwait(false);
->>>>>>> cdb4c884
             }
             catch (Exception ex)
             {
@@ -246,12 +242,12 @@
 
         #region Private methods
 
-        private static async Task EnsureInitialPageAsync(Browser browser)
+        private static Task EnsureInitialPageAsync(Browser browser)
         {
             // Wait for initial page target to be created.
             if (browser.Targets().Any(target => target.Type == TargetType.Page))
             {
-                return;
+                return Task.CompletedTask;
             }
             var initialPageCompletion = new TaskCompletionSource<bool>();
             void InitialPageCallback(object sender, TargetChangedArgs e)
@@ -263,7 +259,7 @@
                 }
             }
             browser.TargetCreated += InitialPageCallback;
-            await initialPageCompletion.Task;
+            return initialPageCompletion.Task;
         }
 
         private void CreateChromeProcess(LaunchOptions options, List<string> chromeArguments, string chromeExecutable)
