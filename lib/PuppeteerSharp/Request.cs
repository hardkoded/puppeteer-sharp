--- conflicted
+++ resolved
@@ -12,10 +12,6 @@
         #region Private Members
         private Session _client;
         private bool _allowInterception;
-<<<<<<< HEAD
-
-=======
->>>>>>> 1d1820c6
         private bool _interceptionHandled;
         private string _failureText;
 
@@ -45,11 +41,7 @@
             _allowInterception = allowInterception;
             _interceptionHandled = false;
             Url = url;
-<<<<<<< HEAD
-            ResourceType = resourceType.ToLower();
-=======
             ResourceType = resourceType;
->>>>>>> 1d1820c6
             Method = payload.Method;
             PostData = payload.PostData;
             Frame = frame;
@@ -67,7 +59,6 @@
         public Response Response { get; set; }
         public string Failure { get; set; }
         public string RequestId { get; internal set; }
-        public string ResourceType { get; internal set; }
         public string InterceptionId { get; internal set; }
         public ResourceType ResourceType { get; internal set; }
         public Task<bool> CompleteTask => CompleteTaskWrapper.Task;
