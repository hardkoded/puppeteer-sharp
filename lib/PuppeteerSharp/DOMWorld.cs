--- conflicted
+++ resolved
@@ -1,4 +1,4 @@
-﻿using System;
+using System;
 using System.Collections.Generic;
 using System.Linq;
 using System.Threading.Tasks;
@@ -113,7 +113,7 @@
             return await document.QuerySelectorAsync(selector).ConfigureAwait(false);
         }
 
-        internal async Task<JSHandle> QuerySelectorAllHandleAsync(string selector)
+        internal async Task<IJSHandle> QuerySelectorAllHandleAsync(string selector)
         {
             var document = await GetDocument().ConfigureAwait(false);
             return await document.QuerySelectorAllHandleAsync(selector).ConfigureAwait(false);
@@ -229,9 +229,6 @@
             throw new ArgumentException("Provide options with a `Url`, `Path` or `Content` property");
         }
 
-<<<<<<< HEAD
-        internal async Task<IElementHandle> AddStyleTagAsync(AddTagOptions options)
-=======
         internal async Task<ElementHandle> WaitForSelectorInPageAsync(string queryOne, string selector, WaitForSelectorOptions options)
         {
             var waitForVisible = options?.Visible ?? false;
@@ -274,8 +271,7 @@
             return elementHandle;
         }
 
-        internal async Task<ElementHandle> AddStyleTagAsync(AddTagOptions options)
->>>>>>> 37263a3e
+        internal async Task<IElementHandle> AddStyleTagAsync(AddTagOptions options)
         {
             const string addStyleUrl = @"async function addStyleUrl(url) {
               const link = document.createElement('link');
@@ -368,11 +364,7 @@
 
         internal async Task<string[]> SelectAsync(string selector, params string[] values)
         {
-<<<<<<< HEAD
-            if (!((await QuerySelectorAsync(selector).ConfigureAwait(false)) is IElementHandle handle))
-=======
-            if ((await QuerySelectorAsync(selector).ConfigureAwait(false)) is not ElementHandle handle)
->>>>>>> 37263a3e
+            if ((await QuerySelectorAsync(selector).ConfigureAwait(false)) is not IElementHandle handle)
             {
                 throw new SelectorException($"No node found for selector: {selector}", selector);
             }
@@ -403,16 +395,11 @@
             await handle.DisposeAsync().ConfigureAwait(false);
         }
 
-<<<<<<< HEAD
         internal Task<IElementHandle> WaitForSelectorAsync(string selector, WaitForSelectorOptions options = null)
-            => WaitForSelectorOrXPathAsync(selector, false, options);
-=======
-        internal Task<ElementHandle> WaitForSelectorAsync(string selector, WaitForSelectorOptions options = null)
         {
             var (updatedSelector, queryHandler) = CustomQueriesManager.GetQueryHandlerAndSelector(selector);
             return queryHandler.WaitFor(this, updatedSelector, options);
         }
->>>>>>> 37263a3e
 
         internal Task<IElementHandle> WaitForXPathAsync(string xpath, WaitForSelectorOptions options = null)
             => WaitForSelectorOrXPathAsync(xpath, true, options);
@@ -466,9 +453,6 @@
             return await _documentCompletionSource.Task.ConfigureAwait(false);
         }
 
-<<<<<<< HEAD
-        private async Task<IElementHandle> WaitForSelectorOrXPathAsync(string selectorOrXPath, bool isXPath, WaitForSelectorOptions options = null)
-=======
         private string MakePredicateString(string predicate, string predicateQueryHandler)
         {
             var checkWaitForOptions = @"function checkWaitForOptions(
@@ -507,8 +491,7 @@
                 }})() ";
         }
 
-        private async Task<ElementHandle> WaitForSelectorOrXPathAsync(string selectorOrXPath, bool isXPath, WaitForSelectorOptions options = null)
->>>>>>> 37263a3e
+        private async Task<IElementHandle> WaitForSelectorOrXPathAsync(string selectorOrXPath, bool isXPath, WaitForSelectorOptions options = null)
         {
             options ??= new WaitForSelectorOptions();
             var timeout = options.Timeout ?? _timeoutSettings.Timeout;
@@ -549,11 +532,7 @@
 
             var handle = await waitTask.Task.ConfigureAwait(false);
 
-<<<<<<< HEAD
-            if (!(handle is IElementHandle elementHandle))
-=======
-            if (handle is not ElementHandle elementHandle)
->>>>>>> 37263a3e
+            if (handle is not IElementHandle elementHandle)
             {
                 if (handle != null)
                 {
