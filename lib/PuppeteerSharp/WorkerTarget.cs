--- conflicted
+++ resolved
@@ -1,10 +1,6 @@
 using System;
 using System.Threading.Tasks;
-<<<<<<< HEAD
 using PuppeteerSharp.Helpers;
-using PuppeteerSharp.QueryHandlers;
-=======
->>>>>>> 7f2d0936
 
 namespace PuppeteerSharp
 {
@@ -20,9 +16,8 @@
             CDPSession session,
             BrowserContext context,
             ITargetManager targetManager,
-            Func<bool, Task<CDPSession>> sessionFactory,
-            TaskQueue screenshotTaskQueue)
-            : base(targetInfo, session, context, targetManager, sessionFactory, screenshotTaskQueue)
+            Func<bool, Task<CDPSession>> sessionFactory)
+            : base(targetInfo, session, context, targetManager, sessionFactory)
         {
         }
 
