﻿using System.Threading.Tasks;
using Microsoft.Extensions.Logging;
using Newtonsoft.Json.Linq;

namespace PuppeteerSharp
{
    /// <summary>
    /// Connection interface implemented by <see cref="Connection"/> and <see cref="CDPSession"/>
    /// </summary>
    internal interface IConnection
    {
        /// <summary>
        /// Gets the logger factory.
        /// </summary>
        /// <value>The logger factory.</value>
        ILoggerFactory LoggerFactory { get; }
        /// <summary>
        /// Gets a value indicating whether this <see cref="T:PuppeteerSharp.IConnection"/> is closed.
        /// </summary>
        /// <value><c>true</c> if is closed; otherwise, <c>false</c>.</value>
        bool IsClosed { get; }
        /// <summary>
        /// Sends a message to chromium.
        /// </summary>
        /// <returns>The async.</returns>
        /// <param name="method">Method to call.</param>
        /// <param name="args">Method arguments.</param>
<<<<<<< HEAD
        /// <param name="waitForCallback">
        /// If <c>true</c> the method will return a task to be completed when the message is confirmed by Chromium.
        /// If <c>false</c> the task will be considered complete after sending the message to Chromium.
        /// </param>
        Task<dynamic> SendAsync(string method, dynamic args = null, bool waitForCallback = false);
=======
        Task<JObject> SendAsync(string method, dynamic args = null);
>>>>>>> cc148d97
    }
}<|MERGE_RESOLUTION|>--- conflicted
+++ resolved
@@ -1,38 +1,34 @@
 ﻿using System.Threading.Tasks;
 using Microsoft.Extensions.Logging;
-using Newtonsoft.Json.Linq;
-
+using Newtonsoft.Json.Linq;
+
 namespace PuppeteerSharp
 {
     /// <summary>
     /// Connection interface implemented by <see cref="Connection"/> and <see cref="CDPSession"/>
     /// </summary>
     internal interface IConnection
-    {
-        /// <summary>
-        /// Gets the logger factory.
-        /// </summary>
+    {
+        /// <summary>
+        /// Gets the logger factory.
+        /// </summary>
         /// <value>The logger factory.</value>
         ILoggerFactory LoggerFactory { get; }
-        /// <summary>
-        /// Gets a value indicating whether this <see cref="T:PuppeteerSharp.IConnection"/> is closed.
-        /// </summary>
-        /// <value><c>true</c> if is closed; otherwise, <c>false</c>.</value>
+        /// <summary>
+        /// Gets a value indicating whether this <see cref="T:PuppeteerSharp.IConnection"/> is closed.
+        /// </summary>
+        /// <value><c>true</c> if is closed; otherwise, <c>false</c>.</value>
         bool IsClosed { get; }
-        /// <summary>
-        /// Sends a message to chromium.
-        /// </summary>
-        /// <returns>The async.</returns>
-        /// <param name="method">Method to call.</param>
-        /// <param name="args">Method arguments.</param>
-<<<<<<< HEAD
-        /// <param name="waitForCallback">
-        /// If <c>true</c> the method will return a task to be completed when the message is confirmed by Chromium.
-        /// If <c>false</c> the task will be considered complete after sending the message to Chromium.
-        /// </param>
-        Task<dynamic> SendAsync(string method, dynamic args = null, bool waitForCallback = false);
-=======
-        Task<JObject> SendAsync(string method, dynamic args = null);
->>>>>>> cc148d97
+        /// <summary>
+        /// Sends a message to chromium.
+        /// </summary>
+        /// <returns>The async.</returns>
+        /// <param name="method">Method to call.</param>
+        /// <param name="args">Method arguments.</param>
+        /// <param name="waitForCallback">
+        /// If <c>true</c> the method will return a task to be completed when the message is confirmed by Chromium.
+        /// If <c>false</c> the task will be considered complete after sending the message to Chromium.
+        /// </param>
+        Task<JObject> SendAsync(string method, dynamic args = null, bool waitForCallback = false);
     }
 }