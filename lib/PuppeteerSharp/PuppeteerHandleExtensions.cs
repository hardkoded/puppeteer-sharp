using System;
using System.Collections.Generic;
using System.Linq;
using System.Threading.Tasks;
using PuppeteerSharp.Cdp;
using PuppeteerSharp.Cdp.Messaging;

namespace PuppeteerSharp
{
    /// <summary>
    /// <see cref="IJSHandle"/> and <see cref="IElementHandle"/> Extensions.
    /// </summary>
    public static class PuppeteerHandleExtensions
    {
        /// <summary>
        /// Runs <paramref name="pageFunction"/> within the frame and passes it the outcome of <paramref name="elementHandleTask"/> as the first argument.
        /// </summary>
        /// <param name="elementHandleTask">A task that returns an <see cref="IElementHandle"/> that will be used as the first argument in <paramref name="pageFunction"/>.</param>
        /// <param name="pageFunction">Function to be evaluated in browser context.</param>
        /// <param name="args">Arguments to pass to <c>pageFunction</c>.</param>
        /// <returns>Task.</returns>
        /// <exception cref="SelectorException">If <paramref name="elementHandleTask"/> resolves to <c>null</c>.</exception>
        public static Task EvaluateFunctionAsync(this Task<IElementHandle> elementHandleTask, string pageFunction, params object[] args)
            => elementHandleTask.EvaluateFunctionAsync<object>(pageFunction, args);

        /// <summary>
        /// Runs <paramref name="pageFunction"/> within the frame and passes it the outcome of <paramref name="elementHandleTask"/> as the first argument.
        /// </summary>
        /// <typeparam name="T">The type of the response.</typeparam>
        /// <param name="elementHandleTask">A task that returns an <see cref="IElementHandle"/> that will be used as the first argument in <paramref name="pageFunction"/>.</param>
        /// <param name="pageFunction">Function to be evaluated in browser context.</param>
        /// <param name="args">Arguments to pass to <c>pageFunction</c>.</param>
        /// <returns>Task which resolves to the return value of <c>pageFunction</c>.</returns>
        /// <exception cref="SelectorException">If <paramref name="elementHandleTask"/> resolves to <c>null</c>.</exception>
        public static async Task<T> EvaluateFunctionAsync<T>(this Task<IElementHandle> elementHandleTask, string pageFunction, params object[] args)
        {
            if (elementHandleTask == null)
            {
                throw new ArgumentNullException(nameof(elementHandleTask));
            }

            var elementHandle = await elementHandleTask.ConfigureAwait(false);
            if (elementHandle == null)
            {
                throw new SelectorException("Error: failed to find element matching selector");
            }

            return await elementHandle.EvaluateFunctionAsync<T>(pageFunction, args).ConfigureAwait(false);
        }

        /// <summary>
        /// Runs <paramref name="pageFunction"/> within the frame and passes it the outcome the <paramref name="elementHandle"/> as the first argument.
        /// </summary>
        /// <typeparam name="T">The type of the response.</typeparam>
        /// <param name="elementHandle">An <see cref="IElementHandle"/> that will be used as the first argument in <paramref name="pageFunction"/>.</param>
        /// <param name="pageFunction">Function to be evaluated in browser context.</param>
        /// <param name="args">Arguments to pass to <c>pageFunction</c>.</param>
        /// <returns>Task which resolves to the return value of <c>pageFunction</c>.</returns>
        /// <exception cref="SelectorException">If <paramref name="elementHandle"/> is <c>null</c>.</exception>
        public static async Task<T> EvaluateFunctionAsync<T>(this IElementHandle elementHandle, string pageFunction, params object[] args)
        {
            if (elementHandle == null)
            {
                throw new SelectorException("Error: failed to find element matching selector");
            }

            var result = await elementHandle.EvaluateFunctionAsync<T>(pageFunction, args).ConfigureAwait(false);
            await elementHandle.DisposeAsync().ConfigureAwait(false);
            return result;
        }

        /// <summary>
        /// Runs <paramref name="pageFunction"/> within the frame and passes it the outcome of <paramref name="arrayHandleTask"/> as the first argument. Use only after <see cref="IPage.QuerySelectorAllHandleAsync(string)"/>.
        /// </summary>
        /// <param name="arrayHandleTask">A task that returns an <see cref="IJSHandle"/> that represents an array of <see cref="IElementHandle"/> that will be used as the first argument in <paramref name="pageFunction"/>.</param>
        /// <param name="pageFunction">Function to be evaluated in browser context.</param>
        /// <param name="args">Arguments to pass to <c>pageFunction</c>.</param>
        /// <returns>Task.</returns>
        public static Task EvaluateFunctionAsync(this Task<IJSHandle> arrayHandleTask, string pageFunction, params object[] args)
            => arrayHandleTask.EvaluateFunctionAsync<object>(pageFunction, args);

        /// <summary>
        /// Runs <paramref name="pageFunction"/> within the frame and passes it the outcome of <paramref name="arrayHandleTask"/> as the first argument. Use only after <see cref="IPage.QuerySelectorAllHandleAsync(string)"/>.
        /// </summary>
        /// <typeparam name="T">The type to deserialize the result to.</typeparam>
        /// <param name="arrayHandleTask">A task that returns an <see cref="IJSHandle"/> that represents an array of <see cref="IElementHandle"/> that will be used as the first argument in <paramref name="pageFunction"/>.</param>
        /// <param name="pageFunction">Function to be evaluated in browser context.</param>
        /// <param name="args">Arguments to pass to <c>pageFunction</c>.</param>
        /// <returns>Task which resolves to the return value of <c>pageFunction</c>.</returns>
        public static async Task<T> EvaluateFunctionAsync<T>(this Task<IJSHandle> arrayHandleTask, string pageFunction, params object[] args)
        {
            if (arrayHandleTask == null)
            {
                throw new ArgumentNullException(nameof(arrayHandleTask));
            }

            return await (await arrayHandleTask.ConfigureAwait(false)).EvaluateFunctionAsync<T>(pageFunction, args).ConfigureAwait(false);
        }

        /// <summary>
        /// Runs <paramref name="pageFunction"/> within the frame and passes it the outcome of <paramref name="arrayHandle"/> as the first argument. Use only after <see cref="IPage.QuerySelectorAllHandleAsync(string)"/>.
        /// </summary>
        /// <typeparam name="T">The type to deserialize the result to.</typeparam>
        /// <param name="arrayHandle">An <see cref="IJSHandle"/> that represents an array of <see cref="IElementHandle"/> that will be used as the first argument in <paramref name="pageFunction"/>.</param>
        /// <param name="pageFunction">Function to be evaluated in browser context.</param>
        /// <param name="args">Arguments to pass to <c>pageFunction</c>.</param>
        /// <returns>Task which resolves to the return value of <c>pageFunction</c>.</returns>
        public static async Task<T> EvaluateFunctionAsync<T>(this IJSHandle arrayHandle, string pageFunction, params object[] args)
        {
            if (arrayHandle == null)
            {
                throw new ArgumentNullException(nameof(arrayHandle));
            }

            var result = await arrayHandle.EvaluateFunctionAsync<T>(pageFunction, args).ConfigureAwait(false);
            await arrayHandle.DisposeAsync().ConfigureAwait(false);
            return result;
        }

        internal static RuntimeCallFunctionOnRequestArgumentValue FormatArgument(this ICdpHandle jSHandle, ExecutionContext context)
        {
            if (jSHandle.Disposed)
            {
                throw new PuppeteerException("JSHandle is disposed!");
            }

<<<<<<< HEAD
            if (((JSHandle)jSHandle).Realm != context.World)
=======
            if ((jSHandle as JSHandle)?.Realm != context.World)
>>>>>>> 384e9d6c
            {
                throw new PuppeteerException("JSHandles can be evaluated only in the context they were created!");
            }

            var unserializableValue = jSHandle.RemoteObject.UnserializableValue;

            if (unserializableValue != null)
            {
                return new RuntimeCallFunctionOnRequestArgumentValue
                {
                    UnserializableValue = unserializableValue,
                };
            }

            if (jSHandle.RemoteObject.ObjectId == null)
            {
                return new RuntimeCallFunctionOnRequestArgumentValue()
                {
                    Value = jSHandle.RemoteObject.Value,
                };
            }

            var objectId = jSHandle.RemoteObject.ObjectId;

            return new RuntimeCallFunctionOnRequestArgumentValue()
            {
                ObjectId = objectId,
            };
        }

        internal static async IAsyncEnumerable<IElementHandle> TransposeIterableHandleAsync(this IJSHandle handle)
        {
            var iterator = await handle.EvaluateFunctionHandleAsync(@"iterable => {
                return (async function* () {
                    yield* iterable;
                })();
            }").ConfigureAwait(false);

            await foreach (var item in iterator.TransposeIteratorHandleAsync().ConfigureAwait(false))
            {
                yield return item;
            }
        }

        internal static async IAsyncEnumerable<IElementHandle> TransposeIteratorHandleAsync(this IJSHandle iterator)
        {
            try
            {
                IEnumerable<IElementHandle> result;
                do
                {
                    result = await iterator.FastTransposeIteratorHandleAsync().ConfigureAwait(false);
                    foreach (var item in result)
                    {
                        yield return item;
                    }
                }
                while (result.Any());
            }
            finally
            {
                await iterator.DisposeAsync().ConfigureAwait(false);
            }
        }

        internal static async Task<IEnumerable<IElementHandle>> FastTransposeIteratorHandleAsync(this IJSHandle handle)
        {
            var array = await handle.EvaluateFunctionHandleAsync(
                @"async (iterator, size) =>
                {
                    const results = [];
                    while (results.length < size)
                    {
                        const result = await iterator.next();
                        if (result.done)
                        {
                            break;
                        }
                        results.push(result.value);
                    }
                    return results;
                }",
                20).ConfigureAwait(false);

            var properties = await array.GetPropertiesAsync().ConfigureAwait(false);

            await array.DisposeAsync().ConfigureAwait(false);
            return properties.Values.Where(h => h is IElementHandle).Cast<IElementHandle>();
        }
    }
}<|MERGE_RESOLUTION|>--- conflicted
+++ resolved
@@ -124,11 +124,7 @@
                 throw new PuppeteerException("JSHandle is disposed!");
             }
 
-<<<<<<< HEAD
             if (((JSHandle)jSHandle).Realm != context.World)
-=======
-            if ((jSHandle as JSHandle)?.Realm != context.World)
->>>>>>> 384e9d6c
             {
                 throw new PuppeteerException("JSHandles can be evaluated only in the context they were created!");
             }
