--- conflicted
+++ resolved
@@ -51,9 +51,6 @@
         /// <inheritdoc/>
         public abstract Task ClearPermissionOverridesAsync();
 
-<<<<<<< HEAD
-        internal void OnTargetCreated(TargetChangedArgs args) => TargetCreated?.Invoke(this, args);
-=======
         /// <inheritdoc />
         public void Dispose()
         {
@@ -71,21 +68,16 @@
             GC.SuppressFinalize(this);
         }
 
-        internal void OnTargetCreated(Browser browser, TargetChangedArgs args) => TargetCreated?.Invoke(browser, args);
->>>>>>> 64c35cfa
+        internal void OnTargetCreated(TargetChangedArgs args) => TargetCreated?.Invoke(this, args);
 
         internal void OnTargetDestroyed(TargetChangedArgs args) => TargetDestroyed?.Invoke(this, args);
 
-<<<<<<< HEAD
         internal void OnTargetChanged(TargetChangedArgs args) => TargetChanged?.Invoke(this, args);
-=======
-        internal void OnTargetChanged(Browser browser, TargetChangedArgs args) => TargetChanged?.Invoke(browser, args);
 
         /// <summary>
         /// Closes the browser context. All the targets that belong to the browser context will be closed.
         /// </summary>
         /// <param name="disposing">Indicates whether disposal was initiated by <see cref="Dispose()"/> operation.</param>
         protected virtual void Dispose(bool disposing) => _ = CloseAsync();
->>>>>>> 64c35cfa
     }
 }