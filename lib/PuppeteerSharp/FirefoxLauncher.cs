using System;
using System.Collections.Generic;
using System.IO;
using System.Linq;
using System.Runtime.InteropServices;
using System.Threading.Tasks;
using PuppeteerSharp.BrowserData;
using PuppeteerSharp.Helpers;

namespace PuppeteerSharp
{
    /// <summary>
    /// Represents a Firefox process and any associated temporary user data directory that have created
    /// by Puppeteer and therefore must be cleaned up when no longer needed.
    /// </summary>
    public class FirefoxLauncher : LauncherBase
    {
        private static readonly string[] _defaultArgs =
        [
            "--no-remote"
        ];

        private static readonly string[] _profileCommandLineArguments = ["-profile", "--profile"];
        private readonly string _userDataDir;

        /// <summary>
        /// Initializes a new instance of the <see cref="FirefoxLauncher"/> class.
        /// </summary>
        /// <param name="executable">Full path of executable.</param>
        /// <param name="options">Options for launching Firefox.</param>
        public FirefoxLauncher(string executable, LaunchOptions options)
            : base(executable, options)
        {
            (var firefoxArgs, TempUserDataDir, _userDataDir) = PrepareFirefoxArgs(options);

            Process.StartInfo.Arguments = string.Join(" ", firefoxArgs);
        }

        /// <inheritdoc />
        public override string ToString() => $"Firefox process; EndPoint={EndPoint}; State={CurrentState}";

        internal static string[] GetDefaultArgs(LaunchOptions options)
        {
            var firefoxArguments = new List<string>(_defaultArgs);

            if (RuntimeInformation.IsOSPlatform(OSPlatform.OSX))
            {
                firefoxArguments.Add("--foreground");
            }

            if (RuntimeInformation.IsOSPlatform(OSPlatform.Windows))
            {
                firefoxArguments.Add("--wait-for-browser");
            }

            if (!string.IsNullOrEmpty(options.UserDataDir))
            {
                firefoxArguments.Add("--profile");
                firefoxArguments.Add($"{options.UserDataDir.Quote()}");
            }

            if (options.HeadlessMode == HeadlessMode.True)
            {
                firefoxArguments.Add("--headless");
            }

            if (options.Devtools)
            {
                firefoxArguments.Add("--devtools");
            }

            if (options.Args.All(arg => arg.StartsWith("-", StringComparison.Ordinal)))
            {
                firefoxArguments.Add("about:blank");
            }

            firefoxArguments.AddRange(options.Args);
            return firefoxArguments.ToArray();
        }

<<<<<<< HEAD
        internal Task<string> GetDefaultBuildIdAsync() => Firefox.GetDefaultBuildIdAsync();

        private static (List<string> FirefoxArgs, TempDirectory TempUserDataDirectory) PrepareFirefoxArgs(LaunchOptions options)
=======
        internal override void OnExit()
        {
            // If TempUserDataDir is null it means that the user provided their own userDataDir
            if (TempUserDataDir is null)
            {
                var backupSuffix = ".puppeteer";
                string[] backupFiles = ["prefs.js", "user.js"];
                var basePath = _userDataDir.Unquote();
                foreach (var backupFile in backupFiles)
                {
                    var backupPath = Path.Combine(basePath, backupFile + backupSuffix);
                    var originalPath = Path.Combine(basePath, backupFile);
                    if (File.Exists(backupPath))
                    {
                        // We don't have the overwrite parameter in netstandard
                        if (File.Exists(originalPath))
                        {
                            File.Delete(originalPath);
                        }

                        File.Move(backupPath, Path.Combine(basePath, backupFile));
                    }
                }
            }

            base.OnExit();
        }

        private static (List<string> FirefoxArgs, TempDirectory TempUserDataDirectory, string UserDataDir) PrepareFirefoxArgs(LaunchOptions options)
>>>>>>> 1b2dcca2
        {
            var firefoxArguments = new List<string>();

            if (!options.IgnoreDefaultArgs)
            {
                firefoxArguments.AddRange(GetDefaultArgs(options));
            }
            else if (options.IgnoredDefaultArgs?.Length > 0)
            {
                firefoxArguments.AddRange(GetDefaultArgs(options).Except(options.IgnoredDefaultArgs));
            }
            else
            {
                firefoxArguments.AddRange(options.Args);
            }

            if (!firefoxArguments.Any(a => a.StartsWith("-remote-debugging", StringComparison.OrdinalIgnoreCase)))
            {
                firefoxArguments.Add("--remote-debugging-port=0");
            }

            // Check for the profile argument, which will always be set even
            // with a custom directory specified via the userDataDir option.
            var profileArgIndex = firefoxArguments.FindIndex(arg => _profileCommandLineArguments.Contains(arg));
            string userDataDir;
            TempDirectory tempUserDataDirectory = null;

            if (profileArgIndex != -1)
            {
                userDataDir = firefoxArguments[profileArgIndex + 1];
                if (userDataDir == null)
                {
                    throw new PuppeteerException("Missing value for profile command line argument");
                }
            }
            else
            {
                tempUserDataDirectory = new TempDirectory();
                userDataDir = tempUserDataDirectory.Path;

                firefoxArguments.Add("--profile");
                firefoxArguments.Add($"{userDataDir.Quote()}");
            }

            Firefox.CreateProfile(userDataDir, GetPreferences(options.Protocol, options.ExtraPrefsFirefox));

            return (firefoxArguments, tempUserDataDirectory, userDataDir);
        }

        private static Dictionary<string, object> GetPreferences(ProtocolType protocol, Dictionary<string, object> optionsExtraPreferencesFirefox)
        {
            var result = optionsExtraPreferencesFirefox ?? [];

            if (protocol == ProtocolType.WebdriverBiDi)
            {
                result["remote.active-protocols"] = 1;
            }
            else
            {
                result["browser.tabs.closeWindowWithLastTab"] = false;
                result["network.cookie.cookieBehavior"] = 0;
                result["fission.bfcacheInParent"] = false;
                result["remote.active-protocols"] = 2;
            }

            result["fission.webContentIsolationStrategy"] = 0;

            return result;
        }
    }
}<|MERGE_RESOLUTION|>--- conflicted
+++ resolved
@@ -78,11 +78,8 @@
             return firefoxArguments.ToArray();
         }
 
-<<<<<<< HEAD
         internal Task<string> GetDefaultBuildIdAsync() => Firefox.GetDefaultBuildIdAsync();
 
-        private static (List<string> FirefoxArgs, TempDirectory TempUserDataDirectory) PrepareFirefoxArgs(LaunchOptions options)
-=======
         internal override void OnExit()
         {
             // If TempUserDataDir is null it means that the user provided their own userDataDir
@@ -112,7 +109,6 @@
         }
 
         private static (List<string> FirefoxArgs, TempDirectory TempUserDataDirectory, string UserDataDir) PrepareFirefoxArgs(LaunchOptions options)
->>>>>>> 1b2dcca2
         {
             var firefoxArguments = new List<string>();
 
