--- conflicted
+++ resolved
@@ -14,10 +14,6 @@
         /// Gets the request.
         /// </summary>
         /// <value>The request.</value>
-<<<<<<< HEAD
-        public IRequest Request { get; internal set; } = request;
-=======
         public IRequest Request { get; } = request;
->>>>>>> b205399d
     }
 }