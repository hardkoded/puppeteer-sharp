﻿using System;
using System.Collections.Concurrent;
using System.Collections.Generic;
using System.Diagnostics.Contracts;
using System.Linq;
using System.Threading.Tasks;
using Microsoft.Extensions.Logging;
using PuppeteerSharp.Helpers;
using PuppeteerSharp.Messaging;

namespace PuppeteerSharp
{
    internal class FrameManager
    {        
        private Dictionary<int, ExecutionContext> _contextIdToContext;
        private bool _ensureNewDocumentNavigation;
        private readonly ILogger _logger;        
        private readonly ConcurrentDictionary<string, Frame> _frames;
        private readonly MultiMap<string, TaskCompletionSource<Frame>> _pendingFrameRequests;
        private const int WaitForRequestDelay = 1000;

        private FrameManager(CDPSession client, Page page, NetworkManager networkManager)
        {
            Client = client;
            Page = page;
            _frames = new ConcurrentDictionary<string, Frame>();
            _contextIdToContext = new Dictionary<int, ExecutionContext>();
            _logger = Client.Connection.LoggerFactory.CreateLogger<FrameManager>();
            NetworkManager = networkManager;
            _pendingFrameRequests = new MultiMap<string, TaskCompletionSource<Frame>>();

            Client.MessageReceived += Client_MessageReceived;
        }

        #region Properties

        internal event EventHandler<FrameEventArgs> FrameAttached;
        internal event EventHandler<FrameEventArgs> FrameDetached;
        internal event EventHandler<FrameEventArgs> FrameNavigated;
        internal event EventHandler<FrameEventArgs> FrameNavigatedWithinDocument;
        internal event EventHandler<FrameEventArgs> LifecycleEvent;

        internal CDPSession Client { get; }
        internal NetworkManager NetworkManager { get; }
        internal Frame MainFrame { get; set; }
        internal Page Page { get; }
        internal int DefaultNavigationTimeout { get; set; } = 30000;

        #endregion

        #region Public Methods
        internal static async Task<FrameManager> CreateFrameManagerAsync(CDPSession client, Page page, NetworkManager networkManager, FrameTree frameTree)
        {
            var frameManager = new FrameManager(client, page, networkManager);
            await frameManager.HandleFrameTreeAsync(frameTree).ConfigureAwait(false);
            return frameManager;
        }

        internal ExecutionContext ExecutionContextById(int contextId)
        {
            _contextIdToContext.TryGetValue(contextId, out var context);

            if (context == null)
            {
                _logger.LogError("INTERNAL ERROR: missing context with id = {ContextId}", contextId);
            }
            return context;
        }

        public async Task<Response> NavigateFrameAsync(Frame frame, string url, NavigationOptions options)
        {
            var referrer = string.IsNullOrEmpty(options.Referer)
               ? NetworkManager.ExtraHTTPHeaders?.GetValueOrDefault(MessageKeys.Referer)
               : options.Referer;
            var requests = new Dictionary<string, Request>();
            var timeout = options?.Timeout ?? DefaultNavigationTimeout;
<<<<<<< HEAD
            var waitUntil = options.WaitUntil ?? new[] { WaitUntilNavigation.Load };
            var watcher = new LifecycleWatcher(this, frame, timeout, options);

            var navigateTask = NavigateAsync(Client, url, referrer, frame.Id);
            await Task.WhenAny(
                watcher.TimeoutOrTerminationTask,
                navigateTask).ConfigureAwait(false);

            AggregateException exception = null;
            if (navigateTask.IsFaulted)
            {
                exception = navigateTask.Exception;
            }
            else
=======
            using (var watcher = new NavigatorWatcher(_client, this, frame, _networkManager, timeout, options))
>>>>>>> 7f07b4e4
            {
                var navigateTask = NavigateAsync(_client, url, referrer, frame.Id);
                await Task.WhenAny(
                    watcher.TimeoutOrTerminationTask,
                    navigateTask).ConfigureAwait(false);

                AggregateException exception = null;
                if (navigateTask.IsFaulted)
                {
                    exception = navigateTask.Exception;
                }
                else
                {
                    await Task.WhenAny(
                        watcher.TimeoutOrTerminationTask,
                        _ensureNewDocumentNavigation ? watcher.NewDocumentNavigationTask : watcher.SameDocumentNavigationTask
                    ).ConfigureAwait(false);

                    if (watcher.TimeoutOrTerminationTask.IsCompleted && watcher.TimeoutOrTerminationTask.Result.IsFaulted)
                    {
                        exception = watcher.TimeoutOrTerminationTask.Result.Exception;
                    }
                }

                if (exception != null)
                {
                    throw new NavigationException(exception.InnerException.Message, exception.InnerException);
                }

                return watcher.NavigationResponse;
            }
        }

        private async Task NavigateAsync(CDPSession client, string url, string referrer, string frameId)
        {
            var response = await client.SendAsync<PageNavigateResponse>("Page.navigate", new
            {
                url,
                referrer = referrer ?? string.Empty,
                frameId
            }).ConfigureAwait(false);

            _ensureNewDocumentNavigation = !string.IsNullOrEmpty(response.LoaderId);

            if (!string.IsNullOrEmpty(response.ErrorText))
            {
                throw new NavigationException(response.ErrorText, url);
            }
        }

        public async Task<Response> WaitForFrameNavigationAsync(Frame frame, NavigationOptions options = null)
        {
            var timeout = options?.Timeout ?? DefaultNavigationTimeout;
<<<<<<< HEAD
            var watcher = new LifecycleWatcher(this, frame, timeout, options);

            var raceTask = await Task.WhenAny(
                watcher.NewDocumentNavigationTask,
                watcher.SameDocumentNavigationTask,
                watcher.TimeoutOrTerminationTask
            ).ConfigureAwait(false);

            var exception = raceTask.Exception;
            if (exception == null &&
                watcher.TimeoutOrTerminationTask.IsCompleted &&
                watcher.TimeoutOrTerminationTask.Result.IsFaulted)
=======
            using (var watcher = new NavigatorWatcher(_client, this, frame, _networkManager, timeout, options))
>>>>>>> 7f07b4e4
            {
                var raceTask = await Task.WhenAny(
                    watcher.NewDocumentNavigationTask,
                    watcher.SameDocumentNavigationTask,
                    watcher.TimeoutOrTerminationTask
                ).ConfigureAwait(false);

                var exception = raceTask.Exception;
                if (exception == null &&
                    watcher.TimeoutOrTerminationTask.IsCompleted &&
                    watcher.TimeoutOrTerminationTask.Result.IsFaulted)
                {
                    exception = watcher.TimeoutOrTerminationTask.Result.Exception;
                }
                if (exception != null)
                {
                    throw new NavigationException(exception.Message, exception);
                }

                return watcher.NavigationResponse;
            }
        }

        #endregion

        #region Private Methods

        private async void Client_MessageReceived(object sender, MessageEventArgs e)
        {
            try
            {
                switch (e.MessageID)
                {
                    case "Page.frameAttached":
                        OnFrameAttached(
                            e.MessageData.SelectToken(MessageKeys.FrameId).ToObject<string>(),
                            e.MessageData.SelectToken("parentFrameId").ToObject<string>());
                        break;

                    case "Page.frameNavigated":
                        await OnFrameNavigatedAsync(e.MessageData.SelectToken(MessageKeys.Frame).ToObject<FramePayload>(true)).ConfigureAwait(false);
                        break;

                    case "Page.navigatedWithinDocument":
                        OnFrameNavigatedWithinDocument(e.MessageData.ToObject<NavigatedWithinDocumentResponse>(true));
                        break;

                    case "Page.frameDetached":
                        OnFrameDetached(e.MessageData.ToObject<BasicFrameResponse>(true));
                        break;

                    case "Page.frameStoppedLoading":
                        OnFrameStoppedLoading(e.MessageData.ToObject<BasicFrameResponse>(true));
                        break;

                    case "Runtime.executionContextCreated":
                        await OnExecutionContextCreatedAsync(e.MessageData.SelectToken(MessageKeys.Context).ToObject<ContextPayload>(true));
                        break;

                    case "Runtime.executionContextDestroyed":
                        OnExecutionContextDestroyed(e.MessageData.SelectToken(MessageKeys.ExecutionContextId).ToObject<int>());
                        break;
                    case "Runtime.executionContextsCleared":
                        OnExecutionContextsCleared();
                        break;
                    case "Page.lifecycleEvent":
                        OnLifeCycleEvent(e.MessageData.ToObject<LifecycleEventResponse>(true));
                        break;
                    default:
                        break;
                }
            }
            catch (Exception ex)
            {
                var message = $"Connection failed to process {e.MessageID}. {ex.Message}. {ex.StackTrace}";
                _logger.LogError(ex, message);
                Client.Close(message);
            }
        }

        private void OnFrameStoppedLoading(BasicFrameResponse e)
        {
            if (_frames.TryGetValue(e.FrameId, out var frame))
            {
                frame.OnLoadingStopped();
                LifecycleEvent?.Invoke(this, new FrameEventArgs(frame));
            }
        }

        private void OnLifeCycleEvent(LifecycleEventResponse e)
        {
            if (_frames.TryGetValue(e.FrameId, out var frame))
            {
                frame.OnLifecycleEvent(e.LoaderId, e.Name);
                LifecycleEvent?.Invoke(this, new FrameEventArgs(frame));
            }
        }

        private void OnExecutionContextsCleared()
        {
            while (_contextIdToContext.Count > 0)
            {
                var contextItem = _contextIdToContext.ElementAt(0);
                RemoveContext(contextItem.Value);
                _contextIdToContext.Remove(contextItem.Key);
            }
        }

        private void OnExecutionContextDestroyed(int executionContextId)
        {
            _contextIdToContext.TryGetValue(executionContextId, out var context);

            if (context != null)
            {
                _contextIdToContext.Remove(executionContextId);
                RemoveContext(context);
            }
        }

        private async Task OnExecutionContextCreatedAsync(ContextPayload contextPayload)
        {
            var frameId = contextPayload.AuxData.IsDefault ? contextPayload.AuxData.FrameId : null;
            var frame = !string.IsNullOrEmpty(frameId) ? await GetFrameAsync(frameId) : null;

            var context = new ExecutionContext(
                Client,
                contextPayload,
                frame);

            _contextIdToContext[contextPayload.Id] = context;

            if (frame != null)
            {
                frame.SetDefaultContext(context);
            }
        }

        private void OnFrameDetached(BasicFrameResponse e)
        {
            if (_frames.TryGetValue(e.FrameId, out var frame))
            {
                RemoveFramesRecursively(frame);
            }
        }

        private async Task OnFrameNavigatedAsync(FramePayload framePayload)
        {
            var isMainFrame = string.IsNullOrEmpty(framePayload.ParentId);
            var frame = isMainFrame ? MainFrame : await GetFrameAsync(framePayload.Id);

            Contract.Assert(isMainFrame || frame != null, "We either navigate top level or have old version of the navigated frame");

            // Detach all child frames first.
            if (frame != null)
            {
                while (frame.ChildFrames.Count > 0)
                {
                    RemoveFramesRecursively(frame.ChildFrames[0]);
                }
            }

            // Update or create main frame.
            if (isMainFrame)
            {
                if (frame != null)
                {
                    // Update frame id to retain frame identity on cross-process navigation.
                    if (frame.Id != null)
                    {
                        _frames.TryRemove(frame.Id, out _);
                    }
                    frame.Id = framePayload.Id;
                }
                else
                {
                    // Initial main frame navigation.
                    frame = new Frame(this, Client, null, framePayload.Id);
                }
                AddFrame(framePayload.Id, frame);
                MainFrame = frame;
            }

            // Update frame payload.
            frame.Navigated(framePayload);

            FrameNavigated?.Invoke(this, new FrameEventArgs(frame));
        }

        private void AddFrame(string frameId, Frame frame)
        {
            _frames[frameId] = frame;
            foreach (var tcs in _pendingFrameRequests.Get(frameId))
            {
                tcs.TrySetResult(frame);
            }
        }

        internal Frame[] GetFrames() => _frames.Values.ToArray();

        private void OnFrameNavigatedWithinDocument(NavigatedWithinDocumentResponse e)
        {
            if (_frames.TryGetValue(e.FrameId, out var frame))
            {
                frame.NavigatedWithinDocument(e.Url);

                var eventArgs = new FrameEventArgs(frame);
                FrameNavigatedWithinDocument?.Invoke(this, eventArgs);
                FrameNavigated?.Invoke(this, eventArgs);
            }
        }

        private void RemoveContext(ExecutionContext context)
        {
            if (context.Frame != null)
            {
                context.Frame.SetDefaultContext(null);
            }
        }

        private void RemoveFramesRecursively(Frame frame)
        {
            while (frame.ChildFrames.Count > 0)
            {
                RemoveFramesRecursively(frame.ChildFrames[0]);
            }
            frame.Detach();
            _frames.TryRemove(frame.Id, out _);
            FrameDetached?.Invoke(this, new FrameEventArgs(frame));
        }

        private void OnFrameAttached(string frameId, string parentFrameId)
        {
            if (!_frames.ContainsKey(frameId) && _frames.ContainsKey(parentFrameId))
            {
                var parentFrame = _frames[parentFrameId];
                var frame = new Frame(this, Client, parentFrame, frameId);
                _frames[frame.Id] = frame;
                FrameAttached?.Invoke(this, new FrameEventArgs(frame));
            }
        }

        private async Task HandleFrameTreeAsync(FrameTree frameTree)
        {
            if (!string.IsNullOrEmpty(frameTree.Frame.ParentId))
            {
                OnFrameAttached(frameTree.Frame.Id, frameTree.Frame.ParentId);
            }

            await OnFrameNavigatedAsync(frameTree.Frame);

            if (frameTree.Childs != null)
            {
                foreach (var child in frameTree.Childs)
                {
                    await HandleFrameTreeAsync(child);
                }
            }
        }

        internal async Task<Frame> GetFrameAsync(string frameId)
        {
            var tcs = new TaskCompletionSource<Frame>();
            _pendingFrameRequests.Add(frameId, tcs);

            if (_frames.TryGetValue(frameId, out var frame))
            {
                _pendingFrameRequests.Delete(frameId, tcs);
                return frame;
            }

            var delayTask = Task.Delay(WaitForRequestDelay);
            var task = Task.WhenAny(
                delayTask,
                tcs.Task
            );

            if (task == delayTask)
            {
                throw new PuppeteerException($"Frame '{frameId}' not found");
            }

            return await tcs.Task;
        }

        #endregion
    }
}<|MERGE_RESOLUTION|>--- conflicted
+++ resolved
@@ -74,26 +74,9 @@
                : options.Referer;
             var requests = new Dictionary<string, Request>();
             var timeout = options?.Timeout ?? DefaultNavigationTimeout;
-<<<<<<< HEAD
-            var waitUntil = options.WaitUntil ?? new[] { WaitUntilNavigation.Load };
-            var watcher = new LifecycleWatcher(this, frame, timeout, options);
-
-            var navigateTask = NavigateAsync(Client, url, referrer, frame.Id);
-            await Task.WhenAny(
-                watcher.TimeoutOrTerminationTask,
-                navigateTask).ConfigureAwait(false);
-
-            AggregateException exception = null;
-            if (navigateTask.IsFaulted)
-            {
-                exception = navigateTask.Exception;
-            }
-            else
-=======
-            using (var watcher = new NavigatorWatcher(_client, this, frame, _networkManager, timeout, options))
->>>>>>> 7f07b4e4
-            {
-                var navigateTask = NavigateAsync(_client, url, referrer, frame.Id);
+            using (var watcher = new LifecycleWatcher(this, frame, timeout, options))
+            {
+                var navigateTask = NavigateAsync(Client, url, referrer, frame.Id);
                 await Task.WhenAny(
                     watcher.TimeoutOrTerminationTask,
                     navigateTask).ConfigureAwait(false);
@@ -145,22 +128,7 @@
         public async Task<Response> WaitForFrameNavigationAsync(Frame frame, NavigationOptions options = null)
         {
             var timeout = options?.Timeout ?? DefaultNavigationTimeout;
-<<<<<<< HEAD
-            var watcher = new LifecycleWatcher(this, frame, timeout, options);
-
-            var raceTask = await Task.WhenAny(
-                watcher.NewDocumentNavigationTask,
-                watcher.SameDocumentNavigationTask,
-                watcher.TimeoutOrTerminationTask
-            ).ConfigureAwait(false);
-
-            var exception = raceTask.Exception;
-            if (exception == null &&
-                watcher.TimeoutOrTerminationTask.IsCompleted &&
-                watcher.TimeoutOrTerminationTask.Result.IsFaulted)
-=======
-            using (var watcher = new NavigatorWatcher(_client, this, frame, _networkManager, timeout, options))
->>>>>>> 7f07b4e4
+            using (var watcher = new LifecycleWatcher(this, frame, timeout, options))
             {
                 var raceTask = await Task.WhenAny(
                     watcher.NewDocumentNavigationTask,
