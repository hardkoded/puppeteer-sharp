--- conflicted
+++ resolved
@@ -10,16 +10,10 @@
 {
     public class FrameManager
     {
-<<<<<<< HEAD
         private CDPSession _client;
         private Page _page;
         private Dictionary<int, ExecutionContext> _contextIdToContext;
-=======
-        private readonly Session _client;
-        private readonly Page _page;
-        private readonly Dictionary<int, ExecutionContext> _contextIdToContext;
         private readonly ILogger _logger;
->>>>>>> d3e9e762
 
         public FrameManager(CDPSession client, FrameTree frameTree, Page page)
         {
