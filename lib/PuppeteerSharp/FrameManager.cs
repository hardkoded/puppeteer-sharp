using System;
using System.Collections.Concurrent;
using System.Collections.Generic;
using System.Diagnostics.Contracts;
using System.Linq;
using System.Threading.Tasks;
using Microsoft.Extensions.Logging;
using PuppeteerSharp.Helpers;
using PuppeteerSharp.Helpers.Json;
using PuppeteerSharp.Messaging;

namespace PuppeteerSharp
{
    internal class FrameManager
    {
        private const string RefererHeaderName = "referer";
        private const string UtilityWorldName = "__puppeteer_utility_world__";

        private readonly ConcurrentDictionary<string, ExecutionContext> _contextIdToContext;
        private readonly ILogger _logger;
        private readonly ConcurrentDictionary<string, Frame> _frames;
        private readonly AsyncDictionaryHelper<string, Frame> _asyncFrames;
        private readonly List<string> _isolatedWorlds = new();
        private readonly TaskQueue _eventsQueue = new();
        private bool _ensureNewDocumentNavigation;

        internal FrameManager(CDPSession client, Page page, bool ignoreHTTPSErrors, TimeoutSettings timeoutSettings)
        {
            Client = client;
            Page = page;
            _frames = new ConcurrentDictionary<string, Frame>();
            _contextIdToContext = new ConcurrentDictionary<string, ExecutionContext>();
            _logger = Client.Connection.LoggerFactory.CreateLogger<FrameManager>();
            NetworkManager = new NetworkManager(client, ignoreHTTPSErrors, this);
            TimeoutSettings = timeoutSettings;
            _asyncFrames = new AsyncDictionaryHelper<string, Frame>(_frames, "Frame {0} not found");

            Client.MessageReceived += Client_MessageReceived;
        }

        internal event EventHandler<FrameEventArgs> FrameAttached;

        internal event EventHandler<FrameEventArgs> FrameDetached;

        internal event EventHandler<FrameEventArgs> FrameSwapped;

        internal event EventHandler<FrameEventArgs> FrameNavigated;

        internal event EventHandler<FrameEventArgs> FrameNavigatedWithinDocument;

        internal event EventHandler<FrameEventArgs> LifecycleEvent;

        internal CDPSession Client { get; }

        internal NetworkManager NetworkManager { get; }

        internal Frame MainFrame { get; set; }

        internal Page Page { get; }

        internal TimeoutSettings TimeoutSettings { get; }

        internal async Task InitializeAsync(CDPSession client = null)
        {
            client ??= Client;
            var getFrameTreeTask = client.SendAsync<PageGetFrameTreeResponse>("Page.getFrameTree");
            var autoAttachTask = client != Client
                ? client.SendAsync("Target.setAutoAttach", new TargetSetAutoAttachRequest
                {
                    AutoAttach = true,
                    WaitForDebuggerOnStart = false,
                    Flatten = true,
                })
                : Task.CompletedTask;

            await Task.WhenAll(
                client.SendAsync("Page.enable"),
                getFrameTreeTask,
                autoAttachTask).ConfigureAwait(false);

            await HandleFrameTreeAsync(client, new FrameTree(getFrameTreeTask.Result.FrameTree)).ConfigureAwait(false);

            await Task.WhenAll(
                client.SendAsync("Page.setLifecycleEventsEnabled", new PageSetLifecycleEventsEnabledRequest { Enabled = true }),
                client.SendAsync("Runtime.enable"),
                client == Client ? NetworkManager.InitializeAsync() : Task.CompletedTask).ConfigureAwait(false);

            await EnsureIsolatedWorldAsync(client, UtilityWorldName).ConfigureAwait(false);
        }

        internal ExecutionContext ExecutionContextById(int contextId, CDPSession session = null)
        {
            session ??= Client;
            var key = $"{session.Id}:{contextId}";
            _contextIdToContext.TryGetValue(key, out var context);

            if (context == null)
            {
                _logger.LogError("INTERNAL ERROR: missing context with id = {ContextId}", contextId);
            }
            return context;
        }

        public async Task<Response> NavigateFrameAsync(Frame frame, string url, NavigationOptions options)
        {
            var referrer = string.IsNullOrEmpty(options.Referer)
               ? NetworkManager.ExtraHTTPHeaders?.GetValueOrDefault(RefererHeaderName)
               : options.Referer;
            var timeout = options?.Timeout ?? TimeoutSettings.NavigationTimeout;

            using (var watcher = new LifecycleWatcher(this, frame, options?.WaitUntil, timeout))
            {
                try
                {
                    var navigateTask = NavigateAsync(Client, url, referrer, frame.Id);
                    var task = await Task.WhenAny(
                        watcher.TimeoutOrTerminationTask,
                        navigateTask).ConfigureAwait(false);

                    await task.ConfigureAwait(false);

                    task = await Task.WhenAny(
                        watcher.TimeoutOrTerminationTask,
                        _ensureNewDocumentNavigation ? watcher.NewDocumentNavigationTask : watcher.SameDocumentNavigationTask).ConfigureAwait(false);

                    await task.ConfigureAwait(false);
                }
                catch (Exception ex)
                {
                    throw new NavigationException(ex.Message, ex);
                }

                return watcher.NavigationResponse;
            }
        }

        private async Task NavigateAsync(CDPSession client, string url, string referrer, string frameId)
        {
            var response = await client.SendAsync<PageNavigateResponse>("Page.navigate", new PageNavigateRequest
            {
                Url = url,
                Referrer = referrer ?? string.Empty,
                FrameId = frameId
            }).ConfigureAwait(false);

            _ensureNewDocumentNavigation = !string.IsNullOrEmpty(response.LoaderId);

            if (!string.IsNullOrEmpty(response.ErrorText))
            {
                throw new NavigationException(response.ErrorText, url);
            }
        }

        public async Task<Response> WaitForFrameNavigationAsync(Frame frame, NavigationOptions options = null)
        {
            var timeout = options?.Timeout ?? TimeoutSettings.NavigationTimeout;
            using (var watcher = new LifecycleWatcher(this, frame, options?.WaitUntil, timeout))
            {
                var raceTask = await Task.WhenAny(
                    watcher.NewDocumentNavigationTask,
                    watcher.SameDocumentNavigationTask,
                    watcher.TimeoutOrTerminationTask).ConfigureAwait(false);

                await raceTask.ConfigureAwait(false);

                return watcher.NavigationResponse;
            }
        }

        private void Client_MessageReceived(object sender, MessageEventArgs e)
        {
            _ = _eventsQueue.Enqueue(async () =>
            {
                try
                {
                    switch (e.MessageID)
                    {
                        case "Page.frameAttached":
                            OnFrameAttached(sender as CDPSession, e.MessageData.ToObject<PageFrameAttachedResponse>());
                            break;

                        case "Page.frameNavigated":
                            await OnFrameNavigatedAsync(e.MessageData.ToObject<PageFrameNavigatedResponse>(true).Frame).ConfigureAwait(false);
                            break;

                        case "Page.navigatedWithinDocument":
                            OnFrameNavigatedWithinDocument(e.MessageData.ToObject<NavigatedWithinDocumentResponse>(true));
                            break;

                        case "Page.frameDetached":
                            OnFrameDetached(e.MessageData.ToObject<PageFrameDetachedResponse>(true));
                            break;

                        case "Page.frameStartedLoading":
                            OnFrameStartedLoading(e.MessageData.ToObject<BasicFrameResponse>(true));
                            break;

                        case "Page.frameStoppedLoading":
                            OnFrameStoppedLoading(e.MessageData.ToObject<BasicFrameResponse>(true));
                            break;

                        case "Runtime.executionContextCreated":
                            await OnExecutionContextCreatedAsync(e.MessageData.ToObject<RuntimeExecutionContextCreatedResponse>(true).Context, sender as CDPSession).ConfigureAwait(false);
                            break;

                        case "Runtime.executionContextDestroyed":
                            OnExecutionContextDestroyed(e.MessageData.ToObject<RuntimeExecutionContextDestroyedResponse>(true).ExecutionContextId, sender as CDPSession);
                            break;
                        case "Runtime.executionContextsCleared":
                            OnExecutionContextsCleared(sender as CDPSession);
                            break;
                        case "Page.lifecycleEvent":
                            OnLifeCycleEvent(e.MessageData.ToObject<LifecycleEventResponse>(true));
                            break;
                        case "Target.attachedToTarget":
                            await OnAttachedToTargetAsync(e.MessageData.ToObject<TargetAttachedToTargetResponse>(true)).ConfigureAwait(false);
                            break;
                        case "Target.detachedFromTarget":
                            OnDetachedFromTarget(e.MessageData.ToObject<TargetDetachedFromTargetResponse>(true));
                            break;
                        default:
                            break;
                    }
                }
                catch (Exception ex)
                {
                    var message = $"Connection failed to process {e.MessageID}. {ex.Message}. {ex.StackTrace}";
                    _logger.LogError(ex, message);
                    Client.Close(message);
                }
            });
        }

        private void OnDetachedFromTarget(TargetDetachedFromTargetResponse e)
        {
            _frames.TryGetValue(e.TargetId, out var frame);
            if (frame != null && frame.IsOopFrame)
            {
              RemoveFramesRecursively(frame);
            }
        }

        private async Task OnAttachedToTargetAsync(TargetAttachedToTargetResponse e)
        {
            if (e.TargetInfo.Type != TargetType.IFrame)
            {
                return;
            }

            _frames.TryGetValue(e.TargetInfo.TargetId, out var frame);
            var session = Connection.FromSession(Client).GetSession(e.SessionId);
            if (frame != null)
            {
                frame.UpdateClient(session);
            }

            session.MessageReceived += Client_MessageReceived;
            await InitializeAsync(session).ConfigureAwait(false);
        }

        private void OnFrameStartedLoading(BasicFrameResponse e)
        {
            if (_frames.TryGetValue(e.FrameId, out var frame))
            {
                frame.OnLoadingStarted();
            }
        }

        private void OnFrameStoppedLoading(BasicFrameResponse e)
        {
            if (_frames.TryGetValue(e.FrameId, out var frame))
            {
                frame.OnLoadingStopped();
                LifecycleEvent?.Invoke(this, new FrameEventArgs(frame));
            }
        }

        private void OnLifeCycleEvent(LifecycleEventResponse e)
        {
            if (_frames.TryGetValue(e.FrameId, out var frame))
            {
                frame.OnLifecycleEvent(e.LoaderId, e.Name);
                LifecycleEvent?.Invoke(this, new FrameEventArgs(frame));
            }
        }

        private void OnExecutionContextsCleared(CDPSession session)
        {
            foreach (var key in _contextIdToContext.Keys.ToArray())
            {
<<<<<<< HEAD
                var key0 = _contextIdToContext.Keys.ElementAtOrDefault(0);
                if (_contextIdToContext.TryRemove(key0, out var context))
=======
                var context = _contextIdToContext[key];
                if (context.Client != session)
>>>>>>> 866a8025
                {
                    continue;
                }
                if (context.World != null)
                {
                    context.World.SetContext(null);
                }
                _contextIdToContext.TryRemove(key, out var _);
            }
        }

        private void OnExecutionContextDestroyed(int contextId, CDPSession session)
        {
            var key = $"{session.Id}:{contextId}";
            if (_contextIdToContext.TryRemove(key, out var context))
            {
                if (context.World != null)
                {
                    context.World.SetContext(null);
                }
            }
        }

        private async Task OnExecutionContextCreatedAsync(ContextPayload contextPayload, CDPSession session)
        {
            var frameId = contextPayload.AuxData?.FrameId;
            var frame = !string.IsNullOrEmpty(frameId) ? await GetFrameAsync(frameId).ConfigureAwait(false) : null;
            DOMWorld world = null;

            if (frame != null)
            {
                if (frame.Client != session)
                {
                    return;
                }

                if (contextPayload.AuxData?.IsDefault == true)
                {
                    world = frame.MainWorld;
                }
                else if (contextPayload.Name == UtilityWorldName && !frame.SecondaryWorld.HasContext)
                {
                    // In case of multiple sessions to the same target, there's a race between
                    // connections so we might end up creating multiple isolated worlds.
                    // We can use either.
                    world = frame.SecondaryWorld;
                }
            }

            var context = new ExecutionContext(frame?.Client ?? Client, contextPayload, world);
            if (world != null)
            {
                world.SetContext(context);
            }
            var key = $"{session.Id}:{contextPayload.Id}";
            _contextIdToContext[key] = context;
        }

        private void OnFrameDetached(PageFrameDetachedResponse e)
        {
            if (_frames.TryGetValue(e.FrameId, out var frame))
            {
                if (e.Reason == FrameDetachedReason.Remove)
                {
                    RemoveFramesRecursively(frame);
                }
                else if (e.Reason == FrameDetachedReason.Swap)
                {
                    FrameSwapped?.Invoke(frame, new FrameEventArgs(frame));
                }
            }
        }

        private async Task OnFrameNavigatedAsync(FramePayload framePayload)
        {
            var isMainFrame = string.IsNullOrEmpty(framePayload.ParentId);
            var frame = isMainFrame ? MainFrame : await GetFrameAsync(framePayload.Id).ConfigureAwait(false);

            Contract.Assert(isMainFrame || frame != null, "We either navigate top level or have old version of the navigated frame");

            // Detach all child frames first.
            if (frame != null)
            {
                while (frame.ChildFrames.Count > 0)
                {
                    RemoveFramesRecursively((Frame)frame.ChildFrames[0]);
                }
            }

            // Update or create main frame.
            if (isMainFrame)
            {
                if (frame != null)
                {
                    // Update frame id to retain frame identity on cross-process navigation.
                    if (frame.Id != null)
                    {
                        _frames.TryRemove(frame.Id, out _);
                    }
                    frame.Id = framePayload.Id;
                }
                else
                {
                    // Initial main frame navigation.
                    frame = new Frame(this, null, framePayload.Id, Client);
                }
                _asyncFrames.AddItem(framePayload.Id, frame);
                MainFrame = frame;
            }

            // Update frame payload.
            frame.Navigated(framePayload);

            FrameNavigated?.Invoke(this, new FrameEventArgs(frame));
        }

        internal Frame[] GetFrames() => _frames.Values.ToArray();

        private void OnFrameNavigatedWithinDocument(NavigatedWithinDocumentResponse e)
        {
            if (_frames.TryGetValue(e.FrameId, out var frame))
            {
                frame.NavigatedWithinDocument(e.Url);

                var eventArgs = new FrameEventArgs(frame);
                FrameNavigatedWithinDocument?.Invoke(this, eventArgs);
                FrameNavigated?.Invoke(this, eventArgs);
            }
        }

        private void RemoveFramesRecursively(Frame frame)
        {
            while (frame.ChildFrames.Count > 0)
            {
                RemoveFramesRecursively((Frame)frame.ChildFrames[0]);
            }
            frame.Detach();
            _frames.TryRemove(frame.Id, out _);
            FrameDetached?.Invoke(this, new FrameEventArgs(frame));
        }

        private void OnFrameAttached(CDPSession session, PageFrameAttachedResponse frameAttached)
            => OnFrameAttached(session, frameAttached.FrameId, frameAttached.ParentFrameId);

        private void OnFrameAttached(CDPSession session, string frameId, string parentFrameId)
        {
            if (_frames.TryGetValue(frameId, out var existingFrame))
            {
                if (session != null && existingFrame.IsOopFrame)
                {
                    existingFrame.UpdateClient(session);
                }
                return;
            }

            if (!_frames.ContainsKey(frameId) && _frames.ContainsKey(parentFrameId))
            {
                var parentFrame = _frames[parentFrameId];
                var frame = new Frame(this, parentFrame, frameId, session);
                _frames[frame.Id] = frame;
                FrameAttached?.Invoke(this, new FrameEventArgs(frame));
            }
        }

        private async Task HandleFrameTreeAsync(CDPSession session, FrameTree frameTree)
        {
            if (!string.IsNullOrEmpty(frameTree.Frame.ParentId))
            {
                OnFrameAttached(session, frameTree.Frame.Id, frameTree.Frame.ParentId);
            }

            await OnFrameNavigatedAsync(frameTree.Frame).ConfigureAwait(false);

            if (frameTree.Childs != null)
            {
                foreach (var child in frameTree.Childs)
                {
                    await HandleFrameTreeAsync(session, child).ConfigureAwait(false);
                }
            }
        }

        private async Task EnsureIsolatedWorldAsync(CDPSession session, string name)
        {
            var key = $"{session.Id}:{name}";
            if (_isolatedWorlds.Contains(key))
            {
                return;
            }
            _isolatedWorlds.Add(key);
            await session.SendAsync("Page.addScriptToEvaluateOnNewDocument", new PageAddScriptToEvaluateOnNewDocumentRequest
            {
                Source = $"//# sourceURL={ExecutionContext.EvaluationScriptUrl}",
                WorldName = name,
            }).ConfigureAwait(false);

            try
            {
                await Task.WhenAll(GetFrames()
                    .Where(frame => frame.Client == session)
                    .Select(frame => session.SendAsync("Page.createIsolatedWorld", new PageCreateIsolatedWorldRequest
                    {
                        FrameId = frame.Id,
                        GrantUniveralAccess = true,
                        WorldName = name
                    }))).ConfigureAwait(false);
            }
            catch (PuppeteerException ex)
            {
                _logger.LogError(ex.ToString());
            }
        }

        internal Task<Frame> GetFrameAsync(string frameId) => _asyncFrames.GetItemAsync(frameId);

        internal Task<Frame> TryGetFrameAsync(string frameId) => _asyncFrames.TryGetItemAsync(frameId);
    }
}<|MERGE_RESOLUTION|>--- conflicted
+++ resolved
@@ -288,13 +288,8 @@
         {
             foreach (var key in _contextIdToContext.Keys.ToArray())
             {
-<<<<<<< HEAD
-                var key0 = _contextIdToContext.Keys.ElementAtOrDefault(0);
-                if (_contextIdToContext.TryRemove(key0, out var context))
-=======
                 var context = _contextIdToContext[key];
                 if (context.Client != session)
->>>>>>> 866a8025
                 {
                     continue;
                 }
@@ -380,7 +375,7 @@
             {
                 while (frame.ChildFrames.Count > 0)
                 {
-                    RemoveFramesRecursively((Frame)frame.ChildFrames[0]);
+                    RemoveFramesRecursively(frame.ChildFrames[0]);
                 }
             }
 
@@ -425,13 +420,13 @@
             }
         }
 
-        private void RemoveFramesRecursively(Frame frame)
+        private void RemoveFramesRecursively(IFrame frame)
         {
             while (frame.ChildFrames.Count > 0)
             {
-                RemoveFramesRecursively((Frame)frame.ChildFrames[0]);
-            }
-            frame.Detach();
+                RemoveFramesRecursively(frame.ChildFrames[0]);
+            }
+            ((Frame)frame).Detach();
             _frames.TryRemove(frame.Id, out _);
             FrameDetached?.Invoke(this, new FrameEventArgs(frame));
         }
