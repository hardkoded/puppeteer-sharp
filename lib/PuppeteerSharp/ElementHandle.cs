--- conflicted
+++ resolved
@@ -1,4 +1,4 @@
-﻿using System;
+using System;
 using System.Collections.Generic;
 using System.Diagnostics;
 using System.IO;
@@ -38,21 +38,7 @@
         private string DebuggerDisplay =>
             string.IsNullOrEmpty(RemoteObject.ClassName) ? ToString() : $"{RemoteObject.ClassName}@{RemoteObject.Description}";
 
-
-<<<<<<< HEAD
-        /// <inheritdoc/>
-=======
-        internal CustomQueriesManager CustomQueriesManager => Page.Browser.CustomQueriesManager;
-
-        /// <summary>
-        /// This method scrolls element into view if needed, and then uses <seealso cref="PuppeteerSharp.Page.ScreenshotDataAsync(ScreenshotOptions)"/> to take a screenshot of the element.
-        /// If the element is detached from DOM, the method throws an error.
-        /// </summary>
-        /// <returns>The task</returns>
-        /// <param name="file">The file path to save the image to. The screenshot type will be inferred from file extension.
-        /// If path is a relative path, then it is resolved relative to current working directory. If no path is provided,
-        /// the image won't be saved to the disk.</param>
->>>>>>> 37263a3e
+        /// <inheritdoc/>
         public Task ScreenshotAsync(string file) => ScreenshotAsync(file, new ScreenshotOptions());
 
         /// <inheritdoc/>
@@ -86,43 +72,7 @@
         /// <inheritdoc/>
         public Task<byte[]> ScreenshotDataAsync() => ScreenshotDataAsync(new ScreenshotOptions());
 
-<<<<<<< HEAD
-        /// <inheritdoc/>
-=======
-        /// <summary>
-        /// Waits for a selector to be added to the DOM
-        /// </summary>
-        /// <param name="selector">A selector of an element to wait for</param>
-        /// <param name="options">Optional waiting parameters</param>
-        /// <returns>A task that resolves when element specified by selector string is added to DOM.
-        /// Resolves to `null` if waiting for `hidden: true` and selector is not found in DOM.</returns>
-        public async Task<ElementHandle> WaitForSelectorAsync(string selector, WaitForSelectorOptions options = null)
-        {
-            var frame = ExecutionContext.Frame;
-            var secondaryContext = await frame.SecondaryWorld.GetExecutionContextAsync().ConfigureAwait(false);
-            var adoptedRoot = await secondaryContext.AdoptElementHandleAsync(this).ConfigureAwait(false);
-            options ??= new WaitForSelectorOptions();
-            options.Root = adoptedRoot;
-
-            var handle = await frame.SecondaryWorld.WaitForSelectorAsync(selector, options).ConfigureAwait(false);
-            await adoptedRoot.DisposeAsync().ConfigureAwait(false);
-            if (handle == null)
-            {
-                return null;
-            }
-            var mainExecutionContext = await frame.MainWorld.GetExecutionContextAsync().ConfigureAwait(false);
-            var result = await mainExecutionContext.AdoptElementHandleAsync(handle).ConfigureAwait(false);
-            await handle.DisposeAsync().ConfigureAwait(false);
-            return result;
-        }
-
-        /// <summary>
-        /// This method scrolls element into view if needed, and then uses <seealso cref="PuppeteerSharp.Page.ScreenshotDataAsync(ScreenshotOptions)"/> to take a screenshot of the element.
-        /// If the element is detached from DOM, the method throws an error.
-        /// </summary>
-        /// <returns>Task which resolves to a <see cref="byte"/>[] containing the image data.</returns>
-        /// <param name="options">Screenshot options.</param>
->>>>>>> 37263a3e
+        /// <inheritdoc/>
         public async Task<byte[]> ScreenshotDataAsync(ScreenshotOptions options)
             => Convert.FromBase64String(await ScreenshotBase64Async(options).ConfigureAwait(false));
 
@@ -294,47 +244,12 @@
             await Page.Keyboard.PressAsync(key, options).ConfigureAwait(false);
         }
 
-<<<<<<< HEAD
-        /// <inheritdoc/>
-        public async Task<IElementHandle> QuerySelectorAsync(string selector)
-        {
-            var handle = await EvaluateFunctionHandleAsync(
-                "(element, selector) => element.querySelector(selector)",
-                selector).ConfigureAwait(false);
-
-            if (handle is IElementHandle element)
-            {
-                return element;
-            }
-
-            await handle.DisposeAsync().ConfigureAwait(false);
-            return null;
-        }
-
-        /// <inheritdoc/>
-        public async Task<IElementHandle[]> QuerySelectorAllAsync(string selector)
-        {
-            var arrayHandle = await EvaluateFunctionHandleAsync(
-                "(element, selector) => element.querySelectorAll(selector)",
-                selector).ConfigureAwait(false);
-
-            var properties = await arrayHandle.GetPropertiesAsync().ConfigureAwait(false);
-            await arrayHandle.DisposeAsync().ConfigureAwait(false);
-
-            return properties.Values.OfType<IElementHandle>().ToArray();
-        }
-
-        /// <inheritdoc/>
-        public Task<IJSHandle> QuerySelectorAllHandleAsync(string selector)
-            => ExecutionContext.EvaluateFunctionHandleAsync(
-                "(element, selector) => Array.from(element.querySelectorAll(selector))", this, selector);
-=======
         /// <summary>
         /// The method runs <c>element.querySelector</c> within the page. If no element matches the selector, the return value resolve to <c>null</c>.
         /// </summary>
         /// <param name="selector">A selector to query element for</param>
         /// <returns>Task which resolves to <see cref="ElementHandle"/> pointing to the frame element</returns>
-        public Task<ElementHandle> QuerySelectorAsync(string selector)
+        public Task<IElementHandle> QuerySelectorAsync(string selector)
         {
             var (updatedSelector, queryHandler) = CustomQueriesManager.GetQueryHandlerAndSelector(selector);
             return queryHandler.QueryOne(this, updatedSelector);
@@ -345,23 +260,22 @@
         /// </summary>
         /// <param name="selector">A selector to query element for</param>
         /// <returns>Task which resolves to ElementHandles pointing to the frame elements</returns>
-        public Task<ElementHandle[]> QuerySelectorAllAsync(string selector)
+        public Task<IElementHandle[]> QuerySelectorAllAsync(string selector)
         {
             var (updatedSelector, queryHandler) = CustomQueriesManager.GetQueryHandlerAndSelector(selector);
             return queryHandler.QueryAll(this, updatedSelector);
         }
 
         /// <summary>
-        /// A utility function to be used with <see cref="PuppeteerHandleExtensions.EvaluateFunctionAsync{T}(Task{JSHandle}, string, object[])"/>
+        /// A utility function to be used with <see cref="PuppeteerHandleExtensions.EvaluateFunctionAsync{T}(Task{IJSHandle}, string, object[])"/>
         /// </summary>
         /// <param name="selector">A selector to query element for</param>
-        /// <returns>Task which resolves to a <see cref="JSHandle"/> of <c>document.querySelectorAll</c> result</returns>
-        public Task<JSHandle> QuerySelectorAllHandleAsync(string selector)
+        /// <returns>Task which resolves to a <see cref="IJSHandle"/> of <c>document.querySelectorAll</c> result</returns>
+        public Task<IJSHandle> QuerySelectorAllHandleAsync(string selector)
         {
             var (updatedSelector, queryHandler) = CustomQueriesManager.GetQueryHandlerAndSelector(selector);
             return queryHandler.QueryAllArray(this, updatedSelector);
         }
->>>>>>> 37263a3e
 
         /// <inheritdoc/>
         public async Task<IElementHandle[]> XPathAsync(string expression)
