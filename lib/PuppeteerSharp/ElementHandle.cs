﻿using Microsoft.Extensions.Logging;
using Newtonsoft.Json;
using Newtonsoft.Json.Linq;
using PuppeteerSharp.Helpers;
using PuppeteerSharp.Input;
using PuppeteerSharp.Messaging;
using System;
using System.Collections.Generic;
using System.IO;
using System.Linq;
using System.Threading.Tasks;

namespace PuppeteerSharp
{
    /// <summary>
    /// Inherits from <see cref="JSHandle"/>. It represents an in-page DOM element. 
    /// ElementHandles can be created by <see cref="Page.QuerySelectorAsync(string)"/> or <see cref="Page.QuerySelectorAllAsync(string)"/>.
    /// </summary>
    public class ElementHandle : JSHandle
    {
        private readonly FrameManager _frameManager;
        private readonly ILogger<ElementHandle> _logger;

        internal ElementHandle(
            ExecutionContext context,
            CDPSession client,
            JToken remoteObject,
            Page page,
            FrameManager frameManager) :
            base(context, client, remoteObject)
        {
            Page = page;
            _frameManager = frameManager;
            _logger = client.LoggerFactory.CreateLogger<ElementHandle>();
        }

        internal Page Page { get; }

        /// <summary>
        /// This method scrolls element into view if needed, and then uses <seealso cref="Page.ScreenshotDataAsync(ScreenshotOptions)"/> to take a screenshot of the element. 
        /// If the element is detached from DOM, the method throws an error.
        /// </summary>
        /// <returns>The task</returns>
        /// <param name="file">The file path to save the image to. The screenshot type will be inferred from file extension. 
        /// If path is a relative path, then it is resolved relative to current working directory. If no path is provided, 
        /// the image won't be saved to the disk.</param>
        public Task ScreenshotAsync(string file) => ScreenshotAsync(file, new ScreenshotOptions());

        /// <summary>
        /// This method scrolls element into view if needed, and then uses <seealso cref="Page.ScreenshotDataAsync(ScreenshotOptions)"/> to take a screenshot of the element. 
        /// If the element is detached from DOM, the method throws an error.
        /// </summary>
        /// <returns>The task</returns>
        /// <param name="file">The file path to save the image to. The screenshot type will be inferred from file extension. 
        /// If path is a relative path, then it is resolved relative to current working directory. If no path is provided, 
        /// the image won't be saved to the disk.</param>
        /// <param name="options">Screenshot options.</param>
        public async Task ScreenshotAsync(string file, ScreenshotOptions options)
        {
            if (!options.Type.HasValue)
            {
                options.Type = ScreenshotOptions.GetScreenshotTypeFromFile(file);
            }

            var data = await ScreenshotDataAsync(options).ConfigureAwait(false);

            using (var fs = AsyncFileHelper.CreateStream(file, FileMode.Create))
            {
                await fs.WriteAsync(data, 0, data.Length).ConfigureAwait(false);
            }
        }

        /// <summary>
        /// This method scrolls element into view if needed, and then uses <seealso cref="Page.ScreenshotDataAsync(ScreenshotOptions)"/> to take a screenshot of the element. 
        /// If the element is detached from DOM, the method throws an error.
        /// </summary>
        /// <returns>Task which resolves to a <see cref="Stream"/> containing the image data.</returns>
        public Task<Stream> ScreenshotStreamAsync() => ScreenshotStreamAsync(new ScreenshotOptions());

        /// <summary>
        /// This method scrolls element into view if needed, and then uses <seealso cref="Page.ScreenshotDataAsync(ScreenshotOptions)"/> to take a screenshot of the element. 
        /// If the element is detached from DOM, the method throws an error.
        /// </summary>
        /// <returns>Task which resolves to a <see cref="Stream"/> containing the image data.</returns>
        /// <param name="options">Screenshot options.</param>
        public async Task<Stream> ScreenshotStreamAsync(ScreenshotOptions options)
            => new MemoryStream(await ScreenshotDataAsync(options).ConfigureAwait(false));

        /// <summary>
        /// This method scrolls element into view if needed, and then uses <seealso cref="Page.ScreenshotDataAsync(ScreenshotOptions)"/> to take a screenshot of the element. 
        /// If the element is detached from DOM, the method throws an error.
        /// </summary>
        /// <returns>Task which resolves to a <see cref="byte"/>[] containing the image data.</returns>
        public Task<byte[]> ScreenshotDataAsync() => ScreenshotDataAsync(new ScreenshotOptions());

        /// <summary>
        /// This method scrolls element into view if needed, and then uses <seealso cref="Page.ScreenshotDataAsync(ScreenshotOptions)"/> to take a screenshot of the element. 
        /// If the element is detached from DOM, the method throws an error.
        /// </summary>
        /// <returns>Task which resolves to a <see cref="byte"/>[] containing the image data.</returns>
        /// <param name="options">Screenshot options.</param>
        public async Task<byte[]> ScreenshotDataAsync(ScreenshotOptions options)
            => Convert.FromBase64String(await ScreenshotBase64Async(options).ConfigureAwait(false));

        /// <summary>
        /// This method scrolls element into view if needed, and then uses <seealso cref="Page.ScreenshotBase64Async(ScreenshotOptions)"/> to take a screenshot of the element. 
        /// If the element is detached from DOM, the method throws an error.
        /// </summary>
        /// <returns>Task which resolves to a <see cref="string"/> containing the image data as base64.</returns>
        public Task<string> ScreenshotBase64Async() => ScreenshotBase64Async(new ScreenshotOptions());

        /// <summary>
        /// This method scrolls element into view if needed, and then uses <seealso cref="Page.ScreenshotBase64Async(ScreenshotOptions)"/> to take a screenshot of the element. 
        /// If the element is detached from DOM, the method throws an error.
        /// </summary>
        /// <returns>Task which resolves to a <see cref="string"/> containing the image data as base64.</returns>
        /// <param name="options">Screenshot options.</param>
        public async Task<string> ScreenshotBase64Async(ScreenshotOptions options)
        {
            var needsViewportReset = false;
            var boundingBox = await BoundingBoxAsync().ConfigureAwait(false);

            if (boundingBox == null)
            {
                throw new PuppeteerException("Node is either not visible or not an HTMLElement");
            }

            var viewport = Page.Viewport;
            if (viewport != null && (boundingBox.Width > viewport.Width || boundingBox.Height > viewport.Height))
            {
                var newRawViewport = JObject.FromObject(viewport);
                newRawViewport.Merge(new ViewPortOptions
                {
                    Width = (int)Math.Max(viewport.Width, Math.Ceiling(boundingBox.Width)),
                    Height = (int)Math.Max(viewport.Height, Math.Ceiling(boundingBox.Height))
                });
                await Page.SetViewportAsync(newRawViewport.ToObject<ViewPortOptions>()).ConfigureAwait(false);
                needsViewportReset = true;
            }
            await ExecutionContext.EvaluateFunctionAsync(@"function(element) {
                element.scrollIntoView({ block: 'center', inline: 'center', behavior: 'instant'});
            }", this).ConfigureAwait(false);

            await ScrollIntoViewIfNeededAsync().ConfigureAwait(false);
            boundingBox = await BoundingBoxAsync().ConfigureAwait(false);

            if (boundingBox == null)
            {
                throw new PuppeteerException("Node is either not visible or not an HTMLElement");
            }
            var getLayoutMetricsResponse = await Client.SendAsync<GetLayoutMetricsResponse>("Page.getLayoutMetrics").ConfigureAwait(false);

            var clip = boundingBox;
            clip.X += getLayoutMetricsResponse.LayoutViewport.PageX;
            clip.Y += getLayoutMetricsResponse.LayoutViewport.PageY;

            options.Clip = boundingBox.ToClip();
            var imageData = await Page.ScreenshotBase64Async(options).ConfigureAwait(false);

            if (needsViewportReset)
            {
                await Page.SetViewportAsync(viewport).ConfigureAwait(false);
            }

            return imageData;
        }

        /// <summary>
        /// Scrolls element into view if needed, and then uses <see cref="Page.Mouse"/> to hover over the center of the element.
        /// </summary>
        /// <returns>Task which resolves when the element is successfully hovered</returns>
        public async Task HoverAsync()
        {
            await ScrollIntoViewIfNeededAsync().ConfigureAwait(false);
            var (x, y) = await ClickablePointAsync().ConfigureAwait(false);
            await Page.Mouse.MoveAsync(x, y).ConfigureAwait(false);
        }

        /// <summary>
        /// Scrolls element into view if needed, and then uses <see cref="Page.Mouse"/> to click in the center of the element.
        /// </summary>
        /// <param name="options">click options</param>
        /// <exception cref="PuppeteerException">if the element is detached from DOM</exception>
        /// <returns>Task which resolves when the element is successfully clicked</returns>
        public async Task ClickAsync(ClickOptions options = null)
        {
            await ScrollIntoViewIfNeededAsync().ConfigureAwait(false);
            var (x, y) = await ClickablePointAsync().ConfigureAwait(false);
            await Page.Mouse.ClickAsync(x, y, options).ConfigureAwait(false);
        }

        /// <summary>
        /// Uploads files
        /// </summary>
        /// <param name="filePaths">Sets the value of the file input these paths. paths are resolved using <see cref="Path.GetFullPath(string)"/></param>
        /// <remarks>This method expects <c>elementHandle</c> to point to an <c>input element</c> <see href="https://developer.mozilla.org/en-US/docs/Web/HTML/Element/input"/> </remarks>
        /// <returns>Task</returns>
        public Task UploadFileAsync(params string[] filePaths)
        {
            var files = filePaths.Select(Path.GetFullPath).ToArray();
            var objectId = RemoteObject[MessageKeys.ObjectId].AsString();
            return Client.SendAsync("DOM.setFileInputFiles", new { objectId, files });
        }

        /// <summary>
        /// Scrolls element into view if needed, and then uses <see cref="Touchscreen.TapAsync(decimal, decimal)"/> to tap in the center of the element.
        /// </summary>
        /// <exception cref="PuppeteerException">if the element is detached from DOM</exception>
        /// <returns>Task which resolves when the element is successfully tapped</returns>
        public async Task TapAsync()
        {
            await ScrollIntoViewIfNeededAsync().ConfigureAwait(false);
            var (x, y) = await ClickablePointAsync().ConfigureAwait(false);
            await Page.Touchscreen.TapAsync(x, y).ConfigureAwait(false);
        }

        /// <summary>
        /// Calls <c>focus</c> <see href="https://developer.mozilla.org/en-US/docs/Web/API/HTMLElement/focus"/> on the element.
        /// </summary>
        /// <returns>Task</returns>
        public Task FocusAsync() => ExecutionContext.EvaluateFunctionAsync("element => element.focus()", this);

        /// <summary>
        /// Focuses the element, and sends a <c>keydown</c>, <c>keypress</c>/<c>input</c>, and <c>keyup</c> event for each character in the text.
        /// </summary>
        /// <param name="text">A text to type into a focused element</param>
        /// <param name="options">type options</param>
        /// <remarks>
        /// To press a special key, like <c>Control</c> or <c>ArrowDown</c> use <see cref="ElementHandle.PressAsync(string, PressOptions)"/>
        /// </remarks>
        /// <example>
        /// <code>
        /// elementHandle.TypeAsync("#mytextarea", "Hello"); // Types instantly
        /// elementHandle.TypeAsync("#mytextarea", "World", new TypeOptions { Delay = 100 }); // Types slower, like a user
        /// </code>
        /// An example of typing into a text field and then submitting the form:
        /// <code>
        /// var elementHandle = await page.GetElementAsync("input");
        /// await elementHandle.TypeAsync("some text");
        /// await elementHandle.PressAsync("Enter");
        /// </code>
        /// </example>
        /// <returns>Task</returns>
        public async Task TypeAsync(string text, TypeOptions options = null)
        {
            await FocusAsync().ConfigureAwait(false);
            await Page.Keyboard.TypeAsync(text, options).ConfigureAwait(false);
        }

        /// <summary>
        /// Focuses the element, and then uses <see cref="Keyboard.DownAsync(string, DownOptions)"/> and <see cref="Keyboard.UpAsync(string)"/>.
        /// </summary>
        /// <param name="key">Name of key to press, such as <c>ArrowLeft</c>. See <see cref="KeyDefinitions"/> for a list of all key names.</param>
        /// <param name="options">press options</param>
        /// <remarks>
        /// If <c>key</c> is a single character and no modifier keys besides <c>Shift</c> are being held down, a <c>keypress</c>/<c>input</c> event will also be generated. The <see cref="DownOptions.Text"/> option can be specified to force an input event to be generated.
        /// </remarks>
        /// <returns></returns>
        public async Task PressAsync(string key, PressOptions options = null)
        {
            await FocusAsync().ConfigureAwait(false);
            await Page.Keyboard.PressAsync(key, options).ConfigureAwait(false);
        }

        /// <summary>
        /// The method runs <c>element.querySelector</c> within the page. If no element matches the selector, the return value resolve to <c>null</c>.
        /// </summary>
        /// <param name="selector">A selector to query element for</param>
        /// <returns>Task which resolves to <see cref="ElementHandle"/> pointing to the frame element</returns>
        public async Task<ElementHandle> QuerySelectorAsync(string selector)
        {
            var handle = await ExecutionContext.EvaluateFunctionHandleAsync(
                "(element, selector) => element.querySelector(selector)",
                this, selector).ConfigureAwait(false);

            if (handle is ElementHandle element)
            {
                return element;
            }

            await handle.DisposeAsync().ConfigureAwait(false);
            return null;
        }

        /// <summary>
        /// Runs <c>element.querySelectorAll</c> within the page. If no elements match the selector, the return value resolve to <see cref="Array.Empty{T}"/>.
        /// </summary>
        /// <param name="selector">A selector to query element for</param>
        /// <returns>Task which resolves to ElementHandles pointing to the frame elements</returns>
        public async Task<ElementHandle[]> QuerySelectorAllAsync(string selector)
        {
            var arrayHandle = await ExecutionContext.EvaluateFunctionHandleAsync(
                "(element, selector) => element.querySelectorAll(selector)",
                this, selector).ConfigureAwait(false);

            var properties = await arrayHandle.GetPropertiesAsync().ConfigureAwait(false);
            await arrayHandle.DisposeAsync().ConfigureAwait(false);

            return properties.Values.OfType<ElementHandle>().ToArray();
        }

        /// <summary>
        /// A utility function to be used with <see cref="Extensions.EvaluateFunctionAsync{T}(Task{JSHandle}, string, object[])"/>
        /// </summary>
        /// <param name="selector">A selector to query element for</param>
        /// <returns>Task which resolves to a <see cref="JSHandle"/> of <c>document.querySelectorAll</c> result</returns>
        public Task<JSHandle> QuerySelectorAllHandleAsync(string selector)
            => ExecutionContext.EvaluateFunctionHandleAsync(
                "(element, selector) => Array.from(element.querySelectorAll(selector))", this, selector);

        /// <summary>
        /// Evaluates the XPath expression relative to the elementHandle. If there's no such element, the method will resolve to <c>null</c>.
        /// </summary>
        /// <param name="expression">Expression to evaluate <see href="https://developer.mozilla.org/en-US/docs/Web/API/Document/evaluate"/></param>
        /// <returns>Task which resolves to an array of <see cref="ElementHandle"/></returns>
        public async Task<ElementHandle[]> XPathAsync(string expression)
        {
            var arrayHandle = await ExecutionContext.EvaluateFunctionHandleAsync(
                @"(element, expression) => {
                    const document = element.ownerDocument || element;
                    const iterator = document.evaluate(expression, element, null, XPathResult.ORDERED_NODE_ITERATOR_TYPE);
                    const array = [];
                    let item;
                    while ((item = iterator.iterateNext()))
                        array.push(item);
                    return array;
                }",
                this, expression
            ).ConfigureAwait(false);
            var properties = await arrayHandle.GetPropertiesAsync().ConfigureAwait(false);
            await arrayHandle.DisposeAsync().ConfigureAwait(false);

            return properties.Values.OfType<ElementHandle>().ToArray();
        }

        /// <summary>
        /// This method returns the bounding box of the element (relative to the main frame), 
        /// or null if the element is not visible.
        /// </summary>
        /// <returns>The BoundingBox task.</returns>
        public async Task<BoundingBox> BoundingBoxAsync()
        {
            var result = await GetBoxModelAsync().ConfigureAwait(false);

            if (result == null)
            {
                return null;
            }

            var quad = result.Model.Border;

            var x = new[] { quad[0], quad[2], quad[4], quad[6] }.Min();
            var y = new[] { quad[1], quad[3], quad[5], quad[7] }.Min();
            var width = new[] { quad[0], quad[2], quad[4], quad[6] }.Max() - x;
            var height = new[] { quad[1], quad[3], quad[5], quad[7] }.Max() - y;

            return new BoundingBox(x, y, width, height);
        }

        /// <summary>
        /// returns boxes of the element, or <c>null</c> if the element is not visible. Box points are sorted clock-wise.
        /// </summary>
        /// <returns>Task BoxModel task.</returns>
        public async Task<BoxModel> BoxModelAsync()
        {
            var result = await GetBoxModelAsync().ConfigureAwait(false);

            return result == null
                ? null
                : new BoxModel
                {
                    Content = FromProtocolQuad(result.Model.Content),
                    Padding = FromProtocolQuad(result.Model.Padding),
                    Border = FromProtocolQuad(result.Model.Border),
                    Margin = FromProtocolQuad(result.Model.Margin),
                    Width = result.Model.Width,
                    Height = result.Model.Height
                };
        }

        /// <summary>
        ///Content frame for element handles referencing iframe nodes, or null otherwise.
        /// </summary>
        /// <returns>Resolves to the content frame</returns>
        public async Task<Frame> ContentFrameAsync()
        {
            var nodeInfo = await Client.SendAsync<DomDescribeNodeResponse>("DOM.describeNode", new Dictionary<string, object>
            {
                { MessageKeys.ObjectId, RemoteObject[MessageKeys.ObjectId] }
            }).ConfigureAwait(false);

            return string.IsNullOrEmpty(nodeInfo.Node.FrameId) ? null : _frameManager.Frames[nodeInfo.Node.FrameId];
        }

        /// <summary>
        /// Evaluates if the element is visible in the current viewport.
        /// </summary>
        /// <returns>A task which resolves to true if the element is visible in the current viewport.</returns>
        public Task<bool> IsIntersectingViewportAsync()
            => ExecutionContext.EvaluateFunctionAsync<bool>(@"async element =>
            {
                const visibleRatio = await new Promise(resolve =>
                {
                    const observer = new IntersectionObserver(entries =>
                    {
                        resolve(entries[0].intersectionRatio);
                        observer.disconnect();
                    });
                    observer.observe(element);
                });
                return visibleRatio > 0;
            }", this);

        private async Task<(decimal x, decimal y)> ClickablePointAsync()
        {
            GetContentQuadsResponse result = null;

            try
            {
                result = await Client.SendAsync<GetContentQuadsResponse>("DOM.getContentQuads", new Dictionary<string, object>
                {
<<<<<<< HEAD
                    RemoteObject.objectId
                }).ConfigureAwait(false);
=======
                    { MessageKeys.ObjectId, RemoteObject[MessageKeys.ObjectId] }
                });
>>>>>>> f4465f7b
            }
            catch (Exception ex)
            {
                _logger.LogError(ex.Message);
            }

            if (result == null || result.Quads.Length == 0)
            {
                throw new PuppeteerException("Node is either not visible or not an HTMLElement");
            }

            // Filter out quads that have too small area to click into.
            var quads = result.Quads.Select(FromProtocolQuad).Where(q => ComputeQuadArea(q) > 1);
            if (!quads.Any())
            {
                throw new PuppeteerException("Node is either not visible or not an HTMLElement");
            }
            // Return the middle point of the first quad.
            var quad = quads.First();
            var x = 0m;
            var y = 0m;

            foreach (var point in quad)
            {
                x += point.X;
                y += point.Y;
            }

            return (
                x: x / 4,
                y: y / 4
            );
        }

        private async Task ScrollIntoViewIfNeededAsync()
        {
            var errorMessage = await ExecutionContext.EvaluateFunctionAsync<string>(@"async(element, pageJavascriptEnabled) => {
              if (!element.isConnected)
                return 'Node is detached from document';
              if (element.nodeType !== Node.ELEMENT_NODE)
                return 'Node is not of type HTMLElement';
              // force-scroll if page's javascript is disabled.
              if (!pageJavascriptEnabled) {
                element.scrollIntoView({block: 'center', inline: 'center', behavior: 'instant'});
                return false;
              }
              const visibleRatio = await new Promise(resolve => {
                const observer = new IntersectionObserver(entries => {
                  resolve(entries[0].intersectionRatio);
                  observer.disconnect();
                });
                observer.observe(element);
              });
              if (visibleRatio !== 1.0)
                element.scrollIntoView({block: 'center', inline: 'center', behavior: 'instant'});
              return false;
            }", this, Page.JavascriptEnabled).ConfigureAwait(false);

            if (errorMessage != null)
            {
                throw new PuppeteerException(errorMessage);
            }
        }

        private async Task<BoxModelResponse> GetBoxModelAsync()
        {
            try
            {
                return await Client.SendAsync<BoxModelResponse>("DOM.getBoxModel", new
                {
                    objectId = RemoteObject[MessageKeys.ObjectId].AsString()
                }).ConfigureAwait(false);
            }
            catch (PuppeteerException ex)
            {
                Logger.LogError(ex.Message);
                return null;
            }
        }

        private BoxModelPoint[] FromProtocolQuad(decimal[] quad) => new[]
        {
            new BoxModelPoint{ X = quad[0], Y = quad[1] },
            new BoxModelPoint{ X = quad[2], Y = quad[3] },
            new BoxModelPoint{ X = quad[4], Y = quad[5] },
            new BoxModelPoint{ X = quad[6], Y = quad[7] }
        };

        private decimal ComputeQuadArea(BoxModelPoint[] quad)
        {
            var area = 0m;
            for (var i = 0; i < quad.Length; ++i)
            {
                var p1 = quad[i];
                var p2 = quad[(i + 1) % quad.Length];
                area += ((p1.X * p2.Y) - (p2.X * p1.Y)) / 2;
            }
            return area;
        }
    }
}<|MERGE_RESOLUTION|>--- conflicted
+++ resolved
@@ -419,13 +419,8 @@
             {
                 result = await Client.SendAsync<GetContentQuadsResponse>("DOM.getContentQuads", new Dictionary<string, object>
                 {
-<<<<<<< HEAD
-                    RemoteObject.objectId
+                    { MessageKeys.ObjectId, RemoteObject[MessageKeys.ObjectId] }
                 }).ConfigureAwait(false);
-=======
-                    { MessageKeys.ObjectId, RemoteObject[MessageKeys.ObjectId] }
-                });
->>>>>>> f4465f7b
             }
             catch (Exception ex)
             {
