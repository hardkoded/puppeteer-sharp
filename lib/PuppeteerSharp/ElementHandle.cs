using Newtonsoft.Json.Linq;
using PuppeteerSharp.Input;
using System;
using System.Collections.Generic;
using System.IO;
using System.Linq;
using System.Threading.Tasks;

namespace PuppeteerSharp
{
    public class ElementHandle : JSHandle
    {
        internal Page Page { get; }

        public ElementHandle(ExecutionContext context, Session client, object remoteObject, Page page) :
            base(context, client, remoteObject)
        {
            Page = page;
        }

        /// <summary>
        /// This method scrolls element into view if needed, and then uses <seealso cref="Page.ScreenshotStreamAsync(ScreenshotOptions)"/> to take a screenshot of the element. 
        /// If the element is detached from DOM, the method throws an error.
        /// </summary>
        /// <returns>The task</returns>
        /// <param name="file">The file path to save the image to. The screenshot type will be inferred from file extension. 
        /// If path is a relative path, then it is resolved relative to current working directory. If no path is provided, 
        /// the image won't be saved to the disk.</param>
        public Task ScreenshotAsync(string file) => ScreenshotAsync(file, new ScreenshotOptions());

        /// <summary>
        /// This method scrolls element into view if needed, and then uses <seealso cref="Page.ScreenshotStreamAsync(ScreenshotOptions)"/> to take a screenshot of the element. 
        /// If the element is detached from DOM, the method throws an error.
        /// </summary>
        /// <returns>The task</returns>
        /// <param name="file">The file path to save the image to. The screenshot type will be inferred from file extension. 
        /// If path is a relative path, then it is resolved relative to current working directory. If no path is provided, 
        /// the image won't be saved to the disk.</param>
        /// <param name="options">Screenshot options.</param>
        public async Task ScreenshotAsync(string file, ScreenshotOptions options)
        {
            var fileInfo = new FileInfo(file);
            options.Type = fileInfo.Extension.Replace(".", string.Empty);

            var stream = await ScreenshotStreamAsync(options);

            using (var fs = new FileStream(file, FileMode.Create, FileAccess.Write))
            {
                byte[] bytesInStream = new byte[stream.Length];
                await stream.ReadAsync(bytesInStream, 0, bytesInStream.Length);
                await fs.WriteAsync(bytesInStream, 0, bytesInStream.Length);
            }
        }

        /// <summary>
        /// This method scrolls element into view if needed, and then uses <seealso cref="Page.ScreenshotStreamAsync(ScreenshotOptions)"/> to take a screenshot of the element. 
        /// If the element is detached from DOM, the method throws an error.
        /// </summary>
        /// <returns>The tas with the image streamk</returns>
        public Task<Stream> ScreenshotStreamAsync() => ScreenshotStreamAsync(new ScreenshotOptions());

        /// <summary>
        /// This method scrolls element into view if needed, and then uses <seealso cref="Page.ScreenshotStreamAsync(ScreenshotOptions)"/> to take a screenshot of the element. 
        /// If the element is detached from DOM, the method throws an error.
        /// </summary>
        /// <returns>The tas with the image streamk</returns>
        /// <param name="options">Screenshot options.</param>
        public async Task<Stream> ScreenshotStreamAsync(ScreenshotOptions options)
        {
            await ScrollIntoViewIfNeededAsync();
            dynamic metrics = await _client.SendAsync("Page.getLayoutMetrics") as JObject;

            var boundingBox = await BoundingBoxAsync();
            if (boundingBox == null)
            {
                throw new PuppeteerException("Node is not visible");
            }

            boundingBox.X += metrics.layoutViewport.pageX.ToObject<decimal>();
            boundingBox.Y += metrics.layoutViewport.pageY.ToObject<decimal>();
            options.Clip = boundingBox.ToClip();
            return await Page.ScreenshotStreamAsync(options);
        }

        /// <summary>
        /// Scrolls element into view if needed, and then uses <see cref="Page.Mouse"/> to hover over the center of the element.
        /// </summary>
        /// <returns>Task which resolves when the element is successfully hovered</returns>
        public async Task HoverAsync()
        {
            var (x, y) = await VisibleCenterAsync();
            await Page.Mouse.MoveAsync(x, y);
        }

        /// <summary>
        /// Scrolls element into view if needed, and then uses <see cref="Page.Mouse"/> to click in the center of the element.
        /// </summary>
        /// <param name="options">click options</param>
        /// <exception cref="PuppeteerException">if the element is detached from DOM</exception>
        /// <returns>Task which resolves when the element is successfully clicked</returns>
        public async Task ClickAsync(ClickOptions options = null)
        {
            var (x, y) = await VisibleCenterAsync();
            await Page.Mouse.ClickAsync(x, y, options);
        }

        /// <summary>
        /// Uploads files
        /// </summary>
        /// <param name="filePaths">Sets the value of the file input these paths. paths are resolved using <see cref="Path.GetFullPath(string)"/></param>
        /// <remarks>This method expects <c>elementHandle</c> to point to an <c>input element</c> <see cref="https://developer.mozilla.org/en-US/docs/Web/HTML/Element/input"/> </remarks>
        /// <returns>Task</returns>
        public async Task UploadFileAsync(params string[] filePaths)
        {
            var files = filePaths.Select(Path.GetFullPath).ToArray();
            var objectId = RemoteObject.objectId.ToString();
            await _client.SendAsync("DOM.setFileInputFiles", new { objectId, files });
        }

        /// <summary>
        /// Scrolls element into view if needed, and then uses <see cref="Touchscreen.TapAsync(decimal, decimal)"/> to tap in the center of the element.
        /// </summary>
        /// <exception cref="PuppeteerException">if the element is detached from DOM</exception>
        /// <returns>Task which resolves when the element is successfully tapped</returns>
        public async Task TapAsync()
        {
            var (x, y) = await VisibleCenterAsync();
            await Page.Touchscreen.TapAsync(x, y);
        }

        /// <summary>
        /// Calls <c>focus</c> <see cref="https://developer.mozilla.org/en-US/docs/Web/API/HTMLElement/focus"/> on the element.
        /// </summary>
        /// <returns>Task</returns>
        public Task FocusAsync() => ExecutionContext.EvaluateFunctionAsync("element => element.focus()", this);

        /// <summary>
        /// Focuses the element, and sends a <c>keydown</c>, <c>keypress</c>/<c>input</c>, and <c>keyup</c> event for each character in the text.
        /// </summary>
        /// <param name="text">A text to type into a focused element</param>
        /// <param name="options">type options</param>
        /// <remarks>
        /// To press a special key, like <c>Control</c> or <c>ArrowDown</c> use <see cref="ElementHandle.PressAsync(string, PressOptions)"/>
        /// </remarks>
        /// <example>
        /// <code>
        /// elementHandle.TypeAsync("#mytextarea", "Hello"); // Types instantly
        /// elementHandle.TypeAsync("#mytextarea", "World", new TypeOptions { Delay = 100 }); // Types slower, like a user
        /// </code>
        /// An example of typing into a text field and then submitting the form:
        /// <code>
        /// var elementHandle = await page.GetElementAsync("input");
        /// await elementHandle.TypeAsync("some text");
        /// await elementHandle.PressAsync("Enter");
        /// </code>
        /// </example>
        /// <returns>Task</returns>
        public async Task TypeAsync(string text, TypeOptions options = null)
        {
            await FocusAsync();
            await Page.Keyboard.TypeAsync(text, options);
        }

        /// <summary>
        /// Focuses the element, and then uses <see cref="Keyboard.DownAsync(string, DownOptions)"/> and <see cref="Keyboard.UpAsync(string)"/>.
        /// </summary>
        /// <param name="key">Name of key to press, such as <c>ArrowLeft</c>. See <see cref="KeyDefinitions"/> for a list of all key names.</param>
        /// <param name="options">press options</param>
        /// <remarks>
        /// If <c>key</c> is a single character and no modifier keys besides <c>Shift</c> are being held down, a <c>keypress</c>/<c>input</c> event will also be generated. The <see cref="DownOptions.Text"/> option can be specified to force an input event to be generated.
        /// </remarks>
        /// <returns></returns>
        public async Task PressAsync(string key, PressOptions options = null)
        {
            await FocusAsync();
            await Page.Keyboard.PressAsync(key, options);
        }

        internal async Task<ElementHandle> QuerySelectorAsync(string selector)
        {
            var handle = await ExecutionContext.EvaluateFunctionHandleAsync(
                "(element, selector) => element.querySelector(selector)",
                this, selector);

            var element = handle as ElementHandle;
            if (element != null)
            {
                return element;
            }

            await handle.DisposeAsync();
            return null;
        }

        internal async Task<ElementHandle[]> QuerySelectorAllAsync(string selector)
        {
            var arrayHandle = await ExecutionContext.EvaluateFunctionHandleAsync(
                "(element, selector) => element.querySelectorAll(selector)",
                this, selector);

            var properties = await arrayHandle.GetPropertiesAsync();
            await arrayHandle.DisposeAsync();

            return properties.Values.OfType<ElementHandle>().ToArray();
        }

        /// <summary>
        /// Evaluates the XPath expression relative to the elementHandle. If there's no such element, the method will resolve to <c>null</c>.
        /// </summary>
        /// <param name="expression">Expression to evaluate <see cref="https://developer.mozilla.org/en-US/docs/Web/API/Document/evaluate"/></param>
        /// <returns>Task which resolves to an array of <see cref="ElementHandle"/></returns>
        public async Task<ElementHandle[]> XPathAsync(string expression)
        {
            var arrayHandle = await ExecutionContext.EvaluateFunctionHandleAsync(
                @"(element, expression) => {
                    const document = element.ownerDocument || element;
                    const iterator = document.evaluate(expression, element, null, XPathResult.ORDERED_NODE_ITERATOR_TYPE);
                    const array = [];
                    let item;
                    while ((item = iterator.iterateNext()))
                        array.push(item);
                    return array;
                }",
                this, expression
            );
            var properties = await arrayHandle.GetPropertiesAsync();
            await arrayHandle.DisposeAsync();

            return properties.Values.OfType<ElementHandle>().ToArray();
        }

        private async Task<(decimal x, decimal y)> VisibleCenterAsync()
        {
            await ScrollIntoViewIfNeededAsync();
            var box = await BoundingBoxAsync();
            if (box == null)
            {
                throw new PuppeteerException("Node is not visible");
            }

            return (
                x: box.X + (box.Width / 2),
                y: box.Y + (box.Height / 2)
            );
        }

        private async Task ScrollIntoViewIfNeededAsync()
        {
            var errorMessage = await ExecutionContext.EvaluateFunctionAsync<string>(@"element => {
                if (!element.isConnected)
                    return 'Node is detached from document';
                if (element.nodeType !== Node.ELEMENT_NODE)
                    return 'Node is not of type HTMLElement';
                element.scrollIntoViewIfNeeded();
                return null;
            }", this);

            if (errorMessage != null)
            {
                throw new PuppeteerException(errorMessage);
            }
        }

        /// <summary>
        /// This method returns the bounding box of the element (relative to the main frame), 
        /// or null if the element is not visible.
        /// </summary>
        /// <returns>The BoundingBox task.</returns>
        public async Task<BoundingBox> BoundingBoxAsync()
        {
            dynamic result = null;

            try
            {
                result = await _client.SendAsync("DOM.getBoxModel", new
                {
                    objectId = RemoteObject.objectId.ToString()
                });
            }
            catch (PuppeteerException ex)
            {
                Console.WriteLine(ex.Message);
            }

            if (result == null)
            {
                return null;
            }

            var quad = result.model.border.ToObject<decimal[]>();

            var x = new[] { quad[0], quad[2], quad[4], quad[6] }.Min();
            var y = new[] { quad[1], quad[3], quad[5], quad[7] }.Min();
            var width = new[] { quad[0], quad[2], quad[4], quad[6] }.Max() - x;
            var height = new[] { quad[1], quad[3], quad[5], quad[7] }.Max() - y;

            return new BoundingBox(x, y, width, height);
        }
<<<<<<< HEAD
=======

        private class BoundingBox
        {
            public decimal X { get; set; }
            public decimal Y { get; set; }
            public decimal Width { get; }
            public decimal Height { get; }

            public BoundingBox(decimal x, decimal y, decimal width, decimal height)
            {
                X = x;
                Y = y;
                Width = width;
                Height = height;
            }

            internal Clip ToClip()
            {
                return new Clip
                {
                    X = X,
                    Y = Y,
                    Width = Width,
                    Height = Height
                };
            }
        }
>>>>>>> ba9c8190
    }
}<|MERGE_RESOLUTION|>--- conflicted
+++ resolved
@@ -296,35 +296,5 @@
 
             return new BoundingBox(x, y, width, height);
         }
-<<<<<<< HEAD
-=======
-
-        private class BoundingBox
-        {
-            public decimal X { get; set; }
-            public decimal Y { get; set; }
-            public decimal Width { get; }
-            public decimal Height { get; }
-
-            public BoundingBox(decimal x, decimal y, decimal width, decimal height)
-            {
-                X = x;
-                Y = y;
-                Width = width;
-                Height = height;
-            }
-
-            internal Clip ToClip()
-            {
-                return new Clip
-                {
-                    X = X,
-                    Y = Y,
-                    Width = Width,
-                    Height = Height
-                };
-            }
-        }
->>>>>>> ba9c8190
     }
 }