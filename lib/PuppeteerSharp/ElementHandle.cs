﻿using Microsoft.Extensions.Logging;
using Newtonsoft.Json.Linq;
using PuppeteerSharp.Input;
using System;
using System.Collections.Generic;
using System.IO;
using System.Linq;
using System.Threading.Tasks;

namespace PuppeteerSharp
{
    /// <summary>
    /// Inherits from <see cref="JSHandle"/>. It represents an in-page DOM element. 
    /// ElementHandles can be created by <see cref="Page.QuerySelectorAsync(string)"/> or <see cref="Page.QuerySelectorAllAsync(string)"/>.
    /// </summary>
    public class ElementHandle : JSHandle
    {
        internal Page Page { get; }

<<<<<<< HEAD
        public ElementHandle(ExecutionContext context, CDPSession client, object remoteObject, Page page) :
=======
        internal ElementHandle(ExecutionContext context, Session client, object remoteObject, Page page) :
>>>>>>> db7b703a
            base(context, client, remoteObject)
        {
            Page = page;
        }

        /// <summary>
        /// This method scrolls element into view if needed, and then uses <seealso cref="Page.ScreenshotDataAsync(ScreenshotOptions)"/> to take a screenshot of the element. 
        /// If the element is detached from DOM, the method throws an error.
        /// </summary>
        /// <returns>The task</returns>
        /// <param name="file">The file path to save the image to. The screenshot type will be inferred from file extension. 
        /// If path is a relative path, then it is resolved relative to current working directory. If no path is provided, 
        /// the image won't be saved to the disk.</param>
        public Task ScreenshotAsync(string file) => ScreenshotAsync(file, new ScreenshotOptions());

        /// <summary>
        /// This method scrolls element into view if needed, and then uses <seealso cref="Page.ScreenshotDataAsync(ScreenshotOptions)"/> to take a screenshot of the element. 
        /// If the element is detached from DOM, the method throws an error.
        /// </summary>
        /// <returns>The task</returns>
        /// <param name="file">The file path to save the image to. The screenshot type will be inferred from file extension. 
        /// If path is a relative path, then it is resolved relative to current working directory. If no path is provided, 
        /// the image won't be saved to the disk.</param>
        /// <param name="options">Screenshot options.</param>
        public async Task ScreenshotAsync(string file, ScreenshotOptions options)
        {
            var fileInfo = new FileInfo(file);
            options.Type = fileInfo.Extension.Replace(".", string.Empty);

            var data = await ScreenshotDataAsync(options);

            using (var fs = new FileStream(file, FileMode.Create, FileAccess.Write))
            {
                await fs.WriteAsync(data, 0, data.Length);
            }
        }

        /// <summary>
        /// This method scrolls element into view if needed, and then uses <seealso cref="Page.ScreenshotDataAsync(ScreenshotOptions)"/> to take a screenshot of the element. 
        /// If the element is detached from DOM, the method throws an error.
        /// </summary>
        /// <returns>Task which resolves to a <see cref="Stream"/> containing the image data.</returns>
        public Task<Stream> ScreenshotStreamAsync() => ScreenshotStreamAsync(new ScreenshotOptions());

        /// <summary>
        /// This method scrolls element into view if needed, and then uses <seealso cref="Page.ScreenshotDataAsync(ScreenshotOptions)"/> to take a screenshot of the element. 
        /// If the element is detached from DOM, the method throws an error.
        /// </summary>
        /// <returns>Task which resolves to a <see cref="Stream"/> containing the image data.</returns>
        /// <param name="options">Screenshot options.</param>
        public async Task<Stream> ScreenshotStreamAsync(ScreenshotOptions options)
            => new MemoryStream(await ScreenshotDataAsync(options));

        /// <summary>
        /// This method scrolls element into view if needed, and then uses <seealso cref="Page.ScreenshotDataAsync(ScreenshotOptions)"/> to take a screenshot of the element. 
        /// If the element is detached from DOM, the method throws an error.
        /// </summary>
        /// <returns>Task which resolves to a <see cref="byte"/>[] containing the image data.</returns>
        public Task<byte[]> ScreenshotDataAsync() => ScreenshotDataAsync(new ScreenshotOptions());

        /// <summary>
        /// This method scrolls element into view if needed, and then uses <seealso cref="Page.ScreenshotDataAsync(ScreenshotOptions)"/> to take a screenshot of the element. 
        /// If the element is detached from DOM, the method throws an error.
        /// </summary>
        /// <returns>Task which resolves to a <see cref="byte"/>[] containing the image data.</returns>
        /// <param name="options">Screenshot options.</param>
        public async Task<byte[]> ScreenshotDataAsync(ScreenshotOptions options)
        {
            await ScrollIntoViewIfNeededAsync();
            dynamic metrics = await Client.SendAsync("Page.getLayoutMetrics") as JObject;

            var boundingBox = await BoundingBoxAsync();
            if (boundingBox == null)
            {
                throw new PuppeteerException("Node is not visible");
            }

            boundingBox.X += metrics.layoutViewport.pageX.ToObject<decimal>();
            boundingBox.Y += metrics.layoutViewport.pageY.ToObject<decimal>();
            options.Clip = boundingBox.ToClip();
            return await Page.ScreenshotDataAsync(options);
        }

        /// <summary>
        /// Scrolls element into view if needed, and then uses <see cref="Page.Mouse"/> to hover over the center of the element.
        /// </summary>
        /// <returns>Task which resolves when the element is successfully hovered</returns>
        public async Task HoverAsync()
        {
            var (x, y) = await VisibleCenterAsync();
            await Page.Mouse.MoveAsync(x, y);
        }

        /// <summary>
        /// Scrolls element into view if needed, and then uses <see cref="Page.Mouse"/> to click in the center of the element.
        /// </summary>
        /// <param name="options">click options</param>
        /// <exception cref="PuppeteerException">if the element is detached from DOM</exception>
        /// <returns>Task which resolves when the element is successfully clicked</returns>
        public async Task ClickAsync(ClickOptions options = null)
        {
            var (x, y) = await VisibleCenterAsync();
            await Page.Mouse.ClickAsync(x, y, options);
        }

        /// <summary>
        /// Uploads files
        /// </summary>
        /// <param name="filePaths">Sets the value of the file input these paths. paths are resolved using <see cref="Path.GetFullPath(string)"/></param>
        /// <remarks>This method expects <c>elementHandle</c> to point to an <c>input element</c> <see href="https://developer.mozilla.org/en-US/docs/Web/HTML/Element/input"/> </remarks>
        /// <returns>Task</returns>
        public async Task UploadFileAsync(params string[] filePaths)
        {
            var files = filePaths.Select(Path.GetFullPath).ToArray();
            var objectId = RemoteObject.objectId.ToString();
            await Client.SendAsync("DOM.setFileInputFiles", new { objectId, files });
        }

        /// <summary>
        /// Scrolls element into view if needed, and then uses <see cref="Touchscreen.TapAsync(decimal, decimal)"/> to tap in the center of the element.
        /// </summary>
        /// <exception cref="PuppeteerException">if the element is detached from DOM</exception>
        /// <returns>Task which resolves when the element is successfully tapped</returns>
        public async Task TapAsync()
        {
            var (x, y) = await VisibleCenterAsync();
            await Page.Touchscreen.TapAsync(x, y);
        }

        /// <summary>
        /// Calls <c>focus</c> <see href="https://developer.mozilla.org/en-US/docs/Web/API/HTMLElement/focus"/> on the element.
        /// </summary>
        /// <returns>Task</returns>
        public Task FocusAsync() => ExecutionContext.EvaluateFunctionAsync("element => element.focus()", this);

        /// <summary>
        /// Focuses the element, and sends a <c>keydown</c>, <c>keypress</c>/<c>input</c>, and <c>keyup</c> event for each character in the text.
        /// </summary>
        /// <param name="text">A text to type into a focused element</param>
        /// <param name="options">type options</param>
        /// <remarks>
        /// To press a special key, like <c>Control</c> or <c>ArrowDown</c> use <see cref="ElementHandle.PressAsync(string, PressOptions)"/>
        /// </remarks>
        /// <example>
        /// <code>
        /// elementHandle.TypeAsync("#mytextarea", "Hello"); // Types instantly
        /// elementHandle.TypeAsync("#mytextarea", "World", new TypeOptions { Delay = 100 }); // Types slower, like a user
        /// </code>
        /// An example of typing into a text field and then submitting the form:
        /// <code>
        /// var elementHandle = await page.GetElementAsync("input");
        /// await elementHandle.TypeAsync("some text");
        /// await elementHandle.PressAsync("Enter");
        /// </code>
        /// </example>
        /// <returns>Task</returns>
        public async Task TypeAsync(string text, TypeOptions options = null)
        {
            await FocusAsync();
            await Page.Keyboard.TypeAsync(text, options);
        }

        /// <summary>
        /// Focuses the element, and then uses <see cref="Keyboard.DownAsync(string, DownOptions)"/> and <see cref="Keyboard.UpAsync(string)"/>.
        /// </summary>
        /// <param name="key">Name of key to press, such as <c>ArrowLeft</c>. See <see cref="KeyDefinitions"/> for a list of all key names.</param>
        /// <param name="options">press options</param>
        /// <remarks>
        /// If <c>key</c> is a single character and no modifier keys besides <c>Shift</c> are being held down, a <c>keypress</c>/<c>input</c> event will also be generated. The <see cref="DownOptions.Text"/> option can be specified to force an input event to be generated.
        /// </remarks>
        /// <returns></returns>
        public async Task PressAsync(string key, PressOptions options = null)
        {
            await FocusAsync();
            await Page.Keyboard.PressAsync(key, options);
        }

        /// <summary>
        /// The method runs <c>element.querySelector</c> within the page. If no element matches the selector, the return value resolve to <c>null</c>.
        /// </summary>
        /// <param name="selector">A selector to query element for</param>
        /// <returns>Task which resolves to <see cref="ElementHandle"/> pointing to the frame element</returns>
        public async Task<ElementHandle> QuerySelectorAsync(string selector)
        {
            var handle = await ExecutionContext.EvaluateFunctionHandleAsync(
                "(element, selector) => element.querySelector(selector)",
                this, selector);

            if (handle is ElementHandle element)
            {
                return element;
            }

            await handle.DisposeAsync();
            return null;
        }

        /// <summary>
        /// Runs <c>element.querySelectorAll</c> within the page. If no elements match the selector, the return value resolve to <see cref="Array.Empty{T}"/>.
        /// </summary>
        /// <param name="selector">A selector to query element for</param>
        /// <returns>Task which resolves to ElementHandles pointing to the frame elements</returns>
        public async Task<ElementHandle[]> QuerySelectorAllAsync(string selector)
        {
            var arrayHandle = await ExecutionContext.EvaluateFunctionHandleAsync(
                "(element, selector) => element.querySelectorAll(selector)",
                this, selector);

            var properties = await arrayHandle.GetPropertiesAsync();
            await arrayHandle.DisposeAsync();

            return properties.Values.OfType<ElementHandle>().ToArray();
        }

        /// <summary>
        /// Evaluates the XPath expression relative to the elementHandle. If there's no such element, the method will resolve to <c>null</c>.
        /// </summary>
        /// <param name="expression">Expression to evaluate <see href="https://developer.mozilla.org/en-US/docs/Web/API/Document/evaluate"/></param>
        /// <returns>Task which resolves to an array of <see cref="ElementHandle"/></returns>
        public async Task<ElementHandle[]> XPathAsync(string expression)
        {
            var arrayHandle = await ExecutionContext.EvaluateFunctionHandleAsync(
                @"(element, expression) => {
                    const document = element.ownerDocument || element;
                    const iterator = document.evaluate(expression, element, null, XPathResult.ORDERED_NODE_ITERATOR_TYPE);
                    const array = [];
                    let item;
                    while ((item = iterator.iterateNext()))
                        array.push(item);
                    return array;
                }",
                this, expression
            );
            var properties = await arrayHandle.GetPropertiesAsync();
            await arrayHandle.DisposeAsync();

            return properties.Values.OfType<ElementHandle>().ToArray();
        }

        private async Task<(decimal x, decimal y)> VisibleCenterAsync()
        {
            await ScrollIntoViewIfNeededAsync();
            var box = await BoundingBoxAsync();
            if (box == null)
            {
                throw new PuppeteerException("Node is not visible");
            }

            return (
                x: box.X + (box.Width / 2),
                y: box.Y + (box.Height / 2)
            );
        }

        private async Task ScrollIntoViewIfNeededAsync()
        {
            var errorMessage = await ExecutionContext.EvaluateFunctionAsync<string>(@"element => {
                if (!element.isConnected)
                    return 'Node is detached from document';
                if (element.nodeType !== Node.ELEMENT_NODE)
                    return 'Node is not of type HTMLElement';
                element.scrollIntoViewIfNeeded();
                return null;
            }", this);

            if (errorMessage != null)
            {
                throw new PuppeteerException(errorMessage);
            }
        }

        /// <summary>
        /// This method returns the bounding box of the element (relative to the main frame), 
        /// or null if the element is not visible.
        /// </summary>
        /// <returns>The BoundingBox task.</returns>
        public async Task<BoundingBox> BoundingBoxAsync()
        {
            dynamic result = null;

            try
            {
                result = await Client.SendAsync("DOM.getBoxModel", new
                {
                    objectId = RemoteObject.objectId.ToString()
                });
            }
            catch (PuppeteerException ex)
            {
                Logger.LogError(ex.Message);
            }

            if (result == null)
            {
                return null;
            }

            var quad = result.model.border.ToObject<decimal[]>();

            var x = new[] { quad[0], quad[2], quad[4], quad[6] }.Min();
            var y = new[] { quad[1], quad[3], quad[5], quad[7] }.Min();
            var width = new[] { quad[0], quad[2], quad[4], quad[6] }.Max() - x;
            var height = new[] { quad[1], quad[3], quad[5], quad[7] }.Max() - y;

            return new BoundingBox(x, y, width, height);
        }
    }
}<|MERGE_RESOLUTION|>--- conflicted
+++ resolved
@@ -17,11 +17,7 @@
     {
         internal Page Page { get; }
 
-<<<<<<< HEAD
-        public ElementHandle(ExecutionContext context, CDPSession client, object remoteObject, Page page) :
-=======
-        internal ElementHandle(ExecutionContext context, Session client, object remoteObject, Page page) :
->>>>>>> db7b703a
+        internal ElementHandle(ExecutionContext context, CDPSession client, object remoteObject, Page page) :
             base(context, client, remoteObject)
         {
             Page = page;
