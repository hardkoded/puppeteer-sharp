﻿using Microsoft.Extensions.Logging;
using Newtonsoft.Json;
using Newtonsoft.Json.Linq;
using PuppeteerSharp.Input;
using PuppeteerSharp.Messaging;
using System;
using System.Collections.Generic;
using System.IO;
using System.Linq;
using System.Threading.Tasks;

namespace PuppeteerSharp
{
    /// <summary>
    /// Inherits from <see cref="JSHandle"/>. It represents an in-page DOM element. 
    /// ElementHandles can be created by <see cref="Page.QuerySelectorAsync(string)"/> or <see cref="Page.QuerySelectorAllAsync(string)"/>.
    /// </summary>
    public class ElementHandle : JSHandle
    {
        internal Page Page { get; }

        private FrameManager _frameManager;

        internal ElementHandle(
            ExecutionContext
            context,
            CDPSession client,
            object remoteObject,
            Page page,
            FrameManager frameManager) :
            base(context, client, remoteObject)
        {
            Page = page;
            _frameManager = frameManager;
        }

        /// <summary>
        /// This method scrolls element into view if needed, and then uses <seealso cref="Page.ScreenshotDataAsync(ScreenshotOptions)"/> to take a screenshot of the element. 
        /// If the element is detached from DOM, the method throws an error.
        /// </summary>
        /// <returns>The task</returns>
        /// <param name="file">The file path to save the image to. The screenshot type will be inferred from file extension. 
        /// If path is a relative path, then it is resolved relative to current working directory. If no path is provided, 
        /// the image won't be saved to the disk.</param>
        public Task ScreenshotAsync(string file) => ScreenshotAsync(file, new ScreenshotOptions());

        /// <summary>
        /// This method scrolls element into view if needed, and then uses <seealso cref="Page.ScreenshotDataAsync(ScreenshotOptions)"/> to take a screenshot of the element. 
        /// If the element is detached from DOM, the method throws an error.
        /// </summary>
        /// <returns>The task</returns>
        /// <param name="file">The file path to save the image to. The screenshot type will be inferred from file extension. 
        /// If path is a relative path, then it is resolved relative to current working directory. If no path is provided, 
        /// the image won't be saved to the disk.</param>
        /// <param name="options">Screenshot options.</param>
        public async Task ScreenshotAsync(string file, ScreenshotOptions options)
        {
            var fileInfo = new FileInfo(file);
            options.Type = fileInfo.Extension.Replace(".", string.Empty);

            var data = await ScreenshotDataAsync(options);

            using (var fs = new FileStream(file, FileMode.Create, FileAccess.Write))
            {
                await fs.WriteAsync(data, 0, data.Length);
            }
        }

        /// <summary>
        /// This method scrolls element into view if needed, and then uses <seealso cref="Page.ScreenshotDataAsync(ScreenshotOptions)"/> to take a screenshot of the element. 
        /// If the element is detached from DOM, the method throws an error.
        /// </summary>
        /// <returns>Task which resolves to a <see cref="Stream"/> containing the image data.</returns>
        public Task<Stream> ScreenshotStreamAsync() => ScreenshotStreamAsync(new ScreenshotOptions());

        /// <summary>
        /// This method scrolls element into view if needed, and then uses <seealso cref="Page.ScreenshotDataAsync(ScreenshotOptions)"/> to take a screenshot of the element. 
        /// If the element is detached from DOM, the method throws an error.
        /// </summary>
        /// <returns>Task which resolves to a <see cref="Stream"/> containing the image data.</returns>
        /// <param name="options">Screenshot options.</param>
        public async Task<Stream> ScreenshotStreamAsync(ScreenshotOptions options)
            => new MemoryStream(await ScreenshotDataAsync(options));

        /// <summary>
        /// This method scrolls element into view if needed, and then uses <seealso cref="Page.ScreenshotDataAsync(ScreenshotOptions)"/> to take a screenshot of the element. 
        /// If the element is detached from DOM, the method throws an error.
        /// </summary>
        /// <returns>Task which resolves to a <see cref="byte"/>[] containing the image data.</returns>
        public Task<byte[]> ScreenshotDataAsync() => ScreenshotDataAsync(new ScreenshotOptions());

        /// <summary>
        /// This method scrolls element into view if needed, and then uses <seealso cref="Page.ScreenshotDataAsync(ScreenshotOptions)"/> to take a screenshot of the element. 
        /// If the element is detached from DOM, the method throws an error.
        /// </summary>
        /// <returns>Task which resolves to a <see cref="byte"/>[] containing the image data.</returns>
        /// <param name="options">Screenshot options.</param>
        public async Task<byte[]> ScreenshotDataAsync(ScreenshotOptions options)
        {
            var needsViewportReset = false;
            var boundingBox = await AssertBoundingBoxAsync();
            var viewport = Page.Viewport;
            if (boundingBox.Width > viewport.Width || boundingBox.Height > viewport.Height)
            {
                var newRawViewport = JObject.FromObject(viewport);
                newRawViewport.Merge(new ViewPortOptions
                {
                    Width = (int)Math.Max(viewport.Width, Math.Ceiling(boundingBox.Width)),
                    Height = (int)Math.Max(viewport.Height, Math.Ceiling(boundingBox.Height))
                });
                await Page.SetViewportAsync(newRawViewport.ToObject<ViewPortOptions>());
                needsViewportReset = true;
            }
            await ExecutionContext.EvaluateFunctionAsync(@"function(element) {
                element.scrollIntoView({ block: 'center', inline: 'center', behavior: 'instant'});
            }", this);

            boundingBox = await AssertBoundingBoxAsync();

            var getLayoutMetricsResponse = await Client.SendAsync<GetLayoutMetricsResponse>("Page.getLayoutMetrics");

            var clip = boundingBox;
            clip.X += getLayoutMetricsResponse.LayoutViewport.PageX;
            clip.Y += getLayoutMetricsResponse.LayoutViewport.PageY;

            options.Clip = boundingBox.ToClip();
            var imageData = await Page.ScreenshotDataAsync(options);

            if (needsViewportReset)
            {
                await Page.SetViewportAsync(viewport);
            }

            return imageData;
        }

        /// <summary>
        /// Scrolls element into view if needed, and then uses <see cref="Page.Mouse"/> to hover over the center of the element.
        /// </summary>
        /// <returns>Task which resolves when the element is successfully hovered</returns>
        public async Task HoverAsync()
        {
            var (x, y) = await VisibleCenterAsync();
            await Page.Mouse.MoveAsync(x, y);
        }

        /// <summary>
        /// Scrolls element into view if needed, and then uses <see cref="Page.Mouse"/> to click in the center of the element.
        /// </summary>
        /// <param name="options">click options</param>
        /// <exception cref="PuppeteerException">if the element is detached from DOM</exception>
        /// <returns>Task which resolves when the element is successfully clicked</returns>
        public async Task ClickAsync(ClickOptions options = null)
        {
            var (x, y) = await VisibleCenterAsync();
            await Page.Mouse.ClickAsync(x, y, options);
        }

        /// <summary>
        /// Uploads files
        /// </summary>
        /// <param name="filePaths">Sets the value of the file input these paths. paths are resolved using <see cref="Path.GetFullPath(string)"/></param>
        /// <remarks>This method expects <c>elementHandle</c> to point to an <c>input element</c> <see href="https://developer.mozilla.org/en-US/docs/Web/HTML/Element/input"/> </remarks>
        /// <returns>Task</returns>
        public async Task UploadFileAsync(params string[] filePaths)
        {
            var files = filePaths.Select(Path.GetFullPath).ToArray();
            var objectId = RemoteObject.objectId.ToString();
            await Client.SendAsync("DOM.setFileInputFiles", new { objectId, files });
        }

        /// <summary>
        /// Scrolls element into view if needed, and then uses <see cref="Touchscreen.TapAsync(decimal, decimal)"/> to tap in the center of the element.
        /// </summary>
        /// <exception cref="PuppeteerException">if the element is detached from DOM</exception>
        /// <returns>Task which resolves when the element is successfully tapped</returns>
        public async Task TapAsync()
        {
            var (x, y) = await VisibleCenterAsync();
            await Page.Touchscreen.TapAsync(x, y);
        }

        /// <summary>
        /// Calls <c>focus</c> <see href="https://developer.mozilla.org/en-US/docs/Web/API/HTMLElement/focus"/> on the element.
        /// </summary>
        /// <returns>Task</returns>
        public Task FocusAsync() => ExecutionContext.EvaluateFunctionAsync("element => element.focus()", this);

        /// <summary>
        /// Focuses the element, and sends a <c>keydown</c>, <c>keypress</c>/<c>input</c>, and <c>keyup</c> event for each character in the text.
        /// </summary>
        /// <param name="text">A text to type into a focused element</param>
        /// <param name="options">type options</param>
        /// <remarks>
        /// To press a special key, like <c>Control</c> or <c>ArrowDown</c> use <see cref="ElementHandle.PressAsync(string, PressOptions)"/>
        /// </remarks>
        /// <example>
        /// <code>
        /// elementHandle.TypeAsync("#mytextarea", "Hello"); // Types instantly
        /// elementHandle.TypeAsync("#mytextarea", "World", new TypeOptions { Delay = 100 }); // Types slower, like a user
        /// </code>
        /// An example of typing into a text field and then submitting the form:
        /// <code>
        /// var elementHandle = await page.GetElementAsync("input");
        /// await elementHandle.TypeAsync("some text");
        /// await elementHandle.PressAsync("Enter");
        /// </code>
        /// </example>
        /// <returns>Task</returns>
        public async Task TypeAsync(string text, TypeOptions options = null)
        {
            await FocusAsync();
            await Page.Keyboard.TypeAsync(text, options);
        }

        /// <summary>
        /// Focuses the element, and then uses <see cref="Keyboard.DownAsync(string, DownOptions)"/> and <see cref="Keyboard.UpAsync(string)"/>.
        /// </summary>
        /// <param name="key">Name of key to press, such as <c>ArrowLeft</c>. See <see cref="KeyDefinitions"/> for a list of all key names.</param>
        /// <param name="options">press options</param>
        /// <remarks>
        /// If <c>key</c> is a single character and no modifier keys besides <c>Shift</c> are being held down, a <c>keypress</c>/<c>input</c> event will also be generated. The <see cref="DownOptions.Text"/> option can be specified to force an input event to be generated.
        /// </remarks>
        /// <returns></returns>
        public async Task PressAsync(string key, PressOptions options = null)
        {
            await FocusAsync();
            await Page.Keyboard.PressAsync(key, options);
        }

        /// <summary>
        /// The method runs <c>element.querySelector</c> within the page. If no element matches the selector, the return value resolve to <c>null</c>.
        /// </summary>
        /// <param name="selector">A selector to query element for</param>
        /// <returns>Task which resolves to <see cref="ElementHandle"/> pointing to the frame element</returns>
        public async Task<ElementHandle> QuerySelectorAsync(string selector)
        {
            var handle = await ExecutionContext.EvaluateFunctionHandleAsync(
                "(element, selector) => element.querySelector(selector)",
                this, selector);

            if (handle is ElementHandle element)
            {
                return element;
            }

            await handle.DisposeAsync();
            return null;
        }

        /// <summary>
        /// Runs <c>element.querySelectorAll</c> within the page. If no elements match the selector, the return value resolve to <see cref="Array.Empty{T}"/>.
        /// </summary>
        /// <param name="selector">A selector to query element for</param>
        /// <returns>Task which resolves to ElementHandles pointing to the frame elements</returns>
        public async Task<ElementHandle[]> QuerySelectorAllAsync(string selector)
        {
            var arrayHandle = await ExecutionContext.EvaluateFunctionHandleAsync(
                "(element, selector) => element.querySelectorAll(selector)",
                this, selector);

            var properties = await arrayHandle.GetPropertiesAsync();
            await arrayHandle.DisposeAsync();

            return properties.Values.OfType<ElementHandle>().ToArray();
        }

        /// <summary>
        /// Evaluates the XPath expression relative to the elementHandle. If there's no such element, the method will resolve to <c>null</c>.
        /// </summary>
        /// <param name="expression">Expression to evaluate <see href="https://developer.mozilla.org/en-US/docs/Web/API/Document/evaluate"/></param>
        /// <returns>Task which resolves to an array of <see cref="ElementHandle"/></returns>
        public async Task<ElementHandle[]> XPathAsync(string expression)
        {
            var arrayHandle = await ExecutionContext.EvaluateFunctionHandleAsync(
                @"(element, expression) => {
                    const document = element.ownerDocument || element;
                    const iterator = document.evaluate(expression, element, null, XPathResult.ORDERED_NODE_ITERATOR_TYPE);
                    const array = [];
                    let item;
                    while ((item = iterator.iterateNext()))
                        array.push(item);
                    return array;
                }",
                this, expression
            );
            var properties = await arrayHandle.GetPropertiesAsync();
            await arrayHandle.DisposeAsync();

            return properties.Values.OfType<ElementHandle>().ToArray();
        }

<<<<<<< HEAD
=======
        private async Task<(decimal x, decimal y)> VisibleCenterAsync()
        {
            await ScrollIntoViewIfNeededAsync();
            var box = await AssertBoundingBoxAsync();

            return (
                x: box.X + (box.Width / 2),
                y: box.Y + (box.Height / 2)
            );
        }

        private async Task<BoundingBox> AssertBoundingBoxAsync()
        {
            var box = await BoundingBoxAsync();
            if (box != null)
            {
                return box;
            }
            throw new PuppeteerException("Node is either not visible or not an HTMLElement");
        }

        private async Task ScrollIntoViewIfNeededAsync()
        {
            var errorMessage = await ExecutionContext.EvaluateFunctionAsync<string>(@"element => {
                if (!element.isConnected)
                    return 'Node is detached from document';
                if (element.nodeType !== Node.ELEMENT_NODE)
                    return 'Node is not of type HTMLElement';
                element.scrollIntoViewIfNeeded();
                return null;
            }", this);

            if (errorMessage != null)
            {
                throw new PuppeteerException(errorMessage);
            }
        }

>>>>>>> 85259ffa
        /// <summary>
        /// This method returns the bounding box of the element (relative to the main frame), 
        /// or null if the element is not visible.
        /// </summary>
        /// <returns>The BoundingBox task.</returns>
        public async Task<BoundingBox> BoundingBoxAsync()
        {
            dynamic result = null;

            try
            {
                result = await Client.SendAsync("DOM.getBoxModel", new
                {
                    objectId = RemoteObject.objectId.ToString()
                });
            }
            catch (PuppeteerException ex)
            {
                Logger.LogError(ex.Message);
            }

            if (result == null)
            {
                return null;
            }

            var quad = result.model.border.ToObject<decimal[]>();

            var x = new[] { quad[0], quad[2], quad[4], quad[6] }.Min();
            var y = new[] { quad[1], quad[3], quad[5], quad[7] }.Min();
            var width = new[] { quad[0], quad[2], quad[4], quad[6] }.Max() - x;
            var height = new[] { quad[1], quad[3], quad[5], quad[7] }.Max() - y;

            return new BoundingBox(x, y, width, height);
        }

        /// <summary>
        ///Content frame for element handles referencing iframe nodes, or null otherwise.
        /// </summary>
        /// <returns>Resolves to the content frame</returns>
        public async Task<Frame> ContentFrameAsync()
        {
            var nodeInfo = await Client.SendAsync<DomDescribeNodeResponse>("DOM.describeNode", new
            {
                RemoteObject.objectId
            });

            if (string.IsNullOrEmpty(nodeInfo.Node.FrameId))
            {
                return null;
            }
            return _frameManager.Frames[nodeInfo.Node.FrameId];
        }

        private async Task<(decimal x, decimal y)> VisibleCenterAsync()
        {
            await ScrollIntoViewIfNeededAsync();
            var box = await BoundingBoxAsync();
            if (box == null)
            {
                throw new PuppeteerException("Node is not visible");
            }

            return (
                x: box.X + (box.Width / 2),
                y: box.Y + (box.Height / 2)
            );
        }

        private async Task ScrollIntoViewIfNeededAsync()
        {
            var errorMessage = await ExecutionContext.EvaluateFunctionAsync<string>(@"element => {
                if (!element.isConnected)
                    return 'Node is detached from document';
                if (element.nodeType !== Node.ELEMENT_NODE)
                    return 'Node is not of type HTMLElement';
                element.scrollIntoViewIfNeeded();
                return null;
            }", this);

            if (errorMessage != null)
            {
                throw new PuppeteerException(errorMessage);
            }
        }
    }
}<|MERGE_RESOLUTION|>--- conflicted
+++ resolved
@@ -290,8 +290,6 @@
             return properties.Values.OfType<ElementHandle>().ToArray();
         }
 
-<<<<<<< HEAD
-=======
         private async Task<(decimal x, decimal y)> VisibleCenterAsync()
         {
             await ScrollIntoViewIfNeededAsync();
@@ -330,7 +328,6 @@
             }
         }
 
->>>>>>> 85259ffa
         /// <summary>
         /// This method returns the bounding box of the element (relative to the main frame), 
         /// or null if the element is not visible.
@@ -384,37 +381,5 @@
             }
             return _frameManager.Frames[nodeInfo.Node.FrameId];
         }
-
-        private async Task<(decimal x, decimal y)> VisibleCenterAsync()
-        {
-            await ScrollIntoViewIfNeededAsync();
-            var box = await BoundingBoxAsync();
-            if (box == null)
-            {
-                throw new PuppeteerException("Node is not visible");
-            }
-
-            return (
-                x: box.X + (box.Width / 2),
-                y: box.Y + (box.Height / 2)
-            );
-        }
-
-        private async Task ScrollIntoViewIfNeededAsync()
-        {
-            var errorMessage = await ExecutionContext.EvaluateFunctionAsync<string>(@"element => {
-                if (!element.isConnected)
-                    return 'Node is detached from document';
-                if (element.nodeType !== Node.ELEMENT_NODE)
-                    return 'Node is not of type HTMLElement';
-                element.scrollIntoViewIfNeeded();
-                return null;
-            }", this);
-
-            if (errorMessage != null)
-            {
-                throw new PuppeteerException(errorMessage);
-            }
-        }
     }
 }