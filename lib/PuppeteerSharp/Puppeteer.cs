--- conflicted
+++ resolved
@@ -108,11 +108,6 @@
         /// </summary>
         /// <returns>The browser fetcher.</returns>
         /// <param name="options">Options.</param>
-<<<<<<< HEAD
-        public static IBrowserFetcher CreateBrowserFetcher(BrowserFetcherOptions options)
-            => new BrowserFetcher(options);
-=======
-        public static BrowserFetcher CreateBrowserFetcher(BrowserFetcherOptions options) => new(options);
->>>>>>> 37263a3e
+        public static IBrowserFetcher CreateBrowserFetcher(BrowserFetcherOptions options) => new(options);
     }
 }