<<<<<<< HEAD
using System;
=======
using System;
>>>>>>> 866a8025
using System.Collections.Generic;
using System.Text.RegularExpressions;
using System.Threading.Tasks;
using Microsoft.Extensions.Logging;
using PuppeteerSharp.Mobile;

namespace PuppeteerSharp
{
    /// <summary>
    /// Provides a method to launch a Chromium instance.
    /// </summary>
    /// <example>
    /// The following is a typical example of using a Puppeteer to drive automation:
    /// <code>
    /// var browser = await Puppeteer.LaunchAsync(new LaunchOptions());
    /// var page = await browser.NewPageAsync();
    /// await page.GoToAsync("https://www.google.com");
    /// await Browser.CloseAsync();
    /// </code>
    /// </example>
    public static class Puppeteer
    {
        internal const int DefaultTimeout = 30_000;

        /// <summary>
<<<<<<< HEAD
        /// The default flags that Chromium will be launched with.
        /// </summary>
        internal static string[] DefaultArgs => ChromiumLauncher.DefaultArgs;

        /// <summary>
        /// Returns a list of devices to be used with <seealso cref="IPage.EmulateAsync(DeviceDescriptor)"/>.
=======
        /// Returns a list of devices to be used with <seealso cref="Page.EmulateAsync(DeviceDescriptor)"/>.
>>>>>>> 866a8025
        /// </summary>
        /// <example>
        /// <code>
        /// <![CDATA[
        /// var iPhone = Puppeteer.Devices[DeviceDescriptorName.IPhone6];
        /// using(var page = await browser.NewPageAsync())
        /// {
        ///     await page.EmulateAsync(iPhone);
        ///     await page.goto('https://www.google.com');
        /// }
        /// ]]>
        /// </code>
        /// </example>
        public static IReadOnlyDictionary<DeviceDescriptorName, DeviceDescriptor> Devices => DeviceDescriptors.ToReadOnly();

        /// <summary>
        /// Returns a list of network conditions to be used with <seealso cref="IPage.EmulateNetworkConditionsAsync(NetworkConditions)"/>.
        /// Actual list of conditions can be found in <seealso cref="PredefinedNetworkConditions.Conditions"/>.
        /// </summary>
        /// <example>
        /// <code>
        /// <![CDATA[
        /// var slow3G = Puppeteer.NetworkConditions["Slow 3G"];
        /// using(var page = await browser.NewPageAsync())
        /// {
        ///     await page.EmulateNetworkConditionsAsync(slow3G);
        ///     await page.goto('https://www.google.com');
        /// }
        /// ]]>
        /// </code>
        /// </example>
        public static IReadOnlyDictionary<string, NetworkConditions> NetworkConditions => PredefinedNetworkConditions.ToReadOnly();

        /// <summary>
        /// Returns an array of argument based on the options provided and the platform where the library is running
        /// </summary>
        /// <returns>Chromium arguments.</returns>
        /// <param name="options">Options.</param>
        public static string[] GetDefaultArgs(LaunchOptions options = null)
            => (options?.Product ?? Product.Chrome) == Product.Chrome
                ? ChromiumLauncher.GetDefaultArgs(options ?? new LaunchOptions())
                : FirefoxLauncher.GetDefaultArgs(options ?? new LaunchOptions());

        /// <summary>
        /// The method launches a browser instance with given arguments. The browser will be closed when the Browser is disposed.
        /// </summary>
        /// <param name="options">Options for launching Chrome</param>
        /// <param name="loggerFactory">The logger factory</param>
        /// <returns>A connected browser.</returns>
        /// <remarks>
        /// See <a href="https://www.howtogeek.com/202825/what%E2%80%99s-the-difference-between-chromium-and-chrome/">this article</a>
        /// for a description of the differences between Chromium and Chrome.
        /// <a href="https://chromium.googlesource.com/chromium/src/+/lkcr/docs/chromium_browser_vs_google_chrome.md">This article</a> describes some differences for Linux users.
        ///
        /// Environment Variables
        /// Puppeteer looks for certain <see href="https://en.wikipedia.org/wiki/Environment_variable">environment variables</see>() to aid its operations.
        /// - <c>PUPPETEER_CHROMIUM_REVISION</c> - specify a certain version of Chromium you'd like Puppeteer to use. See <see cref="Puppeteer.LaunchAsync(LaunchOptions, ILoggerFactory)"/> on how executable path is inferred.
        ///   **BEWARE**: Puppeteer is only <see href="https://github.com/GoogleChrome/puppeteer/#q-why-doesnt-puppeteer-vxxx-work-with-chromium-vyyy">guaranteed to work</see> with the bundled Chromium, use at your own risk.
        /// - <c>PUPPETEER_EXECUTABLE_PATH</c> - specify an executable path to be used in <see cref="Puppeteer.LaunchAsync(LaunchOptions, ILoggerFactory)"/>.
        ///   **BEWARE**: Puppeteer is only <see href="https://github.com/GoogleChrome/puppeteer/#q-why-doesnt-puppeteer-vxxx-work-with-chromium-vyyy">guaranteed to work</see> with the bundled Chromium, use at your own risk.
        /// </remarks>
        public static Task<IBrowser> LaunchAsync(LaunchOptions options, ILoggerFactory loggerFactory = null)
            => new Launcher(loggerFactory).LaunchAsync(options);

        /// <summary>
        /// Attaches Puppeteer to an existing Chromium instance. The browser will be closed when the Browser is disposed.
        /// </summary>
        /// <param name="options">Options for connecting.</param>
        /// <param name="loggerFactory">The logger factory</param>
        /// <returns>A connected browser.</returns>
        public static Task<IBrowser> ConnectAsync(ConnectOptions options, ILoggerFactory loggerFactory = null)
            => new Launcher(loggerFactory).ConnectAsync(options);

        /// <summary>
        /// Creates the browser fetcher.
        /// </summary>
        /// <returns>The browser fetcher.</returns>
        /// <param name="options">Options.</param>
        public static IBrowserFetcher CreateBrowserFetcher(BrowserFetcherOptions options) => new BrowserFetcher(options);
    }
}<|MERGE_RESOLUTION|>--- conflicted
+++ resolved
@@ -1,8 +1,4 @@
-<<<<<<< HEAD
 using System;
-=======
-using System;
->>>>>>> 866a8025
 using System.Collections.Generic;
 using System.Text.RegularExpressions;
 using System.Threading.Tasks;
@@ -28,16 +24,7 @@
         internal const int DefaultTimeout = 30_000;
 
         /// <summary>
-<<<<<<< HEAD
-        /// The default flags that Chromium will be launched with.
-        /// </summary>
-        internal static string[] DefaultArgs => ChromiumLauncher.DefaultArgs;
-
-        /// <summary>
         /// Returns a list of devices to be used with <seealso cref="IPage.EmulateAsync(DeviceDescriptor)"/>.
-=======
-        /// Returns a list of devices to be used with <seealso cref="Page.EmulateAsync(DeviceDescriptor)"/>.
->>>>>>> 866a8025
         /// </summary>
         /// <example>
         /// <code>
