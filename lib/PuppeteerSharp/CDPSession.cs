﻿using System;
using System.Collections.Generic;
using System.Linq;
using System.Threading.Tasks;
using Microsoft.Extensions.Logging;
using Newtonsoft.Json;
using Newtonsoft.Json.Linq;
using PuppeteerSharp.Helpers;
using PuppeteerSharp.Messaging;

namespace PuppeteerSharp
{
    /// <summary>
    /// The CDPSession instances are used to talk raw Chrome Devtools Protocol:
    ///  * Protocol methods can be called with <see cref="CDPSession.SendAsync(string, dynamic)"/> method.
    ///  * Protocol events, using the <see cref="CDPSession.MessageReceived"/> event.
    /// 
    /// Documentation on DevTools Protocol can be found here: <see href="https://chromedevtools.github.io/devtools-protocol/"/>.
    /// 
    /// <code>
    /// <![CDATA[
    /// var client = await Page.Target.CreateCDPSessionAsync();
    /// await client.SendAsync("Animation.enable");
    /// client.MessageReceived += (sender, e) =>
    /// {
    ///      if (e.MessageID == "Animation.animationCreated")
    ///      {
    ///          Console.WriteLine("Animation created!");
    ///      }
    /// };
    /// JObject response = await client.SendAsync("Animation.getPlaybackRate");
    /// Console.WriteLine("playback rate is " + response.playbackRate);
    /// await client.SendAsync("Animation.setPlaybackRate", new
    /// {
    ///     playbackRate = Convert.ToInt32(response.playbackRate / 2)
    /// });
    /// ]]></code>
    /// </summary>
    public class CDPSession : IConnection
    {
        internal CDPSession(IConnection connection, TargetType targetType, string sessionId, ILoggerFactory loggerFactory = null)
        {
            LoggerFactory = loggerFactory ?? new LoggerFactory();
            Connection = connection;
            TargetType = targetType;
            SessionId = sessionId;

            _callbacks = new Dictionary<int, MessageTask>();
            _logger = Connection.LoggerFactory.CreateLogger<CDPSession>();
            _sessions = new Dictionary<string, CDPSession>();
        }

        #region Private Members
        private int _lastId;
        private readonly Dictionary<int, MessageTask> _callbacks;
        private readonly ILogger _logger;
        private readonly Dictionary<string, CDPSession> _sessions;
        #endregion

        #region Properties
        /// <summary>
        /// Gets the target type.
        /// </summary>
        /// <value>The target type.</value>
        public TargetType TargetType { get; }
        /// <summary>
        /// Gets the session identifier.
        /// </summary>
        /// <value>The session identifier.</value>
        public string SessionId { get; }
        /// <summary>
        /// Gets the connection.
        /// </summary>
        /// <value>The connection.</value>
        internal IConnection Connection { get; private set; }
        /// <summary>
        /// Occurs when message received from Chromium.
        /// </summary>
        public event EventHandler<MessageEventArgs> MessageReceived;
        /// <summary>
        /// Occurs when tracing is completed.
        /// </summary>
        public event EventHandler<TracingCompleteEventArgs> TracingComplete;
        /// <summary>
        /// Gets or sets a value indicating whether this <see cref="CDPSession"/> is closed.
        /// </summary>
        /// <value><c>true</c> if is closed; otherwise, <c>false</c>.</value>
        public bool IsClosed { get; internal set; }

        /// <summary>
        /// Gets the logger factory.
        /// </summary>
        /// <value>The logger factory.</value>
        public ILoggerFactory LoggerFactory { get; }
        #endregion

        #region Public Methods
        /// <summary>
        /// Protocol methods can be called with this method.
        /// </summary>
        /// <param name="method">The method name</param>
        /// <param name="args">The method args</param>
        /// <returns>The task.</returns>
        public async Task<T> SendAsync<T>(string method, dynamic args = null)
        {
            JObject content = await SendAsync(method, args);

            return content.ToObject<T>();
        }

        /// <summary>
        /// Protocol methods can be called with this method.
        /// </summary>
        /// <param name="method">The method name</param>
        /// <param name="args">The method args</param>
        /// <returns>The task.</returns>
<<<<<<< HEAD
        public async Task<JObject> SendAsync(string method, dynamic args = null)
=======
        /// <exception cref="T:PuppeteerSharp.PuppeteerException"></exception>
        public async Task<dynamic> SendAsync(string method, bool rawContent, dynamic args = null)
>>>>>>> 7c29c545
        {
            if (Connection == null)
            {
                throw new PuppeteerException($"Protocol error ({method}): Session closed. Most likely the {TargetType} has been closed.");
            }
            var id = ++_lastId;
            var message = JsonConvert.SerializeObject(new Dictionary<string, object>
            {
                { MessageKeys.Id, id },
                { MessageKeys.Method, method },
                { MessageKeys.Params, args }
            });
            _logger.LogTrace("Send ► {Id} Method {Method} Params {@Params}", id, method, (object)args);

            var callback = new MessageTask
            {
                TaskWrapper = new TaskCompletionSource<JObject>(),
                Method = method
            };
            _callbacks[id] = callback;

            try
            {
                await Connection.SendAsync("Target.sendMessageToTarget", new Dictionary<string, object>
                {
                    { MessageKeys.SessionId, SessionId },
                    { MessageKeys.Message, message }
                }).ConfigureAwait(false);
            }
            catch (Exception ex)
            {
                if (_callbacks.ContainsKey(id))
                {
                    _callbacks.Remove(id);
                    callback.TaskWrapper.SetException(new MessageException(ex.Message, ex));
                }
            }

            return await callback.TaskWrapper.Task.ConfigureAwait(false);
        }

        /// <summary>
        /// Detaches session from target. Once detached, session won't emit any events and can't be used to send messages.
        /// </summary>
        /// <returns></returns>
        /// <exception cref="T:PuppeteerSharp.PuppeteerException"></exception>
        public Task DetachAsync()
        {
            if (Connection == null)
            {
                throw new PuppeteerException($"Session already detached.Most likely the { TargetType } has been closed.");
            }
            return Connection.SendAsync("Target.detachFromTarget", new { sessionId = SessionId });
        }

        internal bool HasPendingCallbacks() => _callbacks.Count != 0;

        #endregion

        #region Private Methods

        internal void OnMessage(string message)
        {
            _logger.LogTrace("◀ Receive {Message}", message);

            JObject obj = null;

            try
            {
                obj = JObject.Parse(message);
            }
            catch (JsonException exc)
            {
                _logger.LogError(exc, "Failed to deserialize message", message);
                return;
            }

            var id = obj[MessageKeys.Id]?.Value<int>();

            if (id.HasValue && _callbacks.TryGetValue(id.Value, out var callback) && _callbacks.Remove(id.Value))
            {
                if (obj[MessageKeys.Error] != null)
                {
                    callback.TaskWrapper.TrySetException(new MessageException(callback, obj));
                }
                else
                {
                    callback.TaskWrapper.TrySetResult(obj[MessageKeys.Result].Value<JObject>());
                }
            }
            else
            {
                var method = obj[MessageKeys.Method].AsString();
                var param = obj[MessageKeys.Params];

                if (method == "Tracing.tracingComplete")
                {
                    TracingComplete?.Invoke(this, new TracingCompleteEventArgs
                    {
                        Stream = param[MessageKeys.Stream].AsString()
                    });
                }
                else if (method == "Target.receivedMessageFromTarget")
                {
                    var sessionId = param[MessageKeys.SessionId].AsString();

                    if (_sessions.TryGetValue(sessionId, out var session))
                    {
                        session.OnMessage(param[MessageKeys.Message].AsString());
                    }
                }
                else if (method == "Target.detachedFromTarget")
                {
                    var sessionId = param[MessageKeys.SessionId].AsString();

                    if (_sessions.TryGetValue(sessionId, out var session) && _sessions.Remove(sessionId))
                    {
                        session.OnClosed();
                    }
                }

                MessageReceived?.Invoke(this, new MessageEventArgs
                {
                    MessageID = method,
                    MessageData = param
                });
            }
        }

        internal void OnClosed()
        {
            if (IsClosed)
            {
                return;
            }
            IsClosed = true;

            foreach (var session in _sessions.Values.ToArray())
            {
                session.OnClosed();
            }
            _sessions.Clear();

            foreach (var callback in _callbacks.Values.ToArray())
            {
                callback.TaskWrapper.TrySetException(new TargetClosedException(
                    $"Protocol error({callback.Method}): Target closed."
                ));
            }
            _callbacks.Clear();

            Connection = null;
        }

        internal CDPSession CreateSession(TargetType targetType, string sessionId)
        {
            var session = new CDPSession(this, targetType, sessionId);
            _sessions[sessionId] = session;
            return session;
        }
        #endregion

        #region IConnection
        ILoggerFactory IConnection.LoggerFactory => LoggerFactory;
        bool IConnection.IsClosed => IsClosed;
        Task<JObject> IConnection.SendAsync(string method, dynamic args) => SendAsync(method, args);
        #endregion
    }
}<|MERGE_RESOLUTION|>--- conflicted
+++ resolved
@@ -114,12 +114,8 @@
         /// <param name="method">The method name</param>
         /// <param name="args">The method args</param>
         /// <returns>The task.</returns>
-<<<<<<< HEAD
+        /// <exception cref="T:PuppeteerSharp.PuppeteerException"></exception>
         public async Task<JObject> SendAsync(string method, dynamic args = null)
-=======
-        /// <exception cref="T:PuppeteerSharp.PuppeteerException"></exception>
-        public async Task<dynamic> SendAsync(string method, bool rawContent, dynamic args = null)
->>>>>>> 7c29c545
         {
             if (Connection == null)
             {
