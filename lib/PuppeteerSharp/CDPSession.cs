﻿using System;
using System.Collections.Generic;
using System.Linq;
using System.Threading.Tasks;
using Microsoft.Extensions.Logging;
using Newtonsoft.Json;
using Newtonsoft.Json.Linq;
using PuppeteerSharp.Helpers;
using PuppeteerSharp.Messaging;

namespace PuppeteerSharp
{
    /// <summary>
    /// The CDPSession instances are used to talk raw Chrome Devtools Protocol:
<<<<<<< HEAD
    ///  * Protocol methods can be called with <see cref="CDPSession.SendAsync(string, bool, dynamic, bool)"/> method.
=======
    ///  * Protocol methods can be called with <see cref="CDPSession.SendAsync(string, dynamic)"/> method.
>>>>>>> cc148d97
    ///  * Protocol events, using the <see cref="CDPSession.MessageReceived"/> event.
    /// 
    /// Documentation on DevTools Protocol can be found here: <see href="https://chromedevtools.github.io/devtools-protocol/"/>.
    /// 
    /// <code>
    /// <![CDATA[
    /// var client = await Page.Target.CreateCDPSessionAsync();
    /// await client.SendAsync("Animation.enable");
    /// client.MessageReceived += (sender, e) =>
    /// {
    ///      if (e.MessageID == "Animation.animationCreated")
    ///      {
    ///          Console.WriteLine("Animation created!");
    ///      }
    /// };
    /// JObject response = await client.SendAsync("Animation.getPlaybackRate");
    /// Console.WriteLine("playback rate is " + response.playbackRate);
    /// await client.SendAsync("Animation.setPlaybackRate", new
    /// {
    ///     playbackRate = Convert.ToInt32(response.playbackRate / 2)
    /// });
    /// ]]></code>
    /// </summary>
    public class CDPSession : IConnection
    {
        internal CDPSession(IConnection connection, TargetType targetType, string sessionId, ILoggerFactory loggerFactory = null)
        {
            LoggerFactory = loggerFactory ?? new LoggerFactory();
            Connection = connection;
            TargetType = targetType;
            SessionId = sessionId;

            _callbacks = new Dictionary<int, MessageTask>();
            _logger = Connection.LoggerFactory.CreateLogger<CDPSession>();
            _sessions = new Dictionary<string, CDPSession>();
        }

        #region Private Members
        private int _lastId;
        private readonly Dictionary<int, MessageTask> _callbacks;
        private readonly ILogger _logger;
        private readonly Dictionary<string, CDPSession> _sessions;
        #endregion

        #region Properties
        /// <summary>
        /// Gets the target type.
        /// </summary>
        /// <value>The target type.</value>
        public TargetType TargetType { get; }
        /// <summary>
        /// Gets the session identifier.
        /// </summary>
        /// <value>The session identifier.</value>
        public string SessionId { get; }
        /// <summary>
        /// Gets the connection.
        /// </summary>
        /// <value>The connection.</value>
        internal IConnection Connection { get; private set; }
        /// <summary>
        /// Occurs when message received from Chromium.
        /// </summary>
        public event EventHandler<MessageEventArgs> MessageReceived;
        /// <summary>
        /// Occurs when tracing is completed.
        /// </summary>
        public event EventHandler<TracingCompleteEventArgs> TracingComplete;
        /// <summary>
        /// Gets or sets a value indicating whether this <see cref="CDPSession"/> is closed.
        /// </summary>
        /// <value><c>true</c> if is closed; otherwise, <c>false</c>.</value>
        public bool IsClosed { get; internal set; }

        /// <summary>
        /// Gets the logger factory.
        /// </summary>
        /// <value>The logger factory.</value>
        public ILoggerFactory LoggerFactory { get; }
        #endregion

        #region Public Methods

        internal void Send(string method, dynamic args = null)
            => _ = SendAsync(method, false, args, false);

        /// <summary>
        /// Protocol methods can be called with this method.
        /// </summary>
        /// <param name="method">The method name</param>
        /// <param name="args">The method args</param>
        /// <returns>The task.</returns>
        public async Task<T> SendAsync<T>(string method, dynamic args = null)
        {
            JObject content = await SendAsync(method, args).ConfigureAwait(false);

            return content.ToObject<T>();
        }

        /// <summary>
        /// Protocol methods can be called with this method.
        /// </summary>
        /// <param name="method">The method name</param>
        /// <param name="args">The method args</param>
<<<<<<< HEAD
        /// <param name="rawContent">If <c>true</c> the JSON response won't be serialized</param>
        /// <param name="waitForCallback">
        /// If <c>true</c> the method will return a task to be completed when the message is confirmed by Chromium.
        /// If <c>false</c> the task will be considered complete after sending the message to Chromium.
        /// </param>
        /// <returns>The task.</returns>
        /// <exception cref="T:PuppeteerSharp.PuppeteerException"></exception>
        public async Task<dynamic> SendAsync(string method, bool rawContent, dynamic args = null, bool waitForCallback = true)
=======
        /// <returns>The task.</returns>
        /// <exception cref="T:PuppeteerSharp.PuppeteerException"></exception>
        public async Task<JObject> SendAsync(string method, dynamic args = null)
>>>>>>> cc148d97
        {
            if (Connection == null)
            {
                throw new PuppeteerException($"Protocol error ({method}): Session closed. Most likely the {TargetType} has been closed.");
            }
            var id = ++_lastId;
            var message = JsonConvert.SerializeObject(new Dictionary<string, object>
            {
                { MessageKeys.Id, id },
                { MessageKeys.Method, method },
                { MessageKeys.Params, args }
            });
            _logger.LogTrace("Send ► {Id} Method {Method} Params {@Params}", id, method, (object)args);

            MessageTask callback = null;
            if (waitForCallback)
            {
<<<<<<< HEAD
                callback = new MessageTask
                {
                    TaskWrapper = new TaskCompletionSource<dynamic>(),
                    Method = method,
                    RawContent = rawContent
                };
                _callbacks[id] = callback;
            }

            try
            {
                await Connection.SendAsync(
                    "Target.sendMessageToTarget", new Dictionary<string, object>
                    {
                        {"sessionId", SessionId},
                        {"message", message}
                    },
                    waitForCallback).ConfigureAwait(false);
=======
                TaskWrapper = new TaskCompletionSource<JObject>(),
                Method = method
            };
            _callbacks[id] = callback;

            try
            {
                await Connection.SendAsync("Target.sendMessageToTarget", new Dictionary<string, object>
                {
                    { MessageKeys.SessionId, SessionId },
                    { MessageKeys.Message, message }
                }).ConfigureAwait(false);
>>>>>>> cc148d97
            }
            catch (Exception ex)
            {
                if (waitForCallback && _callbacks.ContainsKey(id))
                {
                    _callbacks.Remove(id);
                    callback.TaskWrapper.SetException(new MessageException(ex.Message, ex));
                }
            }

            return waitForCallback ? await callback.TaskWrapper.Task.ConfigureAwait(false) : null;
        }

        /// <summary>
        /// Detaches session from target. Once detached, session won't emit any events and can't be used to send messages.
        /// </summary>
        /// <returns></returns>
        /// <exception cref="T:PuppeteerSharp.PuppeteerException"></exception>
        public Task DetachAsync()
        {
            if (Connection == null)
            {
                throw new PuppeteerException($"Session already detached.Most likely the { TargetType } has been closed.");
            }
            return Connection.SendAsync("Target.detachFromTarget", new { sessionId = SessionId });
        }

        internal bool HasPendingCallbacks() => _callbacks.Count != 0;

        #endregion

        #region Private Methods

        internal void OnMessage(string message)
        {
            _logger.LogTrace("◀ Receive {Message}", message);

            JObject obj = null;

            try
            {
                obj = JObject.Parse(message);
            }
            catch (JsonException exc)
            {
                _logger.LogError(exc, "Failed to deserialize message", message);
                return;
            }

            var id = obj[MessageKeys.Id]?.Value<int>();

            if (id.HasValue && _callbacks.TryGetValue(id.Value, out var callback) && _callbacks.Remove(id.Value))
            {
                if (obj[MessageKeys.Error] != null)
                {
                    callback.TaskWrapper.TrySetException(new MessageException(callback, obj));
                }
                else
                {
                    callback.TaskWrapper.TrySetResult(obj[MessageKeys.Result].Value<JObject>());
                }
            }
            else
            {
                var method = obj[MessageKeys.Method].AsString();
                var param = obj[MessageKeys.Params];

                if (method == "Tracing.tracingComplete")
                {
                    TracingComplete?.Invoke(this, new TracingCompleteEventArgs
                    {
                        Stream = param[MessageKeys.Stream].AsString()
                    });
                }
                else if (method == "Target.receivedMessageFromTarget")
                {
                    var sessionId = param[MessageKeys.SessionId].AsString();

                    if (_sessions.TryGetValue(sessionId, out var session))
                    {
                        session.OnMessage(param[MessageKeys.Message].AsString());
                    }
                }
                else if (method == "Target.detachedFromTarget")
                {
                    var sessionId = param[MessageKeys.SessionId].AsString();

                    if (_sessions.TryGetValue(sessionId, out var session) && _sessions.Remove(sessionId))
                    {
                        session.OnClosed();
                    }
                }

                MessageReceived?.Invoke(this, new MessageEventArgs
                {
                    MessageID = method,
                    MessageData = param
                });
            }
        }

        internal void OnClosed()
        {
            if (IsClosed)
            {
                return;
            }
            IsClosed = true;

            foreach (var session in _sessions.Values.ToArray())
            {
                session.OnClosed();
            }
            _sessions.Clear();

            foreach (var callback in _callbacks.Values.ToArray())
            {
                callback.TaskWrapper.TrySetException(new TargetClosedException(
                    $"Protocol error({callback.Method}): Target closed."
                ));
            }
            _callbacks.Clear();

            Connection = null;
        }

        internal CDPSession CreateSession(TargetType targetType, string sessionId)
        {
            var session = new CDPSession(this, targetType, sessionId);
            _sessions[sessionId] = session;
            return session;
        }
        #endregion

        #region IConnection
        ILoggerFactory IConnection.LoggerFactory => LoggerFactory;
        bool IConnection.IsClosed => IsClosed;
<<<<<<< HEAD
        Task<dynamic> IConnection.SendAsync(string method, dynamic args, bool waitForCallback)
            => SendAsync(method, args, waitForCallback);
=======
        Task<JObject> IConnection.SendAsync(string method, dynamic args) => SendAsync(method, args);
>>>>>>> cc148d97
        #endregion
    }
}<|MERGE_RESOLUTION|>--- conflicted
+++ resolved
@@ -12,11 +12,7 @@
 {
     /// <summary>
     /// The CDPSession instances are used to talk raw Chrome Devtools Protocol:
-<<<<<<< HEAD
-    ///  * Protocol methods can be called with <see cref="CDPSession.SendAsync(string, bool, dynamic, bool)"/> method.
-=======
-    ///  * Protocol methods can be called with <see cref="CDPSession.SendAsync(string, dynamic)"/> method.
->>>>>>> cc148d97
+    ///  * Protocol methods can be called with <see cref="CDPSession.SendAsync(string, dynamic, bool)"/> method.
     ///  * Protocol events, using the <see cref="CDPSession.MessageReceived"/> event.
     /// 
     /// Documentation on DevTools Protocol can be found here: <see href="https://chromedevtools.github.io/devtools-protocol/"/>.
@@ -101,7 +97,7 @@
         #region Public Methods
 
         internal void Send(string method, dynamic args = null)
-            => _ = SendAsync(method, false, args, false);
+            => _ = SendAsync(method, args, false);
 
         /// <summary>
         /// Protocol methods can be called with this method.
@@ -121,20 +117,13 @@
         /// </summary>
         /// <param name="method">The method name</param>
         /// <param name="args">The method args</param>
-<<<<<<< HEAD
-        /// <param name="rawContent">If <c>true</c> the JSON response won't be serialized</param>
         /// <param name="waitForCallback">
         /// If <c>true</c> the method will return a task to be completed when the message is confirmed by Chromium.
         /// If <c>false</c> the task will be considered complete after sending the message to Chromium.
         /// </param>
         /// <returns>The task.</returns>
-        /// <exception cref="T:PuppeteerSharp.PuppeteerException"></exception>
-        public async Task<dynamic> SendAsync(string method, bool rawContent, dynamic args = null, bool waitForCallback = true)
-=======
-        /// <returns>The task.</returns>
-        /// <exception cref="T:PuppeteerSharp.PuppeteerException"></exception>
-        public async Task<JObject> SendAsync(string method, dynamic args = null)
->>>>>>> cc148d97
+        /// <exception cref="PuppeteerSharp.PuppeteerException"></exception>
+        public async Task<JObject> SendAsync(string method, dynamic args = null, bool waitForCallback = true)
         {
             if (Connection == null)
             {
@@ -152,12 +141,11 @@
             MessageTask callback = null;
             if (waitForCallback)
             {
-<<<<<<< HEAD
+
                 callback = new MessageTask
                 {
-                    TaskWrapper = new TaskCompletionSource<dynamic>(),
-                    Method = method,
-                    RawContent = rawContent
+                    TaskWrapper = new TaskCompletionSource<JObject>(),
+                    Method = method
                 };
                 _callbacks[id] = callback;
             }
@@ -171,20 +159,6 @@
                         {"message", message}
                     },
                     waitForCallback).ConfigureAwait(false);
-=======
-                TaskWrapper = new TaskCompletionSource<JObject>(),
-                Method = method
-            };
-            _callbacks[id] = callback;
-
-            try
-            {
-                await Connection.SendAsync("Target.sendMessageToTarget", new Dictionary<string, object>
-                {
-                    { MessageKeys.SessionId, SessionId },
-                    { MessageKeys.Message, message }
-                }).ConfigureAwait(false);
->>>>>>> cc148d97
             }
             catch (Exception ex)
             {
@@ -322,12 +296,8 @@
         #region IConnection
         ILoggerFactory IConnection.LoggerFactory => LoggerFactory;
         bool IConnection.IsClosed => IsClosed;
-<<<<<<< HEAD
-        Task<dynamic> IConnection.SendAsync(string method, dynamic args, bool waitForCallback)
+        Task<JObject> IConnection.SendAsync(string method, dynamic args, bool waitForCallback)
             => SendAsync(method, args, waitForCallback);
-=======
-        Task<JObject> IConnection.SendAsync(string method, dynamic args) => SendAsync(method, args);
->>>>>>> cc148d97
         #endregion
     }
 }