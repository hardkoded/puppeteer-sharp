﻿using System;
using System.Collections.Generic;
using System.Linq;
using System.Threading.Tasks;
using Microsoft.Extensions.Logging;
using Newtonsoft.Json;
using Newtonsoft.Json.Linq;
using PuppeteerSharp.Helpers;
using PuppeteerSharp.Messaging;

namespace PuppeteerSharp
{
    /// <summary>
    /// The CDPSession instances are used to talk raw Chrome Devtools Protocol:
    ///  * Protocol methods can be called with <see cref="CDPSession.SendAsync(string, dynamic, bool)"/> method.
    ///  * Protocol events, using the <see cref="CDPSession.MessageReceived"/> event.
    /// 
    /// Documentation on DevTools Protocol can be found here: <see href="https://chromedevtools.github.io/devtools-protocol/"/>.
    /// 
    /// <code>
    /// <![CDATA[
    /// var client = await Page.Target.CreateCDPSessionAsync();
    /// await client.SendAsync("Animation.enable");
    /// client.MessageReceived += (sender, e) =>
    /// {
    ///      if (e.MessageID == "Animation.animationCreated")
    ///      {
    ///          Console.WriteLine("Animation created!");
    ///      }
    /// };
    /// JObject response = await client.SendAsync("Animation.getPlaybackRate");
    /// Console.WriteLine("playback rate is " + response.playbackRate);
    /// await client.SendAsync("Animation.setPlaybackRate", new
    /// {
    ///     playbackRate = Convert.ToInt32(response.playbackRate / 2)
    /// });
    /// ]]></code>
    /// </summary>
    public class CDPSession : IConnection
    {
        internal CDPSession(IConnection connection, TargetType targetType, string sessionId, ILoggerFactory loggerFactory = null)
        {
            LoggerFactory = loggerFactory ?? new LoggerFactory();
            Connection = connection;
            TargetType = targetType;
            SessionId = sessionId;

            _callbacks = new Dictionary<int, MessageTask>();
            _logger = Connection.LoggerFactory.CreateLogger<CDPSession>();
            _sessions = new Dictionary<string, CDPSession>();
        }

        #region Private Members
        private int _lastId;
        private readonly Dictionary<int, MessageTask> _callbacks;
        private readonly ILogger _logger;
        private readonly Dictionary<string, CDPSession> _sessions;
        #endregion

        #region Properties
        /// <summary>
        /// Gets the target type.
        /// </summary>
        /// <value>The target type.</value>
        public TargetType TargetType { get; }
        /// <summary>
        /// Gets the session identifier.
        /// </summary>
        /// <value>The session identifier.</value>
        public string SessionId { get; }
        /// <summary>
        /// Gets the connection.
        /// </summary>
        /// <value>The connection.</value>
        internal IConnection Connection { get; private set; }
        /// <summary>
        /// Occurs when message received from Chromium.
        /// </summary>
        public event EventHandler<MessageEventArgs> MessageReceived;
        /// <summary>
        /// Occurs when tracing is completed.
        /// </summary>
        public event EventHandler<TracingCompleteEventArgs> TracingComplete;
        /// <summary>
        /// Occurs when the connection is closed.
        /// </summary>
        public event EventHandler Closed;
        /// <summary>
        /// Gets or sets a value indicating whether this <see cref="CDPSession"/> is closed.
        /// </summary>
        /// <value><c>true</c> if is closed; otherwise, <c>false</c>.</value>
        public bool IsClosed { get; internal set; }

        /// <summary>
        /// Gets the logger factory.
        /// </summary>
        /// <value>The logger factory.</value>
        public ILoggerFactory LoggerFactory { get; }
        #endregion

        #region Public Methods

        internal void Send(string method, dynamic args = null)
            => _ = SendAsync(method, args, false);

        /// <summary>
        /// Protocol methods can be called with this method.
        /// </summary>
        /// <param name="method">The method name</param>
        /// <param name="args">The method args</param>
        /// <returns>The task.</returns>
        public async Task<T> SendAsync<T>(string method, dynamic args = null)
        {
            JObject content = await SendAsync(method, args).ConfigureAwait(false);

            return content.ToObject<T>();
        }

        /// <summary>
        /// Protocol methods can be called with this method.
        /// </summary>
        /// <param name="method">The method name</param>
        /// <param name="args">The method args</param>
        /// <param name="waitForCallback">
        /// If <c>true</c> the method will return a task to be completed when the message is confirmed by Chromium.
        /// If <c>false</c> the task will be considered complete after sending the message to Chromium.
        /// </param>
        /// <returns>The task.</returns>
        /// <exception cref="PuppeteerSharp.PuppeteerException"></exception>
        public async Task<JObject> SendAsync(string method, dynamic args = null, bool waitForCallback = true)
        {
            if (Connection == null)
            {
                throw new PuppeteerException($"Protocol error ({method}): Session closed. Most likely the {TargetType} has been closed.");
            }
            var id = ++_lastId;
            var message = JsonConvert.SerializeObject(new Dictionary<string, object>
            {
                { MessageKeys.Id, id },
                { MessageKeys.Method, method },
                { MessageKeys.Params, args }
            });
            _logger.LogTrace("Send ► {Id} Method {Method} Params {@Params}", id, method, (object)args);

            MessageTask callback = null;
            if (waitForCallback)
            {
                callback = new MessageTask
                {
                    TaskWrapper = new TaskCompletionSource<JObject>(),
                    Method = method
                };
                _callbacks[id] = callback;
            }

            try
            {
                await Connection.SendAsync(
                    "Target.sendMessageToTarget", new Dictionary<string, object>
                    {
                        {"sessionId", SessionId},
                        {"message", message}
                    },
                    waitForCallback).ConfigureAwait(false);
            }
            catch (Exception ex)
            {
                if (waitForCallback && _callbacks.ContainsKey(id))
                {
                    _callbacks.Remove(id);
                    callback.TaskWrapper.SetException(new MessageException(ex.Message, ex));
                }
            }

            return waitForCallback ? await callback.TaskWrapper.Task.ConfigureAwait(false) : null;
        }

        /// <summary>
        /// Detaches session from target. Once detached, session won't emit any events and can't be used to send messages.
        /// </summary>
        /// <returns></returns>
        /// <exception cref="T:PuppeteerSharp.PuppeteerException"></exception>
        public Task DetachAsync()
        {
            if (Connection == null)
            {
                throw new PuppeteerException($"Session already detached.Most likely the { TargetType } has been closed.");
            }
            return Connection.SendAsync("Target.detachFromTarget", new { sessionId = SessionId });
        }

        internal bool HasPendingCallbacks() => _callbacks.Count != 0;

        #endregion

        #region Private Methods

        internal void OnMessage(string message)
        {
            _logger.LogTrace("◀ Receive {Message}", message);

            JObject obj = null;

            try
            {
                obj = JObject.Parse(message);
            }
            catch (JsonException exc)
            {
                _logger.LogError(exc, "Failed to deserialize message", message);
                return;
            }

            var id = obj[MessageKeys.Id]?.Value<int>();

            if (id.HasValue && _callbacks.TryGetValue(id.Value, out var callback) && _callbacks.Remove(id.Value))
            {
                if (obj[MessageKeys.Error] != null)
                {
                    callback.TaskWrapper.TrySetException(new MessageException(callback, obj));
                }
                else
                {
                    callback.TaskWrapper.TrySetResult(obj[MessageKeys.Result].Value<JObject>());
                }
            }
            else
            {
                var method = obj[MessageKeys.Method].AsString();
                var param = obj[MessageKeys.Params];

                if (method == "Tracing.tracingComplete")
                {
                    TracingComplete?.Invoke(this, new TracingCompleteEventArgs
                    {
                        Stream = param[MessageKeys.Stream].AsString()
                    });
                }
                else if (method == "Target.receivedMessageFromTarget")
                {
                    var sessionId = param[MessageKeys.SessionId].AsString();

                    if (_sessions.TryGetValue(sessionId, out var session))
                    {
                        session.OnMessage(param[MessageKeys.Message].AsString());
                    }
                }
                else if (method == "Target.detachedFromTarget")
                {
                    var sessionId = param[MessageKeys.SessionId].AsString();

                    if (_sessions.TryGetValue(sessionId, out var session) && _sessions.Remove(sessionId))
                    {
                        session.OnClosed();
                    }
                }

                MessageReceived?.Invoke(this, new MessageEventArgs
                {
                    MessageID = method,
                    MessageData = param
                });
            }
        }

        internal void OnClosed()
        {
            if (IsClosed)
            {
                return;
            }
            IsClosed = true;

            foreach (var session in _sessions.Values.ToArray())
            {
                session.OnClosed();
            }
            _sessions.Clear();

            foreach (var callback in _callbacks.Values.ToArray())
            {
                callback.TaskWrapper.TrySetException(new TargetClosedException(
                    $"Protocol error({callback.Method}): Target closed."
                ));
            }
            _callbacks.Clear();
            Closed?.Invoke(this, EventArgs.Empty);
            Connection = null;
        }

        internal CDPSession CreateSession(TargetType targetType, string sessionId)
        {
            var session = new CDPSession(this, targetType, sessionId);
            _sessions[sessionId] = session;
            return session;
        }
        #endregion

        #region IConnection
        ILoggerFactory IConnection.LoggerFactory => LoggerFactory;
        bool IConnection.IsClosed => IsClosed;
<<<<<<< HEAD
        Task<JObject> IConnection.SendAsync(string method, dynamic args) => SendAsync(method, args);
        IConnection IConnection.Connection => Connection;
=======
        Task<JObject> IConnection.SendAsync(string method, dynamic args, bool waitForCallback)
            => SendAsync(method, args, waitForCallback);
>>>>>>> c51fab4d
        #endregion
    }
}<|MERGE_RESOLUTION|>--- conflicted
+++ resolved
@@ -126,7 +126,7 @@
         /// If <c>false</c> the task will be considered complete after sending the message to Chromium.
         /// </param>
         /// <returns>The task.</returns>
-        /// <exception cref="PuppeteerSharp.PuppeteerException"></exception>
+        /// <exception cref="PuppeteerSharp.PuppeteerException"></exception>
         public async Task<JObject> SendAsync(string method, dynamic args = null, bool waitForCallback = true)
         {
             if (Connection == null)
@@ -299,13 +299,9 @@
         #region IConnection
         ILoggerFactory IConnection.LoggerFactory => LoggerFactory;
         bool IConnection.IsClosed => IsClosed;
-<<<<<<< HEAD
-        Task<JObject> IConnection.SendAsync(string method, dynamic args) => SendAsync(method, args);
-        IConnection IConnection.Connection => Connection;
-=======
         Task<JObject> IConnection.SendAsync(string method, dynamic args, bool waitForCallback)
             => SendAsync(method, args, waitForCallback);
->>>>>>> c51fab4d
+        IConnection IConnection.Connection => Connection;
         #endregion
     }
 }