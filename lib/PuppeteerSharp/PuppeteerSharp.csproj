<?xml version="1.0" encoding="utf-8"?>
<Project Sdk="Microsoft.NET.Sdk">
  <PropertyGroup>
    <TargetFrameworks>netstandard2.0;net8.0</TargetFrameworks>
    <Authors>Darío Kondratiuk</Authors>
    <Owners>Darío Kondratiuk</Owners>
    <PackageProjectUrl>https://github.com/hardkoded/puppeteer-sharp</PackageProjectUrl>
    <PackageLicenseExpression>MIT</PackageLicenseExpression>
    <Summary>Headless Browser .NET API</Summary>
    <PackageTags>headless,chrome,puppeteer</PackageTags>
    <Title>PuppeteerSharp</Title>
    <Description>Headless Browser .NET API</Description>
    <PackageId>PuppeteerSharp</PackageId>
    <PackageReleaseNotes></PackageReleaseNotes>
    <PackageVersion>19.0.1</PackageVersion>
    <ReleaseVersion>19.0.1</ReleaseVersion>
    <AssemblyVersion>19.0.1</AssemblyVersion>
    <FileVersion>19.0.1</FileVersion>
    <SynchReleaseVersion>false</SynchReleaseVersion>
    <StyleCopTreatErrorsAsWarnings>false</StyleCopTreatErrorsAsWarnings>
    <DebugType>embedded</DebugType>
    <DebugSymbols>true</DebugSymbols>
    <PackageProjectUrl>https://github.com/hardkoded/puppeteer-sharp</PackageProjectUrl>
    <PublishRepositoryUrl>true</PublishRepositoryUrl>
    <GenerateDocumentationFile>true</GenerateDocumentationFile>
    <GeneratePackageOnBuild>true</GeneratePackageOnBuild>
    <LangVersion>12</LangVersion>
    <AnalysisLevel>8.0-Recommended</AnalysisLevel>
    <NoWarn>CS8002</NoWarn>
  </PropertyGroup>
  <Import Project="../Common/CommonProps.props" />
  <ItemGroup>
    <PackageReference Include="Microsoft.CodeAnalysis.NetAnalyzers" Version="8.0.0">
      <PrivateAssets>all</PrivateAssets>
      <IncludeAssets>runtime; build; native; contentfiles; analyzers; buildtransitive</IncludeAssets>
    </PackageReference>
<<<<<<< HEAD
    <PackageReference Include="Microsoft.Extensions.Logging" Version="2.0.2" />
    <PackageReference Include="Newtonsoft.Json" Version="13.0.1" />
    <PackageReference Include="Microsoft.Bcl.AsyncInterfaces" Version="8.0.0" />
=======
>>>>>>> 3315b381
    <PackageReference Include="Microsoft.SourceLink.GitHub" Version="1.0.0" PrivateAssets="All" />
    <PackageReference Include="StyleCop.Analyzers" Version="1.2.0-beta.556">
      <IncludeAssets>runtime; build; native; contentfiles; analyzers; buildtransitive</IncludeAssets>
      <PrivateAssets>all</PrivateAssets>
    </PackageReference>
    <PackageReference Include="Microsoft.CodeAnalysis.CSharp.CodeStyle" Version="4.8.0">
      <IncludeAssets>runtime; build; native; contentfiles; analyzers; buildtransitive</IncludeAssets>
      <PrivateAssets>all</PrivateAssets>
    </PackageReference>
<<<<<<< HEAD
    <PackageReference Include="WebDriverBiDi" Version="0.0.4" />
=======
    <PackageReference Include="Microsoft.Extensions.Logging" Version="8.0.0" />
  </ItemGroup>
  <ItemGroup Condition="'$(TargetFramework)' == 'netstandard2.0'">
    <PackageReference Include="Microsoft.Bcl.AsyncInterfaces" Version="8.0.0" />
    <PackageReference Include="System.Text.Json" Version="8.0.4" />
>>>>>>> 3315b381
  </ItemGroup>
  <ItemGroup>
    <AdditionalFiles Include="..\stylecop.json" Link="stylecop.json" />
  </ItemGroup>
  <ItemGroup>
    <EmbeddedResource Include="Injected\injected.js" />
  </ItemGroup>
</Project><|MERGE_RESOLUTION|>--- conflicted
+++ resolved
@@ -34,12 +34,6 @@
       <PrivateAssets>all</PrivateAssets>
       <IncludeAssets>runtime; build; native; contentfiles; analyzers; buildtransitive</IncludeAssets>
     </PackageReference>
-<<<<<<< HEAD
-    <PackageReference Include="Microsoft.Extensions.Logging" Version="2.0.2" />
-    <PackageReference Include="Newtonsoft.Json" Version="13.0.1" />
-    <PackageReference Include="Microsoft.Bcl.AsyncInterfaces" Version="8.0.0" />
-=======
->>>>>>> 3315b381
     <PackageReference Include="Microsoft.SourceLink.GitHub" Version="1.0.0" PrivateAssets="All" />
     <PackageReference Include="StyleCop.Analyzers" Version="1.2.0-beta.556">
       <IncludeAssets>runtime; build; native; contentfiles; analyzers; buildtransitive</IncludeAssets>
@@ -49,15 +43,12 @@
       <IncludeAssets>runtime; build; native; contentfiles; analyzers; buildtransitive</IncludeAssets>
       <PrivateAssets>all</PrivateAssets>
     </PackageReference>
-<<<<<<< HEAD
     <PackageReference Include="WebDriverBiDi" Version="0.0.4" />
-=======
     <PackageReference Include="Microsoft.Extensions.Logging" Version="8.0.0" />
   </ItemGroup>
   <ItemGroup Condition="'$(TargetFramework)' == 'netstandard2.0'">
     <PackageReference Include="Microsoft.Bcl.AsyncInterfaces" Version="8.0.0" />
     <PackageReference Include="System.Text.Json" Version="8.0.4" />
->>>>>>> 3315b381
   </ItemGroup>
   <ItemGroup>
     <AdditionalFiles Include="..\stylecop.json" Link="stylecop.json" />
