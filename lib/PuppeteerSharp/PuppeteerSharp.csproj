<?xml version="1.0" encoding="utf-8"?>
<Project Sdk="Microsoft.NET.Sdk">
  <PropertyGroup>
    <TargetFrameworks>netstandard2.0;net8.0</TargetFrameworks>
    <Authors>Darío Kondratiuk</Authors>
    <Owners>Darío Kondratiuk</Owners>
    <PackageProjectUrl>https://github.com/hardkoded/puppeteer-sharp</PackageProjectUrl>
    <PackageLicenseExpression>MIT</PackageLicenseExpression>
    <Summary>Headless Browser .NET API</Summary>
    <PackageTags>headless,chrome,puppeteer</PackageTags>
    <Title>PuppeteerSharp</Title>
    <Description>Headless Browser .NET API</Description>
    <PackageId>PuppeteerSharp</PackageId>
    <PackageReleaseNotes></PackageReleaseNotes>
    <PackageVersion>20.2.4</PackageVersion>
    <ReleaseVersion>20.2.4</ReleaseVersion>
    <AssemblyVersion>20.2.4</AssemblyVersion>
    <FileVersion>20.2.4</FileVersion>
    <SynchReleaseVersion>false</SynchReleaseVersion>
    <StyleCopTreatErrorsAsWarnings>false</StyleCopTreatErrorsAsWarnings>
    <DebugType>embedded</DebugType>
    <DebugSymbols>true</DebugSymbols>
    <PackageProjectUrl>https://github.com/hardkoded/puppeteer-sharp</PackageProjectUrl>
    <PublishRepositoryUrl>true</PublishRepositoryUrl>
    <GenerateDocumentationFile>true</GenerateDocumentationFile>
    <GeneratePackageOnBuild>true</GeneratePackageOnBuild>
    <LangVersion>12</LangVersion>
    <AnalysisLevel>8.0-Recommended</AnalysisLevel>
  </PropertyGroup>
  <Import Project="../Common/CommonProps.props" />
  <ItemGroup>
    <PackageReference Include="Microsoft.CodeAnalysis.NetAnalyzers" Version="9.0.0">
      <PrivateAssets>all</PrivateAssets>
      <IncludeAssets>runtime; build; native; contentfiles; analyzers; buildtransitive</IncludeAssets>
    </PackageReference>
    <PackageReference Include="Microsoft.SourceLink.GitHub" Version="1.0.0" PrivateAssets="All" />
    <PackageReference Include="StyleCop.Analyzers" Version="1.2.0-beta.556">
      <IncludeAssets>runtime; build; native; contentfiles; analyzers; buildtransitive</IncludeAssets>
      <PrivateAssets>all</PrivateAssets>
    </PackageReference>
    <PackageReference Include="Microsoft.CodeAnalysis.CSharp.CodeStyle" Version="4.8.0">
      <IncludeAssets>runtime; build; native; contentfiles; analyzers; buildtransitive</IncludeAssets>
      <PrivateAssets>all</PrivateAssets>
    </PackageReference>
    <PackageReference Include="Microsoft.Extensions.Logging" Version="8.0.0" />
<<<<<<< HEAD
    <PackageReference Include="WebDriverBiDi" Version="0.0.15" />
=======
    <PackageReference Include="WebDriverBiDi" Version="0.0.30" />
>>>>>>> d5886894
  </ItemGroup>
  <ItemGroup Condition="'$(TargetFramework)' == 'netstandard2.0'">
    <PackageReference Include="Microsoft.Bcl.AsyncInterfaces" Version="8.0.0" />
    <PackageReference Include="System.Text.Json" Version="8.0.6" />
  </ItemGroup>
  <ItemGroup>
    <AdditionalFiles Include="..\stylecop.json" Link="stylecop.json" />
  </ItemGroup>
  <ItemGroup>
    <EmbeddedResource Include="Injected\injected.js" />
  </ItemGroup>
</Project><|MERGE_RESOLUTION|>--- conflicted
+++ resolved
@@ -43,11 +43,7 @@
       <PrivateAssets>all</PrivateAssets>
     </PackageReference>
     <PackageReference Include="Microsoft.Extensions.Logging" Version="8.0.0" />
-<<<<<<< HEAD
-    <PackageReference Include="WebDriverBiDi" Version="0.0.15" />
-=======
     <PackageReference Include="WebDriverBiDi" Version="0.0.30" />
->>>>>>> d5886894
   </ItemGroup>
   <ItemGroup Condition="'$(TargetFramework)' == 'netstandard2.0'">
     <PackageReference Include="Microsoft.Bcl.AsyncInterfaces" Version="8.0.0" />
