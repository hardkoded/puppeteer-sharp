--- conflicted
+++ resolved
@@ -20,15 +20,10 @@
     /// <inheritdoc/>
     public class BrowserFetcher : IBrowserFetcher
     {
-<<<<<<< HEAD
-        /// <inheritdoc/>
-        public const string DefaultChromiumRevision = "1069273";
-=======
         /// <summary>
         /// Default chromium revision.
         /// </summary>
         public const string DefaultChromiumRevision = "970485";
->>>>>>> 732bcf67
 
         private static readonly Dictionary<Product, string> _hosts = new Dictionary<Product, string>
         {
@@ -330,18 +325,6 @@
             GC.SuppressFinalize(this);
         }
 
-        internal static string GetExecutablePath()
-        {
-            DirectoryInfo assemblyDirectory = new(AppContext.BaseDirectory);
-            if (!assemblyDirectory.Exists || !File.Exists(Path.Combine(assemblyDirectory.FullName, "PuppeteerSharp.dll")))
-            {
-                var assemblyLocation = typeof(Puppeteer).Assembly.Location;
-                assemblyDirectory = new FileInfo(assemblyLocation).Directory;
-            }
-
-            return assemblyDirectory.FullName;
-        }
-
         internal static Platform GetCurrentPlatform()
         {
             if (RuntimeInformation.IsOSPlatform(OSPlatform.OSX))
@@ -362,9 +345,6 @@
             return Platform.Unknown;
         }
 
-<<<<<<< HEAD
-        /// <inheritdoc/>
-=======
         internal static string GetExecutablePath()
         {
             DirectoryInfo assemblyDirectory = new(AppContext.BaseDirectory);
@@ -381,7 +361,6 @@
         /// Dispose <see cref="WebClient"/>.
         /// </summary>
         /// <param name="disposing">Indicates whether disposal was initiated by <see cref="Dispose()"/> operation.</param>
->>>>>>> 732bcf67
         protected virtual void Dispose(bool disposing)
         {
             if (_isDisposed)
