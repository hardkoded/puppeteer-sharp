--- conflicted
+++ resolved
@@ -247,11 +247,7 @@
             return new InstalledBrowser(cache, browser, buildId, Platform);
         }
 
-<<<<<<< HEAD
-        private async Task InstallDMGAsync(string dmgPath, string folderPath)
-=======
-        private Task InstallDmgAsync(string dmgPath, string folderPath)
->>>>>>> 28134c7e
+        private async Task InstallDmgAsync(string dmgPath, string folderPath)
         {
             try
             {
