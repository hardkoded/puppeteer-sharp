--- conflicted
+++ resolved
@@ -306,16 +306,11 @@
 
             if (revisionInfo != null && GetCurrentPlatform() == Platform.Linux)
             {
-<<<<<<< HEAD
-                var code = LinuxSysCall.Chmod(revisionInfo.ExecutablePath, LinuxSysCall.ExecutableFilePermissions);
-                if (code == -1)
-=======
                 string execPath = revisionInfo.ExecutablePath;
                 string dirName = Path.GetDirectoryName(execPath);
 
                 int code = LinuxSysCall.Chmod(execPath, LinuxSysCall.ExecutableFilePermissions);
                 if (code != 0)
->>>>>>> ba336870
                 {
                     throw new Exception("Chmod operation failed");
                 }
