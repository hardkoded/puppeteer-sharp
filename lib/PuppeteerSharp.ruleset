<RuleSet Name="Rules for PlaywrightSharp" Description="Rules for PlaywrightSharp" ToolsVersion="10.0">
 <Rules AnalyzerId="StyleCop.Analyzers" RuleNamespace="StyleCop.Analyzers">
    <Rule Id="SA1633" Action="None" />
    <Rule Id="SA1200" Action="None" />
    <Rule Id="SA1623" Action="None" />
    <Rule Id="SA1101" Action="None" />
    <Rule Id="SA1128" Action="None" />
    <Rule Id="SA1309" Action="None" />
    <Rule Id="SX1309" Action="Error" />

    <Rule Id="SA1624" Action="None" /> <!-- Error SA1624: Because the property only contains a visible get accessor, the documentation summary text should begin with 'Gets'. (SA1624)-->
    <Rule Id="SA1028" Action="Error" /> <!-- Error SA1028: Code should not contain trailing whitespace (SA1028)-->
    <Rule Id="SA1600" Action="None" /> <!-- Error SA1600: Elements should be documented (SA1600)-->
    <Rule Id="SA1516" Action="Error" /> <!-- Error SA1516: Elements should be separated by blank line (SA1516)-->
    <Rule Id="SA1629" Action="None" /> <!-- Error SA1629: Documentation text should end with a period (SA1629)-->
    <Rule Id="SA1514" Action="None" /> <!-- Error SA1514: Element documentation header should be preceded by blank line (SA1514)-->
    <Rule Id="SA1201" Action="None" /> <!-- Error SA1201: A constructor should not follow a property (SA1201)-->
    <Rule Id="SA1202" Action="None" /> <!-- Error SA1202: 'public' members should come before 'internal' members (SA1202)-->
    <Rule Id="SA1210" Action="None" /> <!-- Error SA1210: Using directives should be ordered alphabetically by the namespaces. (SA1210)-->
    <Rule Id="SA1208" Action="None" /> <!-- Error SA1208: Order usings-->
    <Rule Id="SA1204" Action="None" /> <!-- Error SA1204: Static members should appear before non-static members (SA1204)-->
    <Rule Id="SA1004" Action="None" /> <!-- Error SA1004: Documentation line should begin with a space. (SA1004)-->
    <Rule Id="SA1513" Action="None" /> <!-- Error SA1513: Closing brace should be followed by blank line (SA1513)-->
    <Rule Id="SA1124" Action="None" /> <!-- Error SA1124: Don't use regions-->
    <Rule Id="SA1009" Action="Error" /> <!-- Error SA1009: Closing parenthesis should not be preceded by a space. (SA1009)-->
    <Rule Id="SA1413" Action="None" /> <!-- Error SA1413: Use trailing comma in multi-line initializers (SA1413)-->
    <Rule Id="SA1602" Action="None" /> <!-- Error SA1602: Enumeration items should be documented (SA1602)-->
    <Rule Id="SA1005" Action="Error" /> <!-- Error SA1005: Single line comment should begin with a space. (SA1005)-->
    <Rule Id="SA1203" Action="None" /> <!-- Error SA1203: Constant fields should appear before non-constant fields (SA1203)-->
    <Rule Id="SA1720" Action="None" /> <!-- Error SA1720: Name contains type-->
    <Rule Id="SA1300" Action="None" /> <!-- Error SA1300: Element 'iFrame' should begin with an uppercase letter (SA1300)-->
    <Rule Id="SA1500" Action="None" /> <!-- Error SA1500: Braces for multi-line statements should not share line (SA1500)-->
    <Rule Id="SA1214" Action="None" /> <!-- Error SA1214: Readonly fields should appear before non-readonly fields (SA1214)-->
    <Rule Id="SA1642" Action="None" /> <!-- Error SA1642: Constructor summary documentation should begin with standard text (SA1642) (PuppeteerSharp)-->
    <Rule Id="SA1013" Action="None" /> <!-- Error SA1013: Closing brace should be preceded by a space. (SA1013) -->
    <Rule Id="SA1515" Action="None" /> <!-- Error SA1515: Single-line comment should be preceded by blank line (SA1515) -->
    <Rule Id="SA1012" Action="None" /> <!-- Error SA1012: Opening brace should be followed by a space. (SA1012) -->
    <Rule Id="SA1512" Action="None" /> <!-- Error SA1502: Element should not be on a single line (SA1502) -->
    <Rule Id="SA1648" Action="None" /> <!-- Error SA1648: inheritdoc should be used with inheriting class (SA1648) -->
    <Rule Id="SA1616" Action="None" /> <!-- Error SA1616: Element return value documentation should have text (SA1616)-->
    <Rule Id="SA1643" Action="None" /> <!-- Error SA1643: Destructor summary documentation should begin with standard text (SA1643) -->
    <Rule Id="SA1627" Action="Error" /> <!-- Error SA1627: The documentation text within the \'exception\' tag should not be empty. (SA1627)-->
    <Rule Id="SA1614" Action="Error" /> <!-- Error SA1614: Element parameter documentation should have text (SA1614)-->
<<<<<<< HEAD
    <Rule Id="SA1622" Action="None" /> <!-- Error SA1622: Generic type parameter documentation should have text. (SA1622)-->
=======
    <Rule Id="SA1627" Action="None" /> <!-- Error SA1627: The documentation text within the \'exception\' tag should not be empty. (SA1627)-->
    <Rule Id="SA1622" Action="Error" /> <!-- Error SA1622: Generic type parameter documentation should have text. (SA1622)-->
>>>>>>> 21367e45
    <Rule Id="SA1116" Action="Error" /> <!-- Error SA1116: The parameters should begin on the line after the declaration, whenever the parameter span across multiple lines (SA1116)-->
    <Rule Id="SA1111" Action="Error" /> <!-- Error SA1111: Closing parenthesis should be on line of last parameter (SA1111)-->
    <Rule Id="SA1505" Action="Error" /> <!-- Error SA1505: An opening brace should not be followed by a blank line. (SA1505) -->
    <Rule Id="SA1612" Action="Error" /> <!-- Error SA1612: The parameter documentation for 'filePaths' should be at position 2. (SA1612) -->
    <Rule Id="SA1620" Action="Error" /> <!-- Error SA1620: The type parameter documentation for 'T4' should be at position 4. (SA1620) -->
    <Rule Id="SA1118" Action="Error" /> <!-- Error SA1118: The parameter spans multiple lines (SA1118) -->
  </Rules>
  <Rules AnalyzerId="Microsoft.CodeQuality.Analyzers" RuleNamespace="Microsoft.CodeQuality.Analyzers">
    <Rule Id="CA1054" Action="None" /> <!-- Overloads to System.Uri-->
    <Rule Id="CA1056" Action="None" /> <!-- Change string to System.Uri-->
    <Rule Id="CA1040" Action="None" /> <!-- Avoid empty interfaces-->
    <Rule Id="CA2007" Action="Error" /> <!-- Use ConfigureAwait -->
    <Rule Id="CA1819" Action="Info" /> <!-- Properties should not return arrays. -->
    <Rule Id="CA1815" Action="Info" /> <!-- should override equality and inequality. -->
    <Rule Id="CA2227" Action="Info" /> <!-- Change '...' to be read-only by removing the property setter. -->
    <Rule Id="CA1200" Action="Info" /> <!-- Avoid using cref tags with a prefix -->
    <Rule Id="CA2101" Action="None" /> <!-- Marshaling for P/Invoke-->
    <Rule Id="CA1801" Action="Info" /><!-- Unused parameter-->
    <Rule Id="CA1822" Action="None" /><!-- Method can be marked as static-->
    <Rule Id="CA1823" Action="Error" /><!-- avoid unused fields-->

    <Rule Id="CA1031" Action="None" /> <!-- Error CA1031: Modify 'SendAsync' to catch a more specific allowed exception type, or rethrow the exception. (CA1031)-->
    <Rule Id="CA1032" Action="Error" /> <!-- Error CA1032: Add the following constructor to SelectorException: public SelectorException(). (CA1032) -->
    <Rule Id="CA1062" Action="Error" /> <!-- Error CA1031: Modify 'DeleteAsync' to catch a more specific allowed exception type, or rethrow the exception. (CA1031)-->
    <Rule Id="CA1063" Action="Error" /> <!-- Error CA1063: Provide an overridable implementation of Dispose(bool) -->
    <Rule Id="CA1064" Action="Error" /> <!-- Error CA1064: Exceptions should be public (CA1064)-->
    <Rule Id="CA1001" Action="Error" /> <!-- Error CA1001: A class owns a disposable -->
    <Rule Id="CA1304" Action="Error" /> <!-- Error CA1304: The behavior of 'string.ToLower()' could vary based on the current user's locale settings. Replace this call in 'JSHandle.ToString()' with a call to 'string.ToLower(CultureInfo)'. (CA1304) -->
    <Rule Id="CA1305" Action="Error" /> <!-- String.Format with culture-->
    <Rule Id="CA1720" Action="Error" /> <!-- Error SA1720: Name contains type-->
    <Rule Id="CA1721" Action="Error" /> <!-- Error CA1721: The property name 'DefaultArgs' is confusing given the existence of method 'GetDefaultArgs'. Rename or remove one of these members. (CA1721)-->
    <Rule Id="CA1724" Action="Error" /> <!-- Error CA1724: The type name Extensions conflicts in whole or in part with the namespace name 'Microsoft.Extensions'. Change either name to eliminate the conflict. (CA1724) -->
    <Rule Id="CA1806" Action="Error" /> <!-- Error CA1806: DownloadAsync calls Chmod but does not use the HRESULT or error code that the method returns. This could lead to unexpected behavior in error conditions or low-resource situations. Use the result in a conditional statement, assign the result to a variable, or pass it as an argument to another method. (CA1806)-->
    <Rule Id="CA1816" Action="Error" /> <!-- Error CA1816: Change Connection.Dispose() to call GC.SuppressFinalize(object). This will prevent derived types that introduce a finalizer from needing to re-implement 'IDisposable' to call it. (CA1816) -->
    <Rule Id="CA2000" Action="Error" /> <!-- Error CA2000: Call System.IDisposable.Dispose on object created by 'new Process()' before all references to it are out of scope. (CA2000) -->
    <Rule Id="CA2008" Action="Error" /> <!-- Error ca2008: Pass TaskScheduler-->
    <Rule Id="CA2200" Action="Error" /> <!-- Error CA2200: Re-throwing caught exception changes stack information. (CA2200)  -->
    <Rule Id="CA2213" Action="Error" /> <!-- Error CA2213: 'WebSocketTransport' contains field '_readerCancellationSource' that is of IDisposable type 'CancellationTokenSource', but it is never disposed. Change the Dispose method on 'WebSocketTransport' to call Close or Dispose on this field. (CA2213) -->
    <Rule Id="CA2220" Action="Error" /> <!-- Error CA2229: Add a constructor to SelectorException with the following signature: 'protected SelectorException(SerializationInfo info, StreamingContext context)'. (CA2229) (PuppeteerSharp)-->
    <Rule Id="CA2229" Action="Error" /> <!-- Error CA2229: Add a constructor to SelectorException with the following signature: 'protected SelectorException(SerializationInfo info, StreamingContext context)'. (CA2229)-->
    <Rule Id="CA2237" Action="Error" /> <!-- Error CA2237: Add [Serializable] to TargetClosedException as this type implements ISerializable (CA2237)-->
  </Rules>
  <Rules AnalyzerId="Microsoft.Analyzers.ManagedCodeAnalysis" RuleNamespace="Microsoft.Rules.Managed">
    <Rule Id="CA1303" Action="None" />
  </Rules>
</RuleSet><|MERGE_RESOLUTION|>--- conflicted
+++ resolved
@@ -41,12 +41,7 @@
     <Rule Id="SA1643" Action="None" /> <!-- Error SA1643: Destructor summary documentation should begin with standard text (SA1643) -->
     <Rule Id="SA1627" Action="Error" /> <!-- Error SA1627: The documentation text within the \'exception\' tag should not be empty. (SA1627)-->
     <Rule Id="SA1614" Action="Error" /> <!-- Error SA1614: Element parameter documentation should have text (SA1614)-->
-<<<<<<< HEAD
-    <Rule Id="SA1622" Action="None" /> <!-- Error SA1622: Generic type parameter documentation should have text. (SA1622)-->
-=======
-    <Rule Id="SA1627" Action="None" /> <!-- Error SA1627: The documentation text within the \'exception\' tag should not be empty. (SA1627)-->
     <Rule Id="SA1622" Action="Error" /> <!-- Error SA1622: Generic type parameter documentation should have text. (SA1622)-->
->>>>>>> 21367e45
     <Rule Id="SA1116" Action="Error" /> <!-- Error SA1116: The parameters should begin on the line after the declaration, whenever the parameter span across multiple lines (SA1116)-->
     <Rule Id="SA1111" Action="Error" /> <!-- Error SA1111: Closing parenthesis should be on line of last parameter (SA1111)-->
     <Rule Id="SA1505" Action="Error" /> <!-- Error SA1505: An opening brace should not be followed by a blank line. (SA1505) -->
