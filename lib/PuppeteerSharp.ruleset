--- conflicted
+++ resolved
@@ -39,13 +39,8 @@
     <Rule Id="SA1648" Action="None" /> <!-- Error SA1648: inheritdoc should be used with inheriting class (SA1648) -->
     <Rule Id="SA1616" Action="None" /> <!-- Error SA1616: Element return value documentation should have text (SA1616)-->
     <Rule Id="SA1643" Action="None" /> <!-- Error SA1643: Destructor summary documentation should begin with standard text (SA1643) -->
-<<<<<<< HEAD
-    <Rule Id="SA1614" Action="None" /> <!-- Error SA1614: Element parameter documentation should have text (SA1614)-->
     <Rule Id="SA1627" Action="Error" /> <!-- Error SA1627: The documentation text within the \'exception\' tag should not be empty. (SA1627)-->
-=======
     <Rule Id="SA1614" Action="Error" /> <!-- Error SA1614: Element parameter documentation should have text (SA1614)-->
-    <Rule Id="SA1627" Action="None" /> <!-- Error SA1627: The documentation text within the \'exception\' tag should not be empty. (SA1627)-->
->>>>>>> 4ad90e93
     <Rule Id="SA1622" Action="None" /> <!-- Error SA1622: Generic type parameter documentation should have text. (SA1622)-->
     <Rule Id="SA1116" Action="Error" /> <!-- Error SA1116: The parameters should begin on the line after the declaration, whenever the parameter span across multiple lines (SA1116)-->
     <Rule Id="SA1111" Action="Error" /> <!-- Error SA1111: Closing parenthesis should be on line of last parameter (SA1111)-->
