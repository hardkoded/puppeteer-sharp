--- conflicted
+++ resolved
@@ -1,37 +1,31 @@
-<style>
-    :root {
-        font-family: monospace;
-    }
-
-    body {
-        display: flex;
-        align-items: center;
-        justify-content: center;
-    }
-
-    div {
-        width: 10ch;
-        word-wrap: break-word;
-        border: 1px solid blue;
-        transform: rotate(33deg);
-        line-height: 8ch;
-        padding: 2ch;
-    }
-
-    a {
-        margin-left: 7ch;
-    }
-</style>
-<div>
-    <a href='#clicked'>123321</a>
-</div>
-<<<<<<< HEAD
-<script>document.querySelector('a').addEventListener('click', () => {
-        window.__clicked = true;
-    });</script>
-=======
-<script>
-document.querySelector('a').addEventListener('click', () => {
-    window.__clicked = true;
-  });</script>
->>>>>>> e71b6e9d
+<style>
+    :root {
+        font-family: monospace;
+    }
+
+    body {
+        display: flex;
+        align-items: center;
+        justify-content: center;
+    }
+
+    div {
+        width: 10ch;
+        word-wrap: break-word;
+        border: 1px solid blue;
+        transform: rotate(33deg);
+        line-height: 8ch;
+        padding: 2ch;
+    }
+
+    a {
+        margin-left: 7ch;
+    }
+</style>
+<div>
+    <a href='#clicked'>123321</a>
+</div>
+<script>
+document.querySelector('a').addEventListener('click', () => {
+    window.__clicked = true;
+  });</script>