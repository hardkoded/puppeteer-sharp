<Project Sdk="Microsoft.NET.Sdk">

  <PropertyGroup>
    <OutputType>Exe</OutputType>
<<<<<<< HEAD
    <TargetFrameworks>netcoreapp3.1;net48</TargetFrameworks>
    <LangVersion>7.3</LangVersion>
=======
    <TargetFrameworks>netcoreapp2.2;net471</TargetFrameworks>
>>>>>>> 74135ce8
  </PropertyGroup>
  <ItemGroup>
    <ProjectReference Include="..\PuppeteerSharp\PuppeteerSharp.csproj" />
  </ItemGroup>
</Project><|MERGE_RESOLUTION|>--- conflicted
+++ resolved
@@ -2,12 +2,7 @@
 
   <PropertyGroup>
     <OutputType>Exe</OutputType>
-<<<<<<< HEAD
     <TargetFrameworks>netcoreapp3.1;net48</TargetFrameworks>
-    <LangVersion>7.3</LangVersion>
-=======
-    <TargetFrameworks>netcoreapp2.2;net471</TargetFrameworks>
->>>>>>> 74135ce8
   </PropertyGroup>
   <ItemGroup>
     <ProjectReference Include="..\PuppeteerSharp\PuppeteerSharp.csproj" />
