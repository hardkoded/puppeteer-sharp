--- conflicted
+++ resolved
@@ -28,13 +28,9 @@
 
             string chromeVersion = null;
             var fetcher = new BrowserFetcher();
-<<<<<<< HEAD
+
             await fetcher.DownloadAsync();
-            using (var browser = await Puppeteer.LaunchAsync(new LaunchOptions()))
-=======
-            await fetcher.DownloadAsync(BrowserFetcher.DefaultRevision);
             await using (var browser = await Puppeteer.LaunchAsync(new LaunchOptions()))
->>>>>>> a32568e5
             {
                 chromeVersion = (await browser.GetVersionAsync()).Split('/').Last();
             }
