--- conflicted
+++ resolved
@@ -190,59 +190,6 @@
   },
   {
     "comment": "This is part of organizing the webdriver bidi implementation, We will remove it one by one",
-<<<<<<< HEAD
-    "testIdPattern": "[connect.spec] *",
-=======
-    "testIdPattern": "[evaluation.spec] *should accept element handle as an argument*",
->>>>>>> 6f7a85d8
-    "platforms": [
-      "darwin",
-      "linux",
-      "win32"
-    ],
-    "parameters": [
-      "webDriverBiDi"
-    ],
-    "expectations": [
-      "FAIL"
-    ]
-  },
-  {
-    "comment": "This is part of organizing the webdriver bidi implementation, We will remove it one by one",
-<<<<<<< HEAD
-    "testIdPattern": "[emulation.spec] *Page.emulate *",
-=======
-    "testIdPattern": "[evaluation.spec] *tricky*",
-    "platforms": [
-      "darwin",
-      "linux",
-      "win32"
-    ],
-    "parameters": [
-      "webDriverBiDi"
-    ],
-    "expectations": [
-      "FAIL"
-    ]
-  },
-  {
-    "comment": "This is part of organizing the webdriver bidi implementation, We will remove it one by one",
-    "testIdPattern": "[evaluation.spec] *circular*",
->>>>>>> 6f7a85d8
-    "platforms": [
-      "darwin",
-      "linux",
-      "win32"
-    ],
-    "parameters": [
-      "webDriverBiDi"
-    ],
-    "expectations": [
-      "FAIL"
-    ]
-  },
-  {
-    "comment": "This is part of organizing the webdriver bidi implementation, We will remove it one by one",
     "testIdPattern": "[evaluation.spec] *should throw*",
     "platforms": [
       "darwin",
