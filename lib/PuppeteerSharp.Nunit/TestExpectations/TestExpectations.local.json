[
  {
    "comment": "Test uses CDP-specific WaitEvent with Page.loadEventFired which is not supported in BiDi",
    "testIdPattern": "[target.spec] Target should not crash while redirecting if original request was missed",
    "platforms": ["darwin", "linux", "win32"],
    "parameters": ["webDriverBiDi"],
    "expectations": ["SKIP"]
  },
  {
    "comment": "ExposeFunctionAsync is not implemented in BiDi yet",
    "testIdPattern": "[ariaqueryhandler.spec] AriaQueryHandler waitForSelector (aria) should work independently of `exposeFunction",
    "platforms": ["darwin", "linux", "win32"],
    "parameters": ["webDriverBiDi"],
    "expectations": ["SKIP"]
  },
  {
    "comment": "ExposeFunctionAsync is not implemented in BiDi yet",
    "testIdPattern": "[elementhandle.spec] ElementHandle specs ElementHandle.click should return Point data",
    "platforms": ["darwin", "linux", "win32"],
    "parameters": ["webDriverBiDi"],
    "expectations": ["SKIP"]
  },
  {
    "comment": "Custom query handlers are not yet fully implemented in BiDi",
    "testIdPattern": "[elementhandle.spec] ElementHandle specs Custom queries *",
    "platforms": ["darwin", "linux", "win32"],
    "parameters": ["webDriverBiDi"],
    "expectations": ["SKIP"]
  },
  {
    "comment": "Test launches a new headful browser which times out in BiDi",
    "testIdPattern": "[elementhandle.spec] PuppeteerSharp should work headful",
    "platforms": ["darwin", "linux", "win32"],
    "parameters": ["webDriverBiDi"],
    "expectations": ["SKIP"]
  },
  {
    "comment": "Firefox BiDi doesn't send BeforeRequestSent events for reload commands when interception is enabled. See: https://bugzilla.mozilla.org/show_bug.cgi?id=1879948",
    "testIdPattern": "[requestinterception.spec] request interception Page.setRequestInterception should properly return navigation response when URL has cookies",
    "platforms": ["darwin", "linux", "win32"],
    "parameters": ["firefox", "webDriverBiDi"],
    "expectations": ["SKIP"]
  },
  {
    "comment": "Firefox BiDi sends duplicate beforeRequestSent events with different request IDs for speculative/parallel loading during navigation",
    "testIdPattern": "[requestinterception.spec] request interception Page.setRequestInterception should be abortable",
    "platforms": ["darwin", "linux", "win32"],
    "parameters": ["firefox", "webDriverBiDi"],
    "expectations": ["FAIL"]
  },
  {
    "comment": "Firefox BiDi sends duplicate beforeRequestSent events with different request IDs for speculative/parallel loading during navigation",
    "testIdPattern": "[requestinterception.spec] request interception Page.setRequestInterception should work with encoded server - 2",
    "platforms": ["darwin", "linux", "win32"],
    "parameters": ["firefox", "webDriverBiDi"],
    "expectations": ["FAIL"]
  },
  {
    "comment": "Firefox BiDi sends duplicate beforeRequestSent events with different request IDs for speculative/parallel loading during navigation",
    "testIdPattern": "[requestinterception.spec] request interception Page.setRequestInterception should work with redirects for subresources",
    "platforms": ["darwin", "linux", "win32"],
    "parameters": ["firefox", "webDriverBiDi"],
    "expectations": ["FAIL"]
  },
  {
    "comment": "Test depends on ConnectAsync which is not implemented for BiDi yet - see [connect.spec] expectations",
    "testIdPattern": "[browser.spec] Browser.isConnected should set the browser connected state",
    "platforms": ["darwin", "linux", "win32"],
    "parameters": ["webDriverBiDi"],
    "expectations": ["SKIP"]
  },
  {
    "testIdPattern": "[network.spec] PuppeteerSharp network*",
    "platforms": ["darwin", "linux", "win32"],
    "parameters": ["cdp", "firefox"],
    "expectations": ["FAIL"],
    "comment": "The should work tests are being ignore upstream, the PuppeteerSharp ones are based on the same one."
  },
  {
    "comment": "We have a different test that needs to run on windows",
    "testIdPattern": "[chrome-data.spec] Chrome should resolve system executable path (windows)",
    "platforms": ["darwin", "linux"],
    "parameters": [],
    "expectations": ["SKIP"]
  },
  {
    "comment": "Remove when https://github.com/hardkoded/puppeteer-sharp/issues/2450 is implemented",
    "testIdPattern": "[elementhandle.spec] ElementHandle specs ElementHandle.boundingBox *",
    "platforms": ["darwin", "linux", "win32"],
    "parameters": ["firefox"],
    "expectations": ["FAIL"]
  },
  {
    "comment": "Remove when https://github.com/hardkoded/puppeteer-sharp/issues/2450 is implemented",
    "testIdPattern": "[elementhandle.spec] ElementHandle specs ElementHandle.boxModel *",
    "platforms": ["darwin", "linux", "win32"],
    "parameters": ["firefox"],
    "expectations": ["FAIL"]
  },
  {
    "comment": "TODO It's failing on CI/CD",
    "testIdPattern": "[fixtures.spec] Fixtures should dump browser process stderr",
    "platforms": ["darwin", "linux", "win32"],
    "parameters": ["firefox"],
    "expectations": ["FAIL"]
  },
  {
    "comment": "TODO Review why is failing on Ci/CD",
    "testIdPattern": "[launcher.spec] Launcher specs Puppeteer Puppeteer.connect should be able to reconnect",
    "platforms": ["darwin", "linux", "win32"],
    "parameters": ["firefox"],
    "expectations": ["FAIL"]
  },
  {
    "comment": "TODO Review why is failing on Ci/CD",
    "testIdPattern": "[headful.spec] headful tests HEADFUL headless should be able to read cookies written by headful",
    "platforms": ["darwin", "linux", "win32"],
    "parameters": ["firefox"],
    "expectations": ["FAIL"]
  },
  {
    "comment": "TODO Review why is failing on Ci/CD",
    "testIdPattern": "[headful.spec] headful tests HEADFUL headless should be able to read cookies written by headful",
    "platforms": ["darwin", "linux", "win32"],
    "parameters": ["chrome"],
    "expectations": ["FAIL"]
  },
  {
    "comment": "TODO Review why is failing on Ci/CD",
    "testIdPattern": "[launcher.spec] Launcher specs Puppeteer Puppeteer.launch userDataDir option should restore state",
    "platforms": ["darwin", "linux", "win32"],
    "parameters": ["firefox"],
    "expectations": ["FAIL"]
  },
  {
    "comment": "TODO Review screencasts in firefox",
    "testIdPattern": "[puppeteer-sharp] Screencast*",
    "platforms": ["linux", "win32"],
    "parameters": ["firefox"],
    "expectations": ["FAIL"]
  },
  {
    "comment": "TODO Review screenshots in firefox",
    "testIdPattern": "[screenshot.spec] *",
    "platforms": ["darwin", "linux", "win32"],
    "parameters": ["firefox"],
    "expectations": ["FAIL"]
  },
  {
    "comment": "This is passing on my machine but failing on CI/CD",
    "testIdPattern": "[click.spec] Page.click should fire aux event on middle click",
    "platforms": ["win32"],
    "parameters": ["firefox", "headful"],
    "expectations": ["FAIL"]
  },
  {
    "comment": "This is flaky on CI/CD",
    "testIdPattern": "[worker.spec] Workers Page.workers",
    "platforms": ["darwin", "linux", "win32"],
    "parameters": ["chrome"],
    "expectations": ["FAIL"]
  },
  {
    "comment": "This is passing on my machine but failing on CI/CD",
    "testIdPattern": "*should take fullPage screenshots*",
    "platforms": ["linux"],
    "parameters": ["firefox", "headless"],
    "expectations": ["FAIL"]
  },
  {
    "comment": "This is passing on my machine but failing on CI/CD",
    "testIdPattern": "*should work when reload causes history API in beforeunload*",
    "platforms": ["linux"],
    "parameters": ["firefox"],
    "expectations": ["FAIL"]
  },
  {
    "comment": "",
    "testIdPattern": "[puppeteer-sharp] *",
    "platforms": ["darwin", "linux", "win32"],
    "parameters": ["firefox"],
    "expectations": ["FAIL"]
  },
  {
    "comment": "This is part of organizing the webdriver bidi implementation, We will remove it one by one",
<<<<<<< HEAD
    "testIdPattern": "[navigation.spec] *should wait for network idle to succeed navigation*",
    "platforms": [
      "darwin",
      "linux",
      "win32"
    ],
    "parameters": [
      "webDriverBiDi"
    ],
    "expectations": [
      "FAIL"
    ]
  },
  {
    "comment": "This is part of organizing the webdriver bidi implementation, We will remove it one by one",
    "testIdPattern": "[navigation.spec] *should navigate to page with iframe and networkidle0*",
    "platforms": [
      "darwin",
      "linux",
      "win32"
    ],
    "parameters": [
      "webDriverBiDi"
    ],
    "expectations": [
      "FAIL"
    ]
  },
  {
    "comment": "This is part of organizing the webdriver bidi implementation, We will remove it one by one",
    "testIdPattern": "[navigation.spec] *should navigate to empty page with networkidle0*",
=======
    "testIdPattern": "[navigation.spec] *SSL*",
>>>>>>> c638d3c5
    "platforms": [
      "darwin",
      "linux",
      "win32"
    ],
    "parameters": [
      "webDriverBiDi"
    ],
    "expectations": [
      "FAIL"
    ]
  },
  {
    "comment": "This is part of organizing the webdriver bidi implementation, We will remove it one by one",
    "testIdPattern": "[cookies.spec] *",
    "platforms": [
      "darwin",
      "linux",
      "win32"
    ],
    "parameters": [
      "webDriverBiDi"
    ],
    "expectations": [
      "FAIL"
    ]
  },
  {
    "comment": "This is part of organizing the webdriver bidi implementation, We will remove it one by one",
    "testIdPattern": "[connect.spec] *",
    "platforms": [
      "darwin",
      "linux",
      "win32"
    ],
    "parameters": [
      "webDriverBiDi"
    ],
    "expectations": [
      "FAIL"
    ]
  },
  {
    "comment": "This is part of organizing the webdriver bidi implementation, We will remove it one by one",
    "testIdPattern": "[interventionHeaders.spec] *",
    "platforms": [
      "darwin",
      "linux",
      "win32"
    ],
    "parameters": [
      "webDriverBiDi"
    ],
    "expectations": [
      "FAIL"
    ]
  },
  {
    "comment": "This is part of organizing the webdriver bidi implementation, We will remove it one by one",
    "testIdPattern": "[emulation.spec] *Page.emulate *",
    "platforms": [
      "darwin",
      "linux",
      "win32"
    ],
    "parameters": [
      "webDriverBiDi"
    ],
    "expectations": [
      "FAIL"
    ]
  },
  {
    "comment": "This is part of organizing the webdriver bidi implementation, We will remove it one by one",
    "testIdPattern": "[evaluation.spec] *should accept element handle as an argument*",
    "platforms": [
      "darwin",
      "linux",
      "win32"
    ],
    "parameters": [
      "webDriverBiDi"
    ],
    "expectations": [
      "FAIL"
    ]
  },
  {
    "comment": "This is part of organizing the webdriver bidi implementation, We will remove it one by one",
    "testIdPattern": "[evaluation.spec] *tricky*",
    "platforms": [
      "darwin",
      "linux",
      "win32"
    ],
    "parameters": [
      "webDriverBiDi"
    ],
    "expectations": [
      "FAIL"
    ]
  },
  {
    "comment": "This is part of organizing the webdriver bidi implementation, We will remove it one by one",
    "testIdPattern": "[evaluation.spec] *circular*",
    "platforms": [
      "darwin",
      "linux",
      "win32"
    ],
    "parameters": [
      "webDriverBiDi"
    ],
    "expectations": [
      "FAIL"
    ]
  },
  {
    "comment": "This is part of organizing the webdriver bidi implementation, We will remove it one by one",
    "testIdPattern": "[evaluation.spec] *should throw*",
    "platforms": [
      "darwin",
      "linux",
      "win32"
    ],
    "parameters": [
      "webDriverBiDi"
    ],
    "expectations": [
      "FAIL"
    ]
  },
  {
    "comment": "This is part of organizing the webdriver bidi implementation, We will remove it one by one",
    "testIdPattern": "[evaluation.spec] *objects*",
    "platforms": [
      "darwin",
      "linux",
      "win32"
    ],
    "parameters": [
      "webDriverBiDi"
    ],
    "expectations": [
      "FAIL"
    ]
  },
  {
    "comment": "This is part of organizing the webdriver bidi implementation, We will remove it one by one",
    "testIdPattern": "[evaluation.spec] *exposed*",
    "platforms": [
      "darwin",
      "linux",
      "win32"
    ],
    "parameters": [
      "webDriverBiDi"
    ],
    "expectations": [
      "FAIL"
    ]
  },
  {
    "comment": "This is part of organizing the webdriver bidi implementation, We will remove it one by one",
    "testIdPattern": "[evaluation.spec] *should properly serialize null fields*",
    "platforms": [
      "darwin",
      "linux",
      "win32"
    ],
    "parameters": [
      "webDriverBiDi"
    ],
    "expectations": [
      "FAIL"
    ]
  },
  {
    "comment": "This is part of organizing the webdriver bidi implementation, We will remove it one by one",
    "testIdPattern": "[evaluation.spec] *promise*",
    "platforms": [
      "darwin",
      "linux",
      "win32"
    ],
    "parameters": [
      "webDriverBiDi"
    ],
    "expectations": [
      "FAIL"
    ]
  },
  {
    "comment": "This is part of organizing the webdriver bidi implementation, We will remove it one by one",
    "testIdPattern": "[evaluation.spec] *error messages*",
    "platforms": [
      "darwin",
      "linux",
      "win32"
    ],
    "parameters": [
      "webDriverBiDi"
    ],
    "expectations": [
      "FAIL"
    ]
  },
  {
    "comment": "This is part of organizing the webdriver bidi implementation, We will remove it one by one",
    "testIdPattern": "[evaluation.spec] *should work right after framenavigated*",
    "platforms": [
      "darwin",
      "linux",
      "win32"
    ],
    "parameters": [
      "webDriverBiDi"
    ],
    "expectations": [
      "FAIL"
    ]
  },
  {
    "comment": "This is part of organizing the webdriver bidi implementation, We will remove it one by one",
    "testIdPattern": "[evaluation.spec] *should work with unicode chars*",
    "platforms": [
      "darwin",
      "linux",
      "win32"
    ],
    "parameters": [
      "webDriverBiDi"
    ],
    "expectations": [
      "FAIL"
    ]
  },
  {
    "comment": "This is part of organizing the webdriver bidi implementation, We will remove it one by one",
    "testIdPattern": "[evaluation.spec] *execution context*",
    "platforms": [
      "darwin",
      "linux",
      "win32"
    ],
    "parameters": [
      "webDriverBiDi"
    ],
    "expectations": [
      "FAIL"
    ]
  },
  {
    "comment": "This is part of organizing the webdriver bidi implementation, We will remove it one by one",
    "testIdPattern": "[evaluation.spec] *Evaluation specs Page.evaluateOnNewDocument*",
    "platforms": [
      "darwin",
      "linux",
      "win32"
    ],
    "parameters": [
      "webDriverBiDi"
    ],
    "expectations": [
      "FAIL"
    ]
  },
  {
    "comment": "This is part of organizing the webdriver bidi implementation, We will remove it one by one",
    "testIdPattern": "[evaluation.spec] *Page.removeScriptToEvaluateOnNewDocument*",
    "platforms": [
      "darwin",
      "linux",
      "win32"
    ],
    "parameters": [
      "webDriverBiDi"
    ],
    "expectations": [
      "FAIL"
    ]
  },
  {
    "comment": "This is part of organizing the webdriver bidi implementation, We will remove it one by one",
    "testIdPattern": "[fixtures.spec] *",
    "platforms": [
      "darwin",
      "linux",
      "win32"
    ],
    "parameters": [
      "webDriverBiDi"
    ],
    "expectations": [
      "FAIL"
    ]
  },
  {
    "comment": "This is part of organizing the webdriver bidi implementation, We will remove it one by one",
    "testIdPattern": "[jshandle.spec] *.evaluateHandle*",
    "platforms": [
      "darwin",
      "linux",
      "win32"
    ],
    "parameters": [
      "webDriverBiDi"
    ],
    "expectations": [
      "FAIL"
    ]
  },
  {
    "comment": "This is part of organizing the webdriver bidi implementation, We will remove it one by one",
    "testIdPattern": "[frame.spec] Frame.evaluate *",
    "platforms": [
      "darwin",
      "linux",
      "win32"
    ],
    "parameters": [
      "webDriverBiDi"
    ],
    "expectations": [
      "FAIL"
    ]
  },
  {
    "comment": "This is part of organizing the webdriver bidi implementation, We will remove it one by one",
    "testIdPattern": "[frame.spec] Frame specs Frame Management *",
    "platforms": [
      "darwin",
      "linux",
      "win32"
    ],
    "parameters": [
      "webDriverBiDi"
    ],
    "expectations": [
      "FAIL"
    ]
  },
  {
    "comment": "This is part of organizing the webdriver bidi implementation, We will remove it one by one",
    "testIdPattern": "[locator.spec] *",
    "platforms": [
      "darwin",
      "linux",
      "win32"
    ],
    "parameters": [
      "webDriverBiDi"
    ],
    "expectations": [
      "FAIL"
    ]
  },
  {
    "comment": "This is part of organizing the webdriver bidi implementation, We will remove it one by one",
    "testIdPattern": "[network.spec] *",
    "platforms": [
      "darwin",
      "linux",
      "win32"
    ],
    "parameters": [
      "webDriverBiDi"
    ],
    "expectations": [
      "FAIL"
    ]
  },
  {
    "comment": "This is part of organizing the webdriver bidi implementation, We will remove it one by one",
    "testIdPattern": "[page.spec] *addStyleTag*",
    "platforms": [
      "darwin",
      "linux",
      "win32"
    ],
    "parameters": [
      "webDriverBiDi"
    ],
    "expectations": [
      "FAIL"
    ]
  },
  {
    "comment": "This is part of organizing the webdriver bidi implementation, We will remove it one by one",
    "testIdPattern": "[page.spec] *Page.exposeFunction*",
    "platforms": [
      "darwin",
      "linux",
      "win32"
    ],
    "parameters": [
      "webDriverBiDi"
    ],
    "expectations": [
      "FAIL"
    ]
  },
  {
    "comment": "This is part of organizing the webdriver bidi implementation, We will remove it one by one",
    "testIdPattern": "[page.spec] *Page.Events.DOMContentLoaded*",
    "platforms": [
      "darwin",
      "linux",
      "win32"
    ],
    "parameters": [
      "webDriverBiDi"
    ],
    "expectations": [
      "FAIL"
    ]
  },
  {
    "comment": "This is part of organizing the webdriver bidi implementation, We will remove it one by one",
    "testIdPattern": "[page.spec] *Page.removeExposedFunction*",
    "platforms": [
      "darwin",
      "linux",
      "win32"
    ],
    "parameters": [
      "webDriverBiDi"
    ],
    "expectations": [
      "FAIL"
    ]
  },
  {
    "comment": "This is part of organizing the webdriver bidi implementation, We will remove it one by one",
    "testIdPattern": "[proxy.spec] *",
    "platforms": [
      "darwin",
      "linux",
      "win32"
    ],
    "parameters": [
      "webDriverBiDi"
    ],
    "expectations": [
      "FAIL"
    ]
  },
  {
    "comment": "This is part of organizing the webdriver bidi implementation, We will remove it one by one",
    "testIdPattern": "[queryhandler.spec] *",
    "platforms": [
      "darwin",
      "linux",
      "win32"
    ],
    "parameters": [
      "webDriverBiDi"
    ],
    "expectations": [
      "FAIL"
    ]
  },
  {
    "comment": "Custom query handlers not yet supported in BiDi",
    "testIdPattern": "[queryselector.spec] QueryAll *",
    "platforms": [
      "darwin",
      "linux",
      "win32"
    ],
    "parameters": [
      "webDriverBiDi"
    ],
    "expectations": [
      "FAIL"
    ]
  },
  {
    "comment": "This is part of organizing the webdriver bidi implementation, We will remove it one by one",
    "testIdPattern": "[requestinterception-experimental.spec] *",
    "platforms": [
      "darwin",
      "linux",
      "win32"
    ],
    "parameters": [
      "webDriverBiDi"
    ],
    "expectations": [
      "FAIL"
    ]
  },
  {
    "comment": "This is part of organizing the webdriver bidi implementation, We will remove it one by one",
    "testIdPattern": "[waittask.spec] *",
    "platforms": [
      "darwin",
      "linux",
      "win32"
    ],
    "parameters": [
      "webDriverBiDi"
    ],
    "expectations": [
      "FAIL"
    ]
  },
  {
    "comment": "This is part of organizing the webdriver bidi implementation, We will remove it one by one",
    "testIdPattern": "[ChromeLauncher.test.ts] *",
    "platforms": [
      "darwin",
      "linux",
      "win32"
    ],
    "parameters": [
      "webDriverBiDi"
    ],
    "expectations": [
      "FAIL"
    ]
  },
  {
    "comment": "This is part of organizing the webdriver bidi implementation, We will remove it one by one",
    "testIdPattern": "[NetworkManager.test.ts] *",
    "platforms": [
      "darwin",
      "linux",
      "win32"
    ],
    "parameters": [
      "webDriverBiDi"
    ],
    "expectations": [
      "FAIL"
    ]
  },
  {
    "comment": "This is part of organizing the webdriver bidi implementation, We will remove it one by one",
    "testIdPattern": "[puppeteer-sharp.spec.ts] PuppeteerSharp *",
    "platforms": [
      "darwin",
      "linux",
      "win32"
    ],
    "parameters": [
      "webDriverBiDi"
    ],
    "expectations": [
      "FAIL"
    ]
  },
  {
    "comment": "BiDi Keyboard not implemented yet - requires BidiKeyboard implementation - NEEDS KEYBOARD",
    "testIdPattern": "[mouse.spec] Mouse should set modifier keys on click",
    "platforms": [
      "darwin",
      "linux",
      "win32"
    ],
    "parameters": [
      "webDriverBiDi"
    ],
    "expectations": [
      "SKIP"
    ]
  },
  {
    "comment": "BiDi Keyboard not implemented yet - requires BidiKeyboard implementation",
    "testIdPattern": "[mouse.spec] Mouse should set ctrlKey on the wheel event",
    "platforms": [
      "darwin",
      "linux",
      "win32"
    ],
    "parameters": [
      "webDriverBiDi"
    ],
    "expectations": [
      "SKIP"
    ]
  },
  {
    "comment": "Firefox BiDi doesn't support multiple sessions on the same browser",
    "testIdPattern": "[browser.spec] Browser.process should not return child_process for remote browser",
    "platforms": [
      "darwin",
      "linux",
      "win32"
    ],
    "parameters": [
      "firefox",
      "webDriverBiDi"
    ],
    "expectations": [
      "SKIP"
    ]
  },
  {
    "comment": "FrameElementAsync times out for OOPIF frames in Firefox BiDi due to script evaluation issues",
    "testIdPattern": "[oopif.spec] OOPIF should load oopif iframes with subresources and request interception",
    "platforms": [
      "darwin",
      "linux",
      "win32"
    ],
    "parameters": [
      "firefox",
      "webDriverBiDi"
    ],
    "expectations": [
      "FAIL"
    ]
  },
  {
    "comment": "Firefox BiDi doesn't fire navigation/historyUpdated events for same-document (hash) navigations in OOPIFs",
    "testIdPattern": "[oopif.spec] OOPIF should support frames within OOP iframes",
    "platforms": [
      "darwin",
      "linux",
      "win32"
    ],
    "parameters": [
      "firefox",
      "webDriverBiDi"
    ],
    "expectations": [
      "FAIL"
    ]
  },
  {
    "comment": "BiDi driver doesn't support custom transport factories",
    "testIdPattern": "[launcher.spec] Launcher specs Browser.close should support custom transport",
    "platforms": ["darwin", "linux", "win32"],
    "parameters": ["webDriverBiDi"],
    "expectations": ["SKIP"]
  },
  {
    "comment": "BiDi driver doesn't support custom WebSocket factories",
    "testIdPattern": "[launcher.spec] PuppeteerSharp should support custom websocket",
    "platforms": ["darwin", "linux", "win32"],
    "parameters": ["webDriverBiDi"],
    "expectations": ["SKIP"]
  },
  {
    "comment": "BiDi throws WebDriverBiDiException instead of TargetClosedException when browser is closed",
    "testIdPattern": "[launcher.spec] Launcher specs Puppeteer Puppeteer.launch should reject all promises when browser is closed",
    "platforms": ["darwin", "linux", "win32"],
    "parameters": ["webDriverBiDi"],
    "expectations": ["SKIP"]
  }
]<|MERGE_RESOLUTION|>--- conflicted
+++ resolved
@@ -183,55 +183,6 @@
   },
   {
     "comment": "This is part of organizing the webdriver bidi implementation, We will remove it one by one",
-<<<<<<< HEAD
-    "testIdPattern": "[navigation.spec] *should wait for network idle to succeed navigation*",
-    "platforms": [
-      "darwin",
-      "linux",
-      "win32"
-    ],
-    "parameters": [
-      "webDriverBiDi"
-    ],
-    "expectations": [
-      "FAIL"
-    ]
-  },
-  {
-    "comment": "This is part of organizing the webdriver bidi implementation, We will remove it one by one",
-    "testIdPattern": "[navigation.spec] *should navigate to page with iframe and networkidle0*",
-    "platforms": [
-      "darwin",
-      "linux",
-      "win32"
-    ],
-    "parameters": [
-      "webDriverBiDi"
-    ],
-    "expectations": [
-      "FAIL"
-    ]
-  },
-  {
-    "comment": "This is part of organizing the webdriver bidi implementation, We will remove it one by one",
-    "testIdPattern": "[navigation.spec] *should navigate to empty page with networkidle0*",
-=======
-    "testIdPattern": "[navigation.spec] *SSL*",
->>>>>>> c638d3c5
-    "platforms": [
-      "darwin",
-      "linux",
-      "win32"
-    ],
-    "parameters": [
-      "webDriverBiDi"
-    ],
-    "expectations": [
-      "FAIL"
-    ]
-  },
-  {
-    "comment": "This is part of organizing the webdriver bidi implementation, We will remove it one by one",
     "testIdPattern": "[cookies.spec] *",
     "platforms": [
       "darwin",
