--- conflicted
+++ resolved
@@ -902,24 +902,6 @@
   },
   {
     "comment": "This is part of organizing the webdriver bidi implementation, We will remove it one by one",
-<<<<<<< HEAD
-=======
-    "testIdPattern": "[page.spec] *Page.close*",
-    "platforms": [
-      "darwin",
-      "linux",
-      "win32"
-    ],
-    "parameters": [
-      "webDriverBiDi"
-    ],
-    "expectations": [
-      "FAIL"
-    ]
-  },
-  {
-    "comment": "This is part of organizing the webdriver bidi implementation, We will remove it one by one",
->>>>>>> d6f24b92
     "testIdPattern": "[page.spec] *Page.exposeFunction*",
     "platforms": [
       "darwin",
