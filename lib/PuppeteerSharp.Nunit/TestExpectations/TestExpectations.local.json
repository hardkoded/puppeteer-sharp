--- conflicted
+++ resolved
@@ -802,25 +802,6 @@
   },
   {
     "comment": "This is part of organizing the webdriver bidi implementation, We will remove it one by one",
-<<<<<<< HEAD
-    "testIdPattern": "[page.spec] *Page.addScriptTag*",
-=======
-    "testIdPattern": "[oopif.spec] *",
->>>>>>> d73d18c9
-    "platforms": [
-      "darwin",
-      "linux",
-      "win32"
-    ],
-    "parameters": [
-      "webDriverBiDi"
-    ],
-    "expectations": [
-      "FAIL"
-    ]
-  },
-  {
-    "comment": "This is part of organizing the webdriver bidi implementation, We will remove it one by one",
     "testIdPattern": "[page.spec] *addStyleTag*",
     "platforms": [
       "darwin",
