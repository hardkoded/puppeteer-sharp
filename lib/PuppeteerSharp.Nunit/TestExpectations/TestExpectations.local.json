--- conflicted
+++ resolved
@@ -70,8 +70,6 @@
     "expectations": ["FAIL"]
   },
   {
-<<<<<<< HEAD
-=======
     "comment": "This is flaky on CI/CD",
     "testIdPattern": "[oopif.spec] OOPIF should provide access to elements",
     "platforms": ["win32"],
@@ -86,7 +84,6 @@
     "expectations": ["FAIL"]
   },
   {
->>>>>>> 3315b381
     "comment": "This is part of organizing the webdriver bidi implementation, We will remove it one by one",
     "testIdPattern": "[accessibility.spec] *",
     "platforms": [
