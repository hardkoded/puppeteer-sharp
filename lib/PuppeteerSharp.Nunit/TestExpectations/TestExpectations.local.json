--- conflicted
+++ resolved
@@ -317,8 +317,6 @@
   },
   {
     "comment": "This is part of organizing the webdriver bidi implementation, We will remove it one by one",
-<<<<<<< HEAD
-=======
     "testIdPattern": "[connect.spec] *",
     "platforms": [
       "darwin",
@@ -349,7 +347,6 @@
   },
   {
     "comment": "This is part of organizing the webdriver bidi implementation, We will remove it one by one",
->>>>>>> fc5f78c6
     "testIdPattern": "[crash] *",
     "platforms": [
       "darwin",
