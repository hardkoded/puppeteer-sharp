[
  {
    "comment": "Test uses CDP-specific WaitEvent with Page.loadEventFired which is not supported in BiDi",
    "testIdPattern": "[target.spec] Target should not crash while redirecting if original request was missed",
    "platforms": ["darwin", "linux", "win32"],
    "parameters": ["webDriverBiDi"],
    "expectations": ["SKIP"]
  },
  {
    "comment": "ExposeFunctionAsync is not implemented in BiDi yet",
    "testIdPattern": "[elementhandle.spec] ElementHandle specs ElementHandle.click should return Point data",
    "platforms": ["darwin", "linux", "win32"],
    "parameters": ["webDriverBiDi"],
    "expectations": ["SKIP"]
  },
  {
    "comment": "Custom query handlers are not yet fully implemented in BiDi",
    "testIdPattern": "[elementhandle.spec] ElementHandle specs Custom queries *",
    "platforms": ["darwin", "linux", "win32"],
    "parameters": ["webDriverBiDi"],
    "expectations": ["SKIP"]
  },
  {
    "comment": "Test launches a new headful browser which times out in BiDi",
    "testIdPattern": "[elementhandle.spec] PuppeteerSharp should work headful",
    "platforms": ["darwin", "linux", "win32"],
    "parameters": ["webDriverBiDi"],
    "expectations": ["SKIP"]
  },
  {
    "comment": "Firefox BiDi sends duplicate beforeRequestSent events with different request IDs for speculative/parallel loading during navigation",
    "testIdPattern": "[requestinterception.spec] request interception Page.setRequestInterception should be abortable",
    "platforms": ["darwin", "linux", "win32"],
    "parameters": ["firefox", "webDriverBiDi"],
    "expectations": ["FAIL"]
  },
  {
    "comment": "Firefox BiDi sends duplicate beforeRequestSent events with different request IDs for speculative/parallel loading during navigation",
    "testIdPattern": "[requestinterception.spec] request interception Page.setRequestInterception should work with encoded server - 2",
    "platforms": ["darwin", "linux", "win32"],
    "parameters": ["firefox", "webDriverBiDi"],
    "expectations": ["FAIL"]
  },
  {
    "comment": "Firefox BiDi sends duplicate beforeRequestSent events with different request IDs for speculative/parallel loading during navigation",
    "testIdPattern": "[requestinterception.spec] request interception Page.setRequestInterception should work with redirects for subresources",
    "platforms": ["darwin", "linux", "win32"],
    "parameters": ["firefox", "webDriverBiDi"],
    "expectations": ["FAIL"]
  },
  {
    "comment": "Test depends on ConnectAsync which is not implemented for BiDi yet - see [connect.spec] expectations",
    "testIdPattern": "[browser.spec] Browser.isConnected should set the browser connected state",
    "platforms": ["darwin", "linux", "win32"],
    "parameters": ["webDriverBiDi"],
    "expectations": ["SKIP"]
  },
  {
    "testIdPattern": "[network.spec] PuppeteerSharp network*",
    "platforms": ["darwin", "linux", "win32"],
    "parameters": ["cdp", "firefox"],
    "expectations": ["FAIL"],
    "comment": "The should work tests are being ignore upstream, the PuppeteerSharp ones are based on the same one."
  },
  {
    "comment": "We have a different test that needs to run on windows",
    "testIdPattern": "[chrome-data.spec] Chrome should resolve system executable path (windows)",
    "platforms": ["darwin", "linux"],
    "parameters": [],
    "expectations": ["SKIP"]
  },
  {
    "comment": "Remove when https://github.com/hardkoded/puppeteer-sharp/issues/2450 is implemented",
    "testIdPattern": "[elementhandle.spec] ElementHandle specs ElementHandle.boundingBox *",
    "platforms": ["darwin", "linux", "win32"],
    "parameters": ["firefox"],
    "expectations": ["FAIL"]
  },
  {
    "comment": "Remove when https://github.com/hardkoded/puppeteer-sharp/issues/2450 is implemented",
    "testIdPattern": "[elementhandle.spec] ElementHandle specs ElementHandle.boxModel *",
    "platforms": ["darwin", "linux", "win32"],
    "parameters": ["firefox"],
    "expectations": ["FAIL"]
  },
  {
    "comment": "TODO It's failing on CI/CD",
    "testIdPattern": "[fixtures.spec] Fixtures should dump browser process stderr",
    "platforms": ["darwin", "linux", "win32"],
    "parameters": ["firefox"],
    "expectations": ["FAIL"]
  },
  {
    "comment": "TODO Review why is failing on Ci/CD",
    "testIdPattern": "[launcher.spec] Launcher specs Puppeteer Puppeteer.connect should be able to reconnect",
    "platforms": ["darwin", "linux", "win32"],
    "parameters": ["firefox"],
    "expectations": ["FAIL"]
  },
  {
    "comment": "TODO Review why is failing on Ci/CD",
    "testIdPattern": "[headful.spec] headful tests HEADFUL headless should be able to read cookies written by headful",
    "platforms": ["darwin", "linux", "win32"],
    "parameters": ["firefox"],
    "expectations": ["FAIL"]
  },
  {
    "comment": "TODO Review why is failing on Ci/CD",
    "testIdPattern": "[headful.spec] headful tests HEADFUL headless should be able to read cookies written by headful",
    "platforms": ["darwin", "linux", "win32"],
    "parameters": ["chrome"],
    "expectations": ["FAIL"]
  },
  {
    "comment": "TODO Review why is failing on Ci/CD",
    "testIdPattern": "[launcher.spec] Launcher specs Puppeteer Puppeteer.launch userDataDir option should restore state",
    "platforms": ["darwin", "linux", "win32"],
    "parameters": ["firefox"],
    "expectations": ["FAIL"]
  },
  {
    "comment": "This is passing on my machine but failing on CI/CD",
    "testIdPattern": "[click.spec] Page.click should fire aux event on middle click",
    "platforms": ["win32"],
    "parameters": ["firefox", "headful"],
    "expectations": ["FAIL"]
  },
  {
    "comment": "This is flaky on CI/CD",
    "testIdPattern": "[worker.spec] Workers Page.workers",
    "platforms": ["darwin", "linux", "win32"],
    "parameters": ["chrome"],
    "expectations": ["FAIL"]
  },
  {
    "comment": "This is passing on my machine but failing on CI/CD",
    "testIdPattern": "*should take fullPage screenshots*",
    "platforms": ["linux"],
    "parameters": ["firefox", "headless"],
    "expectations": ["FAIL"]
  },
  {
    "comment": "This is passing on my machine but failing on CI/CD",
    "testIdPattern": "*should work when reload causes history API in beforeunload*",
    "platforms": ["linux"],
    "parameters": ["firefox"],
    "expectations": ["FAIL"]
  },
  {
    "comment": "",
    "testIdPattern": "[puppeteer-sharp] *",
    "platforms": ["darwin", "linux", "win32"],
    "parameters": ["firefox"],
    "expectations": ["FAIL"]
  },
  {
    "comment": "This is part of organizing the webdriver bidi implementation, We will remove it one by one",
<<<<<<< HEAD
    "testIdPattern": "[navigation.spec] navigation Page.waitForNavigation*should work when subframe issues window.stop()",
=======
    "testIdPattern": "[navigation.spec] navigation Page.waitForNavigation*should work with clicking on anchor links",
>>>>>>> df824c03
    "platforms": [
      "darwin",
      "linux",
      "win32"
    ],
    "parameters": [
      "webDriverBiDi"
    ],
    "expectations": [
      "FAIL"
    ]
  },
  {
    "comment": "This is part of organizing the webdriver bidi implementation, We will remove it one by one",
    "testIdPattern": "[navigation.spec] *should wait for network idle to succeed navigation*",
    "platforms": [
      "darwin",
      "linux",
      "win32"
    ],
    "parameters": [
      "webDriverBiDi"
    ],
    "expectations": [
      "FAIL"
    ]
  },
  {
    "comment": "This is part of organizing the webdriver bidi implementation, We will remove it one by one",
    "testIdPattern": "[navigation.spec] *should navigate to page with iframe and networkidle0*",
    "platforms": [
      "darwin",
      "linux",
      "win32"
    ],
    "parameters": [
      "webDriverBiDi"
    ],
    "expectations": [
      "FAIL"
    ]
  },
  {
    "comment": "This is part of organizing the webdriver bidi implementation, We will remove it one by one",
    "testIdPattern": "[navigation.spec] *should navigate to empty page with networkidle0*",
    "platforms": [
      "darwin",
      "linux",
      "win32"
    ],
    "parameters": [
      "webDriverBiDi"
    ],
    "expectations": [
      "FAIL"
    ]
  },
  {
    "comment": "This is part of organizing the webdriver bidi implementation, We will remove it one by one",
    "testIdPattern": "[navigation.spec] *SSL*",
    "platforms": [
      "darwin",
      "linux",
      "win32"
    ],
    "parameters": [
      "webDriverBiDi"
    ],
    "expectations": [
      "FAIL"
    ]
  },
  {
    "comment": "This is part of organizing the webdriver bidi implementation, We will remove it one by one",
    "testIdPattern": "[navigation.spec] *timeout*",
    "platforms": [
      "darwin",
      "linux",
      "win32"
    ],
    "parameters": [
      "webDriverBiDi"
    ],
    "expectations": [
      "FAIL"
    ]
  },
  {
    "comment": "This is part of organizing the webdriver bidi implementation, We will remove it one by one",
    "testIdPattern": "[ariaqueryhandler.spec] *",
    "platforms": [
      "darwin",
      "linux",
      "win32"
    ],
    "parameters": [
      "webDriverBiDi"
    ],
    "expectations": [
      "FAIL"
    ]
  },
  {
    "comment": "This is part of organizing the webdriver bidi implementation, We will remove it one by one",
    "testIdPattern": "[cookies.spec] *",
    "platforms": [
      "darwin",
      "linux",
      "win32"
    ],
    "parameters": [
      "webDriverBiDi"
    ],
    "expectations": [
      "FAIL"
    ]
  },
  {
    "comment": "This is part of organizing the webdriver bidi implementation, We will remove it one by one",
    "testIdPattern": "[connect.spec] *",
    "platforms": [
      "darwin",
      "linux",
      "win32"
    ],
    "parameters": [
      "webDriverBiDi"
    ],
    "expectations": [
      "FAIL"
    ]
  },
  {
    "comment": "This is part of organizing the webdriver bidi implementation, We will remove it one by one",
    "testIdPattern": "[interventionHeaders.spec] *",
    "platforms": [
      "darwin",
      "linux",
      "win32"
    ],
    "parameters": [
      "webDriverBiDi"
    ],
    "expectations": [
      "FAIL"
    ]
  },
  {
    "comment": "This is part of organizing the webdriver bidi implementation, We will remove it one by one",
    "testIdPattern": "[emulation.spec] *Page.emulate *",
    "platforms": [
      "darwin",
      "linux",
      "win32"
    ],
    "parameters": [
      "webDriverBiDi"
    ],
    "expectations": [
      "FAIL"
    ]
  },
  {
    "comment": "This is part of organizing the webdriver bidi implementation, We will remove it one by one",
    "testIdPattern": "[evaluation.spec] *should accept element handle as an argument*",
    "platforms": [
      "darwin",
      "linux",
      "win32"
    ],
    "parameters": [
      "webDriverBiDi"
    ],
    "expectations": [
      "FAIL"
    ]
  },
  {
    "comment": "This is part of organizing the webdriver bidi implementation, We will remove it one by one",
    "testIdPattern": "[evaluation.spec] *tricky*",
    "platforms": [
      "darwin",
      "linux",
      "win32"
    ],
    "parameters": [
      "webDriverBiDi"
    ],
    "expectations": [
      "FAIL"
    ]
  },
  {
    "comment": "This is part of organizing the webdriver bidi implementation, We will remove it one by one",
    "testIdPattern": "[evaluation.spec] *circular*",
    "platforms": [
      "darwin",
      "linux",
      "win32"
    ],
    "parameters": [
      "webDriverBiDi"
    ],
    "expectations": [
      "FAIL"
    ]
  },
  {
    "comment": "This is part of organizing the webdriver bidi implementation, We will remove it one by one",
    "testIdPattern": "[evaluation.spec] *should throw*",
    "platforms": [
      "darwin",
      "linux",
      "win32"
    ],
    "parameters": [
      "webDriverBiDi"
    ],
    "expectations": [
      "FAIL"
    ]
  },
  {
    "comment": "This is part of organizing the webdriver bidi implementation, We will remove it one by one",
    "testIdPattern": "[evaluation.spec] *objects*",
    "platforms": [
      "darwin",
      "linux",
      "win32"
    ],
    "parameters": [
      "webDriverBiDi"
    ],
    "expectations": [
      "FAIL"
    ]
  },
  {
    "comment": "This is part of organizing the webdriver bidi implementation, We will remove it one by one",
    "testIdPattern": "[evaluation.spec] *exposed*",
    "platforms": [
      "darwin",
      "linux",
      "win32"
    ],
    "parameters": [
      "webDriverBiDi"
    ],
    "expectations": [
      "FAIL"
    ]
  },
  {
    "comment": "This is part of organizing the webdriver bidi implementation, We will remove it one by one",
    "testIdPattern": "[evaluation.spec] *should properly serialize null fields*",
    "platforms": [
      "darwin",
      "linux",
      "win32"
    ],
    "parameters": [
      "webDriverBiDi"
    ],
    "expectations": [
      "FAIL"
    ]
  },
  {
    "comment": "This is part of organizing the webdriver bidi implementation, We will remove it one by one",
    "testIdPattern": "[evaluation.spec] *promise*",
    "platforms": [
      "darwin",
      "linux",
      "win32"
    ],
    "parameters": [
      "webDriverBiDi"
    ],
    "expectations": [
      "FAIL"
    ]
  },
  {
    "comment": "This is part of organizing the webdriver bidi implementation, We will remove it one by one",
    "testIdPattern": "[evaluation.spec] *error messages*",
    "platforms": [
      "darwin",
      "linux",
      "win32"
    ],
    "parameters": [
      "webDriverBiDi"
    ],
    "expectations": [
      "FAIL"
    ]
  },
  {
    "comment": "This is part of organizing the webdriver bidi implementation, We will remove it one by one",
    "testIdPattern": "[evaluation.spec] *should work right after framenavigated*",
    "platforms": [
      "darwin",
      "linux",
      "win32"
    ],
    "parameters": [
      "webDriverBiDi"
    ],
    "expectations": [
      "FAIL"
    ]
  },
  {
    "comment": "This is part of organizing the webdriver bidi implementation, We will remove it one by one",
    "testIdPattern": "[evaluation.spec] *should work with unicode chars*",
    "platforms": [
      "darwin",
      "linux",
      "win32"
    ],
    "parameters": [
      "webDriverBiDi"
    ],
    "expectations": [
      "FAIL"
    ]
  },
  {
    "comment": "This is part of organizing the webdriver bidi implementation, We will remove it one by one",
    "testIdPattern": "[evaluation.spec] *execution context*",
    "platforms": [
      "darwin",
      "linux",
      "win32"
    ],
    "parameters": [
      "webDriverBiDi"
    ],
    "expectations": [
      "FAIL"
    ]
  },
  {
    "comment": "This is part of organizing the webdriver bidi implementation, We will remove it one by one",
    "testIdPattern": "[evaluation.spec] *Evaluation specs Page.evaluateOnNewDocument*",
    "platforms": [
      "darwin",
      "linux",
      "win32"
    ],
    "parameters": [
      "webDriverBiDi"
    ],
    "expectations": [
      "FAIL"
    ]
  },
  {
    "comment": "This is part of organizing the webdriver bidi implementation, We will remove it one by one",
    "testIdPattern": "[evaluation.spec] *Page.removeScriptToEvaluateOnNewDocument*",
    "platforms": [
      "darwin",
      "linux",
      "win32"
    ],
    "parameters": [
      "webDriverBiDi"
    ],
    "expectations": [
      "FAIL"
    ]
  },
  {
    "comment": "This is part of organizing the webdriver bidi implementation, We will remove it one by one",
    "testIdPattern": "[fixtures.spec] *",
    "platforms": [
      "darwin",
      "linux",
      "win32"
    ],
    "parameters": [
      "webDriverBiDi"
    ],
    "expectations": [
      "FAIL"
    ]
  },
  {
    "comment": "This is part of organizing the webdriver bidi implementation, We will remove it one by one",
    "testIdPattern": "[jshandle.spec] *.evaluateHandle*",
    "platforms": [
      "darwin",
      "linux",
      "win32"
    ],
    "parameters": [
      "webDriverBiDi"
    ],
    "expectations": [
      "FAIL"
    ]
  },
  {
    "comment": "This is part of organizing the webdriver bidi implementation, We will remove it one by one",
    "testIdPattern": "[frame.spec] Frame.evaluate *",
    "platforms": [
      "darwin",
      "linux",
      "win32"
    ],
    "parameters": [
      "webDriverBiDi"
    ],
    "expectations": [
      "FAIL"
    ]
  },
  {
    "comment": "This is part of organizing the webdriver bidi implementation, We will remove it one by one",
    "testIdPattern": "[frame.spec] Frame specs Frame Management *",
    "platforms": [
      "darwin",
      "linux",
      "win32"
    ],
    "parameters": [
      "webDriverBiDi"
    ],
    "expectations": [
      "FAIL"
    ]
  },
  {
    "comment": "This is part of organizing the webdriver bidi implementation, We will remove it one by one",
    "testIdPattern": "[launcher.spec] *",
    "platforms": [
      "darwin",
      "linux",
      "win32"
    ],
    "parameters": [
      "webDriverBiDi"
    ],
    "expectations": [
      "FAIL"
    ]
  },
  {
    "comment": "This is part of organizing the webdriver bidi implementation, We will remove it one by one",
    "testIdPattern": "[locator.spec] *",
    "platforms": [
      "darwin",
      "linux",
      "win32"
    ],
    "parameters": [
      "webDriverBiDi"
    ],
    "expectations": [
      "FAIL"
    ]
  },
  {
    "comment": "This is part of organizing the webdriver bidi implementation, We will remove it one by one",
    "testIdPattern": "[network.spec] *",
    "platforms": [
      "darwin",
      "linux",
      "win32"
    ],
    "parameters": [
      "webDriverBiDi"
    ],
    "expectations": [
      "FAIL"
    ]
  },
  {
    "comment": "This is part of organizing the webdriver bidi implementation, We will remove it one by one",
    "testIdPattern": "[page.spec] *addStyleTag*",
    "platforms": [
      "darwin",
      "linux",
      "win32"
    ],
    "parameters": [
      "webDriverBiDi"
    ],
    "expectations": [
      "FAIL"
    ]
  },
  {
    "comment": "This is part of organizing the webdriver bidi implementation, We will remove it one by one",
    "testIdPattern": "[page.spec] *Page.exposeFunction*",
    "platforms": [
      "darwin",
      "linux",
      "win32"
    ],
    "parameters": [
      "webDriverBiDi"
    ],
    "expectations": [
      "FAIL"
    ]
  },
  {
    "comment": "This is part of organizing the webdriver bidi implementation, We will remove it one by one",
    "testIdPattern": "[page.spec] *Page.Events.DOMContentLoaded*",
    "platforms": [
      "darwin",
      "linux",
      "win32"
    ],
    "parameters": [
      "webDriverBiDi"
    ],
    "expectations": [
      "FAIL"
    ]
  },
  {
    "comment": "This is part of organizing the webdriver bidi implementation, We will remove it one by one",
    "testIdPattern": "[page.spec] *Page.removeExposedFunction*",
    "platforms": [
      "darwin",
      "linux",
      "win32"
    ],
    "parameters": [
      "webDriverBiDi"
    ],
    "expectations": [
      "FAIL"
    ]
  },
  {
    "comment": "This is part of organizing the webdriver bidi implementation, We will remove it one by one",
    "testIdPattern": "[proxy.spec] *",
    "platforms": [
      "darwin",
      "linux",
      "win32"
    ],
    "parameters": [
      "webDriverBiDi"
    ],
    "expectations": [
      "FAIL"
    ]
  },
  {
    "comment": "This is part of organizing the webdriver bidi implementation, We will remove it one by one",
    "testIdPattern": "[queryhandler.spec] *",
    "platforms": [
      "darwin",
      "linux",
      "win32"
    ],
    "parameters": [
      "webDriverBiDi"
    ],
    "expectations": [
      "FAIL"
    ]
  },
  {
    "comment": "Custom query handlers not yet supported in BiDi",
    "testIdPattern": "[queryselector.spec] QueryAll *",
    "platforms": [
      "darwin",
      "linux",
      "win32"
    ],
    "parameters": [
      "webDriverBiDi"
    ],
    "expectations": [
      "FAIL"
    ]
  },
  {
    "comment": "This is part of organizing the webdriver bidi implementation, We will remove it one by one",
    "testIdPattern": "[requestinterception-experimental.spec] *",
    "platforms": [
      "darwin",
      "linux",
      "win32"
    ],
    "parameters": [
      "webDriverBiDi"
    ],
    "expectations": [
      "FAIL"
    ]
  },
  {
    "comment": "This is part of organizing the webdriver bidi implementation, We will remove it one by one",
    "testIdPattern": "[waittask.spec] *",
    "platforms": [
      "darwin",
      "linux",
      "win32"
    ],
    "parameters": [
      "webDriverBiDi"
    ],
    "expectations": [
      "FAIL"
    ]
  },
  {
    "comment": "This is part of organizing the webdriver bidi implementation, We will remove it one by one",
    "testIdPattern": "[ChromeLauncher.test.ts] *",
    "platforms": [
      "darwin",
      "linux",
      "win32"
    ],
    "parameters": [
      "webDriverBiDi"
    ],
    "expectations": [
      "FAIL"
    ]
  },
  {
    "comment": "This is part of organizing the webdriver bidi implementation, We will remove it one by one",
    "testIdPattern": "[NetworkManager.test.ts] *",
    "platforms": [
      "darwin",
      "linux",
      "win32"
    ],
    "parameters": [
      "webDriverBiDi"
    ],
    "expectations": [
      "FAIL"
    ]
  },
  {
    "comment": "This is part of organizing the webdriver bidi implementation, We will remove it one by one",
    "testIdPattern": "[launcher.spec] PuppeteerSharp *",
    "platforms": [
      "darwin",
      "linux",
      "win32"
    ],
    "parameters": [
      "webDriverBiDi"
    ],
    "expectations": [
      "FAIL"
    ]
  },
  {
    "comment": "This is part of organizing the webdriver bidi implementation, We will remove it one by one",
    "testIdPattern": "[puppeteer-sharp.spec.ts] PuppeteerSharp *",
    "platforms": [
      "darwin",
      "linux",
      "win32"
    ],
    "parameters": [
      "webDriverBiDi"
    ],
    "expectations": [
      "FAIL"
    ]
  },
  {
    "comment": "BiDi Keyboard not implemented yet - requires BidiKeyboard implementation - NEEDS KEYBOARD",
    "testIdPattern": "[mouse.spec] Mouse should set modifier keys on click",
    "platforms": [
      "darwin",
      "linux",
      "win32"
    ],
    "parameters": [
      "webDriverBiDi"
    ],
    "expectations": [
      "SKIP"
    ]
  },
  {
    "comment": "BiDi Keyboard not implemented yet - requires BidiKeyboard implementation",
    "testIdPattern": "[mouse.spec] Mouse should set ctrlKey on the wheel event",
    "platforms": [
      "darwin",
      "linux",
      "win32"
    ],
    "parameters": [
      "webDriverBiDi"
    ],
    "expectations": [
      "SKIP"
    ]
  },
  {
    "comment": "Firefox BiDi doesn't support multiple sessions on the same browser",
    "testIdPattern": "[browser.spec] Browser.process should not return child_process for remote browser",
    "platforms": [
      "darwin",
      "linux",
      "win32"
    ],
    "parameters": [
      "firefox",
      "webDriverBiDi"
    ],
    "expectations": [
      "SKIP"
    ]
  },
  {
    "comment": "FrameElementAsync times out for OOPIF frames in Firefox BiDi due to script evaluation issues",
    "testIdPattern": "[oopif.spec] OOPIF should load oopif iframes with subresources and request interception",
    "platforms": [
      "darwin",
      "linux",
      "win32"
    ],
    "parameters": [
      "firefox",
      "webDriverBiDi"
    ],
    "expectations": [
      "FAIL"
    ]
  },
  {
    "comment": "Firefox BiDi doesn't fire navigation/historyUpdated events for same-document (hash) navigations in OOPIFs",
    "testIdPattern": "[oopif.spec] OOPIF should support frames within OOP iframes",
    "platforms": [
      "darwin",
      "linux",
      "win32"
    ],
    "parameters": [
      "firefox",
      "webDriverBiDi"
    ],
    "expectations": [
      "FAIL"
    ]
  }
]<|MERGE_RESOLUTION|>--- conflicted
+++ resolved
@@ -155,25 +155,6 @@
   },
   {
     "comment": "This is part of organizing the webdriver bidi implementation, We will remove it one by one",
-<<<<<<< HEAD
-    "testIdPattern": "[navigation.spec] navigation Page.waitForNavigation*should work when subframe issues window.stop()",
-=======
-    "testIdPattern": "[navigation.spec] navigation Page.waitForNavigation*should work with clicking on anchor links",
->>>>>>> df824c03
-    "platforms": [
-      "darwin",
-      "linux",
-      "win32"
-    ],
-    "parameters": [
-      "webDriverBiDi"
-    ],
-    "expectations": [
-      "FAIL"
-    ]
-  },
-  {
-    "comment": "This is part of organizing the webdriver bidi implementation, We will remove it one by one",
     "testIdPattern": "[navigation.spec] *should wait for network idle to succeed navigation*",
     "platforms": [
       "darwin",
