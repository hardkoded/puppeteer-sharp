--- conflicted
+++ resolved
@@ -820,8 +820,6 @@
   {
     "comment": "This is part of organizing the webdriver bidi implementation, We will remove it one by one",
     "testIdPattern": "[headful.spec] *",
-<<<<<<< HEAD
-=======
     "platforms": [
       "darwin",
       "linux",
@@ -837,134 +835,95 @@
   {
     "comment": "This is part of organizing the webdriver bidi implementation, We will remove it one by one",
     "testIdPattern": "[idle_override.spec] *",
->>>>>>> d5886894
-    "platforms": [
-      "darwin",
-      "linux",
-      "win32"
-    ],
-    "parameters": [
-      "webDriverBiDi"
-    ],
-    "expectations": [
-      "FAIL"
-    ]
-  },
-  {
-    "comment": "This is part of organizing the webdriver bidi implementation, We will remove it one by one",
-<<<<<<< HEAD
-    "testIdPattern": "[idle_override.spec] *",
-=======
+    "platforms": [
+      "darwin",
+      "linux",
+      "win32"
+    ],
+    "parameters": [
+      "webDriverBiDi"
+    ],
+    "expectations": [
+      "FAIL"
+    ]
+  },
+  {
+    "comment": "This is part of organizing the webdriver bidi implementation, We will remove it one by one",
     "testIdPattern": "[acceptInsecureCerts.spec] *",
->>>>>>> d5886894
-    "platforms": [
-      "darwin",
-      "linux",
-      "win32"
-    ],
-    "parameters": [
-      "webDriverBiDi"
-    ],
-    "expectations": [
-      "FAIL"
-    ]
-  },
-  {
-    "comment": "This is part of organizing the webdriver bidi implementation, We will remove it one by one",
-<<<<<<< HEAD
-    "testIdPattern": "[acceptInsecureCerts.spec] *",
-=======
+    "platforms": [
+      "darwin",
+      "linux",
+      "win32"
+    ],
+    "parameters": [
+      "webDriverBiDi"
+    ],
+    "expectations": [
+      "FAIL"
+    ]
+  },
+  {
+    "comment": "This is part of organizing the webdriver bidi implementation, We will remove it one by one",
     "testIdPattern": "[injected.spec] *",
->>>>>>> d5886894
-    "platforms": [
-      "darwin",
-      "linux",
-      "win32"
-    ],
-    "parameters": [
-      "webDriverBiDi"
-    ],
-    "expectations": [
-      "FAIL"
-    ]
-  },
-  {
-    "comment": "This is part of organizing the webdriver bidi implementation, We will remove it one by one",
-<<<<<<< HEAD
-    "testIdPattern": "[injected.spec] *",
-=======
+    "platforms": [
+      "darwin",
+      "linux",
+      "win32"
+    ],
+    "parameters": [
+      "webDriverBiDi"
+    ],
+    "expectations": [
+      "FAIL"
+    ]
+  },
+  {
+    "comment": "This is part of organizing the webdriver bidi implementation, We will remove it one by one",
     "testIdPattern": "[input.spec] *",
->>>>>>> d5886894
-    "platforms": [
-      "darwin",
-      "linux",
-      "win32"
-    ],
-    "parameters": [
-      "webDriverBiDi"
-    ],
-    "expectations": [
-      "FAIL"
-    ]
-  },
-  {
-    "comment": "This is part of organizing the webdriver bidi implementation, We will remove it one by one",
-<<<<<<< HEAD
-    "testIdPattern": "[input.spec] *",
-=======
+    "platforms": [
+      "darwin",
+      "linux",
+      "win32"
+    ],
+    "parameters": [
+      "webDriverBiDi"
+    ],
+    "expectations": [
+      "FAIL"
+    ]
+  },
+  {
+    "comment": "This is part of organizing the webdriver bidi implementation, We will remove it one by one",
     "testIdPattern": "[jshandle.spec] *.asElement*",
->>>>>>> d5886894
-    "platforms": [
-      "darwin",
-      "linux",
-      "win32"
-    ],
-    "parameters": [
-      "webDriverBiDi"
-    ],
-    "expectations": [
-      "FAIL"
-    ]
-  },
-  {
-    "comment": "This is part of organizing the webdriver bidi implementation, We will remove it one by one",
-<<<<<<< HEAD
-    "testIdPattern": "[jshandle.spec] *.asElement*",
-=======
+    "platforms": [
+      "darwin",
+      "linux",
+      "win32"
+    ],
+    "parameters": [
+      "webDriverBiDi"
+    ],
+    "expectations": [
+      "FAIL"
+    ]
+  },
+  {
+    "comment": "This is part of organizing the webdriver bidi implementation, We will remove it one by one",
     "testIdPattern": "[jshandle.spec] *.clickablePoint*",
->>>>>>> d5886894
-    "platforms": [
-      "darwin",
-      "linux",
-      "win32"
-    ],
-    "parameters": [
-      "webDriverBiDi"
-    ],
-    "expectations": [
-      "FAIL"
-    ]
-  },
-  {
-    "comment": "This is part of organizing the webdriver bidi implementation, We will remove it one by one",
-<<<<<<< HEAD
-    "testIdPattern": "[jshandle.spec] *.clickablePoint*",
-    "platforms": [
-      "darwin",
-      "linux",
-      "win32"
-    ],
-    "parameters": [
-      "webDriverBiDi"
-    ],
-    "expectations": [
-      "FAIL"
-    ]
-  },
-  {
-    "comment": "This is part of organizing the webdriver bidi implementation, We will remove it one by one",
-=======
->>>>>>> d5886894
+    "platforms": [
+      "darwin",
+      "linux",
+      "win32"
+    ],
+    "parameters": [
+      "webDriverBiDi"
+    ],
+    "expectations": [
+      "FAIL"
+    ]
+  },
+  {
+    "comment": "This is part of organizing the webdriver bidi implementation, We will remove it one by one",
     "testIdPattern": "[jshandle.spec] *getProperties*",
     "platforms": [
       "darwin",
@@ -1536,7 +1495,6 @@
   {
     "comment": "This is part of organizing the webdriver bidi implementation, We will remove it one by one",
     "testIdPattern": "[page.spec] *Page.waitForRequest*",
-<<<<<<< HEAD
     "platforms": [
       "darwin",
       "linux",
@@ -1552,27 +1510,6 @@
   {
     "comment": "This is part of organizing the webdriver bidi implementation, We will remove it one by one",
     "testIdPattern": "[page.spec] *Page.waitForResponse*",
-=======
->>>>>>> d5886894
-    "platforms": [
-      "darwin",
-      "linux",
-      "win32"
-    ],
-    "parameters": [
-      "webDriverBiDi"
-    ],
-    "expectations": [
-      "FAIL"
-    ]
-  },
-  {
-    "comment": "This is part of organizing the webdriver bidi implementation, We will remove it one by one",
-<<<<<<< HEAD
-    "testIdPattern": "[page.spec] *Page.setContent*",
-=======
-    "testIdPattern": "[page.spec] *Page.waitForResponse*",
->>>>>>> d5886894
     "platforms": [
       "darwin",
       "linux",
@@ -1812,24 +1749,6 @@
   },
   {
     "comment": "This is part of organizing the webdriver bidi implementation, We will remove it one by one",
-<<<<<<< HEAD
-=======
-    "testIdPattern": "[DeviceRequestPrompt.test.ts] *",
-    "platforms": [
-      "darwin",
-      "linux",
-      "win32"
-    ],
-    "parameters": [
-      "webDriverBiDi"
-    ],
-    "expectations": [
-      "FAIL"
-    ]
-  },
-  {
-    "comment": "This is part of organizing the webdriver bidi implementation, We will remove it one by one",
->>>>>>> d5886894
     "testIdPattern": "[launcher.spec] PuppeteerSharp *",
     "platforms": [
       "darwin",
@@ -1872,23 +1791,5 @@
     "expectations": [
       "FAIL"
     ]
-<<<<<<< HEAD
-=======
-  },
-  {
-    "comment": "This is part of organizing the webdriver bidi implementation, We will remove it one by one",
-    "testIdPattern": "[prerender.spec] *",
-    "platforms": [
-      "darwin",
-      "linux",
-      "win32"
-    ],
-    "parameters": [
-      "webDriverBiDi"
-    ],
-    "expectations": [
-      "FAIL"
-    ]
->>>>>>> d5886894
   }
 ]