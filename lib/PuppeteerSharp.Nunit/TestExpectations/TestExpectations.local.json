[
  {
    "comment": "Test uses CDP-specific WaitEvent with Page.loadEventFired which is not supported in BiDi",
    "testIdPattern": "[target.spec] Target should not crash while redirecting if original request was missed",
    "platforms": ["darwin", "linux", "win32"],
    "parameters": ["webDriverBiDi"],
    "expectations": ["SKIP"]
  },
  {
    "comment": "ExposeFunctionAsync is not implemented in BiDi yet",
    "testIdPattern": "[ariaqueryhandler.spec] AriaQueryHandler waitForSelector (aria) should work independently of `exposeFunction",
    "platforms": ["darwin", "linux", "win32"],
    "parameters": ["webDriverBiDi"],
    "expectations": ["SKIP"]
  },
  {
    "comment": "ExposeFunctionAsync is not implemented in BiDi yet",
    "testIdPattern": "[elementhandle.spec] ElementHandle specs ElementHandle.click should return Point data",
    "platforms": ["darwin", "linux", "win32"],
    "parameters": ["webDriverBiDi"],
    "expectations": ["SKIP"]
  },
  {
    "comment": "Custom query handlers are not yet fully implemented in BiDi",
    "testIdPattern": "[elementhandle.spec] ElementHandle specs Custom queries *",
    "platforms": ["darwin", "linux", "win32"],
    "parameters": ["webDriverBiDi"],
    "expectations": ["SKIP"]
  },
  {
    "comment": "Test launches a new headful browser which times out in BiDi",
    "testIdPattern": "[elementhandle.spec] PuppeteerSharp should work headful",
    "platforms": ["darwin", "linux", "win32"],
    "parameters": ["webDriverBiDi"],
    "expectations": ["SKIP"]
  },
  {
    "comment": "Firefox BiDi doesn't send BeforeRequestSent events for reload commands when interception is enabled. See: https://bugzilla.mozilla.org/show_bug.cgi?id=1879948",
    "testIdPattern": "[requestinterception.spec] request interception Page.setRequestInterception should properly return navigation response when URL has cookies",
    "platforms": ["darwin", "linux", "win32"],
    "parameters": ["firefox", "webDriverBiDi"],
    "expectations": ["SKIP"]
  },
  {
    "comment": "Firefox BiDi sends duplicate beforeRequestSent events with different request IDs for speculative/parallel loading during navigation",
    "testIdPattern": "[requestinterception.spec] request interception Page.setRequestInterception should be abortable",
    "platforms": ["darwin", "linux", "win32"],
    "parameters": ["firefox", "webDriverBiDi"],
    "expectations": ["FAIL"]
  },
  {
    "comment": "Firefox BiDi sends duplicate beforeRequestSent events with different request IDs for speculative/parallel loading during navigation",
    "testIdPattern": "[requestinterception.spec] request interception Page.setRequestInterception should work with encoded server - 2",
    "platforms": ["darwin", "linux", "win32"],
    "parameters": ["firefox", "webDriverBiDi"],
    "expectations": ["FAIL"]
  },
  {
    "comment": "Firefox BiDi sends duplicate beforeRequestSent events with different request IDs for speculative/parallel loading during navigation",
    "testIdPattern": "[requestinterception.spec] request interception Page.setRequestInterception should work with redirects for subresources",
    "platforms": ["darwin", "linux", "win32"],
    "parameters": ["firefox", "webDriverBiDi"],
    "expectations": ["FAIL"]
  },
  {
    "comment": "Test depends on ConnectAsync which is not implemented for BiDi yet - see [connect.spec] expectations",
    "testIdPattern": "[browser.spec] Browser.isConnected should set the browser connected state",
    "platforms": ["darwin", "linux", "win32"],
    "parameters": ["webDriverBiDi"],
    "expectations": ["SKIP"]
  },
  {
    "testIdPattern": "[network.spec] PuppeteerSharp network*",
    "platforms": ["darwin", "linux", "win32"],
    "parameters": ["cdp", "firefox"],
    "expectations": ["FAIL"],
    "comment": "The should work tests are being ignore upstream, the PuppeteerSharp ones are based on the same one."
  },
  {
    "comment": "We have a different test that needs to run on windows",
    "testIdPattern": "[chrome-data.spec] Chrome should resolve system executable path (windows)",
    "platforms": ["darwin", "linux"],
    "parameters": [],
    "expectations": ["SKIP"]
  },
  {
    "comment": "Remove when https://github.com/hardkoded/puppeteer-sharp/issues/2450 is implemented",
    "testIdPattern": "[elementhandle.spec] ElementHandle specs ElementHandle.boundingBox *",
    "platforms": ["darwin", "linux", "win32"],
    "parameters": ["firefox"],
    "expectations": ["FAIL"]
  },
  {
    "comment": "Remove when https://github.com/hardkoded/puppeteer-sharp/issues/2450 is implemented",
    "testIdPattern": "[elementhandle.spec] ElementHandle specs ElementHandle.boxModel *",
    "platforms": ["darwin", "linux", "win32"],
    "parameters": ["firefox"],
    "expectations": ["FAIL"]
  },
  {
    "comment": "TODO It's failing on CI/CD",
    "testIdPattern": "[fixtures.spec] Fixtures should dump browser process stderr",
    "platforms": ["darwin", "linux", "win32"],
    "parameters": ["firefox"],
    "expectations": ["FAIL"]
  },
  {
    "comment": "TODO Review why is failing on Ci/CD",
    "testIdPattern": "[launcher.spec] Launcher specs Puppeteer Puppeteer.connect should be able to reconnect",
    "platforms": ["darwin", "linux", "win32"],
    "parameters": ["firefox"],
    "expectations": ["FAIL"]
  },
  {
    "comment": "TODO Review why is failing on Ci/CD",
    "testIdPattern": "[headful.spec] headful tests HEADFUL headless should be able to read cookies written by headful",
    "platforms": ["darwin", "linux", "win32"],
    "parameters": ["firefox"],
    "expectations": ["FAIL"]
  },
  {
    "comment": "TODO Review why is failing on Ci/CD",
    "testIdPattern": "[headful.spec] headful tests HEADFUL headless should be able to read cookies written by headful",
    "platforms": ["darwin", "linux", "win32"],
    "parameters": ["chrome"],
    "expectations": ["FAIL"]
  },
  {
    "comment": "TODO Review why is failing on Ci/CD",
    "testIdPattern": "[launcher.spec] Launcher specs Puppeteer Puppeteer.launch userDataDir option should restore state",
    "platforms": ["darwin", "linux", "win32"],
    "parameters": ["firefox"],
    "expectations": ["FAIL"]
  },
  {
    "comment": "TODO Review screencasts in firefox",
    "testIdPattern": "[puppeteer-sharp] Screencast*",
    "platforms": ["linux", "win32"],
    "parameters": ["firefox"],
    "expectations": ["FAIL"]
  },
  {
    "comment": "TODO Review screenshots in firefox",
    "testIdPattern": "[screenshot.spec] *",
    "platforms": ["darwin", "linux", "win32"],
    "parameters": ["firefox"],
    "expectations": ["FAIL"]
  },
  {
    "comment": "This is passing on my machine but failing on CI/CD",
    "testIdPattern": "[click.spec] Page.click should fire aux event on middle click",
    "platforms": ["win32"],
    "parameters": ["firefox", "headful"],
    "expectations": ["FAIL"]
  },
  {
    "comment": "This is flaky on CI/CD",
    "testIdPattern": "[worker.spec] Workers Page.workers",
    "platforms": ["darwin", "linux", "win32"],
    "parameters": ["chrome"],
    "expectations": ["FAIL"]
  },
  {
    "comment": "This is passing on my machine but failing on CI/CD",
    "testIdPattern": "*should take fullPage screenshots*",
    "platforms": ["linux"],
    "parameters": ["firefox", "headless"],
    "expectations": ["FAIL"]
  },
  {
    "comment": "This is passing on my machine but failing on CI/CD",
    "testIdPattern": "*should work when reload causes history API in beforeunload*",
    "platforms": ["linux"],
    "parameters": ["firefox"],
    "expectations": ["FAIL"]
  },
  {
    "comment": "",
    "testIdPattern": "[puppeteer-sharp] *",
    "platforms": ["darwin", "linux", "win32"],
    "parameters": ["firefox"],
    "expectations": ["FAIL"]
  },
  {
    "comment": "This is part of organizing the webdriver bidi implementation, We will remove it one by one",
<<<<<<< HEAD
    "testIdPattern": "[cookies.spec] *",
=======
    "testIdPattern": "[navigation.spec] *SSL*",
>>>>>>> 2c8a8829
    "platforms": [
      "darwin",
      "linux",
      "win32"
    ],
    "parameters": [
      "webDriverBiDi"
    ],
    "expectations": [
      "FAIL"
    ]
  },
  {
    "comment": "This is part of organizing the webdriver bidi implementation, We will remove it one by one",
    "testIdPattern": "[connect.spec] *",
    "platforms": [
      "darwin",
      "linux",
      "win32"
    ],
    "parameters": [
      "webDriverBiDi"
    ],
    "expectations": [
      "FAIL"
    ]
  },
  {
    "comment": "This is part of organizing the webdriver bidi implementation, We will remove it one by one",
    "testIdPattern": "[interventionHeaders.spec] *",
    "platforms": [
      "darwin",
      "linux",
      "win32"
    ],
    "parameters": [
      "webDriverBiDi"
    ],
    "expectations": [
      "FAIL"
    ]
  },
  {
    "comment": "This is part of organizing the webdriver bidi implementation, We will remove it one by one",
    "testIdPattern": "[emulation.spec] *Page.emulate *",
    "platforms": [
      "darwin",
      "linux",
      "win32"
    ],
    "parameters": [
      "webDriverBiDi"
    ],
    "expectations": [
      "FAIL"
    ]
  },
  {
    "comment": "This is part of organizing the webdriver bidi implementation, We will remove it one by one",
    "testIdPattern": "[evaluation.spec] *should accept element handle as an argument*",
    "platforms": [
      "darwin",
      "linux",
      "win32"
    ],
    "parameters": [
      "webDriverBiDi"
    ],
    "expectations": [
      "FAIL"
    ]
  },
  {
    "comment": "This is part of organizing the webdriver bidi implementation, We will remove it one by one",
    "testIdPattern": "[evaluation.spec] *tricky*",
    "platforms": [
      "darwin",
      "linux",
      "win32"
    ],
    "parameters": [
      "webDriverBiDi"
    ],
    "expectations": [
      "FAIL"
    ]
  },
  {
    "comment": "This is part of organizing the webdriver bidi implementation, We will remove it one by one",
    "testIdPattern": "[evaluation.spec] *circular*",
    "platforms": [
      "darwin",
      "linux",
      "win32"
    ],
    "parameters": [
      "webDriverBiDi"
    ],
    "expectations": [
      "FAIL"
    ]
  },
  {
    "comment": "This is part of organizing the webdriver bidi implementation, We will remove it one by one",
    "testIdPattern": "[evaluation.spec] *should throw*",
    "platforms": [
      "darwin",
      "linux",
      "win32"
    ],
    "parameters": [
      "webDriverBiDi"
    ],
    "expectations": [
      "FAIL"
    ]
  },
  {
    "comment": "This is part of organizing the webdriver bidi implementation, We will remove it one by one",
    "testIdPattern": "[evaluation.spec] *objects*",
    "platforms": [
      "darwin",
      "linux",
      "win32"
    ],
    "parameters": [
      "webDriverBiDi"
    ],
    "expectations": [
      "FAIL"
    ]
  },
  {
    "comment": "This is part of organizing the webdriver bidi implementation, We will remove it one by one",
    "testIdPattern": "[evaluation.spec] *exposed*",
    "platforms": [
      "darwin",
      "linux",
      "win32"
    ],
    "parameters": [
      "webDriverBiDi"
    ],
    "expectations": [
      "FAIL"
    ]
  },
  {
    "comment": "This is part of organizing the webdriver bidi implementation, We will remove it one by one",
    "testIdPattern": "[evaluation.spec] *should properly serialize null fields*",
    "platforms": [
      "darwin",
      "linux",
      "win32"
    ],
    "parameters": [
      "webDriverBiDi"
    ],
    "expectations": [
      "FAIL"
    ]
  },
  {
    "comment": "This is part of organizing the webdriver bidi implementation, We will remove it one by one",
    "testIdPattern": "[evaluation.spec] *promise*",
    "platforms": [
      "darwin",
      "linux",
      "win32"
    ],
    "parameters": [
      "webDriverBiDi"
    ],
    "expectations": [
      "FAIL"
    ]
  },
  {
    "comment": "This is part of organizing the webdriver bidi implementation, We will remove it one by one",
    "testIdPattern": "[evaluation.spec] *error messages*",
    "platforms": [
      "darwin",
      "linux",
      "win32"
    ],
    "parameters": [
      "webDriverBiDi"
    ],
    "expectations": [
      "FAIL"
    ]
  },
  {
    "comment": "This is part of organizing the webdriver bidi implementation, We will remove it one by one",
    "testIdPattern": "[evaluation.spec] *should work right after framenavigated*",
    "platforms": [
      "darwin",
      "linux",
      "win32"
    ],
    "parameters": [
      "webDriverBiDi"
    ],
    "expectations": [
      "FAIL"
    ]
  },
  {
    "comment": "This is part of organizing the webdriver bidi implementation, We will remove it one by one",
    "testIdPattern": "[evaluation.spec] *should work with unicode chars*",
    "platforms": [
      "darwin",
      "linux",
      "win32"
    ],
    "parameters": [
      "webDriverBiDi"
    ],
    "expectations": [
      "FAIL"
    ]
  },
  {
    "comment": "This is part of organizing the webdriver bidi implementation, We will remove it one by one",
    "testIdPattern": "[evaluation.spec] *execution context*",
    "platforms": [
      "darwin",
      "linux",
      "win32"
    ],
    "parameters": [
      "webDriverBiDi"
    ],
    "expectations": [
      "FAIL"
    ]
  },
  {
    "comment": "This is part of organizing the webdriver bidi implementation, We will remove it one by one",
    "testIdPattern": "[evaluation.spec] *Evaluation specs Page.evaluateOnNewDocument*",
    "platforms": [
      "darwin",
      "linux",
      "win32"
    ],
    "parameters": [
      "webDriverBiDi"
    ],
    "expectations": [
      "FAIL"
    ]
  },
  {
    "comment": "This is part of organizing the webdriver bidi implementation, We will remove it one by one",
    "testIdPattern": "[evaluation.spec] *Page.removeScriptToEvaluateOnNewDocument*",
    "platforms": [
      "darwin",
      "linux",
      "win32"
    ],
    "parameters": [
      "webDriverBiDi"
    ],
    "expectations": [
      "FAIL"
    ]
  },
  {
    "comment": "This is part of organizing the webdriver bidi implementation, We will remove it one by one",
    "testIdPattern": "[fixtures.spec] *",
    "platforms": [
      "darwin",
      "linux",
      "win32"
    ],
    "parameters": [
      "webDriverBiDi"
    ],
    "expectations": [
      "FAIL"
    ]
  },
  {
    "comment": "This is part of organizing the webdriver bidi implementation, We will remove it one by one",
    "testIdPattern": "[jshandle.spec] *.evaluateHandle*",
    "platforms": [
      "darwin",
      "linux",
      "win32"
    ],
    "parameters": [
      "webDriverBiDi"
    ],
    "expectations": [
      "FAIL"
    ]
  },
  {
    "comment": "This is part of organizing the webdriver bidi implementation, We will remove it one by one",
    "testIdPattern": "[frame.spec] Frame.evaluate *",
    "platforms": [
      "darwin",
      "linux",
      "win32"
    ],
    "parameters": [
      "webDriverBiDi"
    ],
    "expectations": [
      "FAIL"
    ]
  },
  {
    "comment": "This is part of organizing the webdriver bidi implementation, We will remove it one by one",
    "testIdPattern": "[frame.spec] Frame specs Frame Management *",
    "platforms": [
      "darwin",
      "linux",
      "win32"
    ],
    "parameters": [
      "webDriverBiDi"
    ],
    "expectations": [
      "FAIL"
    ]
  },
  {
    "comment": "This is part of organizing the webdriver bidi implementation, We will remove it one by one",
    "testIdPattern": "[locator.spec] *",
    "platforms": [
      "darwin",
      "linux",
      "win32"
    ],
    "parameters": [
      "webDriverBiDi"
    ],
    "expectations": [
      "FAIL"
    ]
  },
  {
    "comment": "This is part of organizing the webdriver bidi implementation, We will remove it one by one",
    "testIdPattern": "[network.spec] *",
    "platforms": [
      "darwin",
      "linux",
      "win32"
    ],
    "parameters": [
      "webDriverBiDi"
    ],
    "expectations": [
      "FAIL"
    ]
  },
  {
    "comment": "This is part of organizing the webdriver bidi implementation, We will remove it one by one",
    "testIdPattern": "[page.spec] *addStyleTag*",
    "platforms": [
      "darwin",
      "linux",
      "win32"
    ],
    "parameters": [
      "webDriverBiDi"
    ],
    "expectations": [
      "FAIL"
    ]
  },
  {
    "comment": "This is part of organizing the webdriver bidi implementation, We will remove it one by one",
    "testIdPattern": "[page.spec] *Page.exposeFunction*",
    "platforms": [
      "darwin",
      "linux",
      "win32"
    ],
    "parameters": [
      "webDriverBiDi"
    ],
    "expectations": [
      "FAIL"
    ]
  },
  {
    "comment": "This is part of organizing the webdriver bidi implementation, We will remove it one by one",
    "testIdPattern": "[page.spec] *Page.Events.DOMContentLoaded*",
    "platforms": [
      "darwin",
      "linux",
      "win32"
    ],
    "parameters": [
      "webDriverBiDi"
    ],
    "expectations": [
      "FAIL"
    ]
  },
  {
    "comment": "This is part of organizing the webdriver bidi implementation, We will remove it one by one",
    "testIdPattern": "[page.spec] *Page.removeExposedFunction*",
    "platforms": [
      "darwin",
      "linux",
      "win32"
    ],
    "parameters": [
      "webDriverBiDi"
    ],
    "expectations": [
      "FAIL"
    ]
  },
  {
    "comment": "This is part of organizing the webdriver bidi implementation, We will remove it one by one",
    "testIdPattern": "[proxy.spec] *",
    "platforms": [
      "darwin",
      "linux",
      "win32"
    ],
    "parameters": [
      "webDriverBiDi"
    ],
    "expectations": [
      "FAIL"
    ]
  },
  {
    "comment": "This is part of organizing the webdriver bidi implementation, We will remove it one by one",
    "testIdPattern": "[queryhandler.spec] *",
    "platforms": [
      "darwin",
      "linux",
      "win32"
    ],
    "parameters": [
      "webDriverBiDi"
    ],
    "expectations": [
      "FAIL"
    ]
  },
  {
    "comment": "Custom query handlers not yet supported in BiDi",
    "testIdPattern": "[queryselector.spec] QueryAll *",
    "platforms": [
      "darwin",
      "linux",
      "win32"
    ],
    "parameters": [
      "webDriverBiDi"
    ],
    "expectations": [
      "FAIL"
    ]
  },
  {
    "comment": "This is part of organizing the webdriver bidi implementation, We will remove it one by one",
    "testIdPattern": "[requestinterception-experimental.spec] *",
    "platforms": [
      "darwin",
      "linux",
      "win32"
    ],
    "parameters": [
      "webDriverBiDi"
    ],
    "expectations": [
      "FAIL"
    ]
  },
  {
    "comment": "This is part of organizing the webdriver bidi implementation, We will remove it one by one",
    "testIdPattern": "[waittask.spec] *",
    "platforms": [
      "darwin",
      "linux",
      "win32"
    ],
    "parameters": [
      "webDriverBiDi"
    ],
    "expectations": [
      "FAIL"
    ]
  },
  {
    "comment": "This is part of organizing the webdriver bidi implementation, We will remove it one by one",
    "testIdPattern": "[ChromeLauncher.test.ts] *",
    "platforms": [
      "darwin",
      "linux",
      "win32"
    ],
    "parameters": [
      "webDriverBiDi"
    ],
    "expectations": [
      "FAIL"
    ]
  },
  {
    "comment": "This is part of organizing the webdriver bidi implementation, We will remove it one by one",
    "testIdPattern": "[NetworkManager.test.ts] *",
    "platforms": [
      "darwin",
      "linux",
      "win32"
    ],
    "parameters": [
      "webDriverBiDi"
    ],
    "expectations": [
      "FAIL"
    ]
  },
  {
    "comment": "This is part of organizing the webdriver bidi implementation, We will remove it one by one",
    "testIdPattern": "[puppeteer-sharp.spec.ts] PuppeteerSharp *",
    "platforms": [
      "darwin",
      "linux",
      "win32"
    ],
    "parameters": [
      "webDriverBiDi"
    ],
    "expectations": [
      "FAIL"
    ]
  },
  {
    "comment": "BiDi Keyboard not implemented yet - requires BidiKeyboard implementation - NEEDS KEYBOARD",
    "testIdPattern": "[mouse.spec] Mouse should set modifier keys on click",
    "platforms": [
      "darwin",
      "linux",
      "win32"
    ],
    "parameters": [
      "webDriverBiDi"
    ],
    "expectations": [
      "SKIP"
    ]
  },
  {
    "comment": "BiDi Keyboard not implemented yet - requires BidiKeyboard implementation",
    "testIdPattern": "[mouse.spec] Mouse should set ctrlKey on the wheel event",
    "platforms": [
      "darwin",
      "linux",
      "win32"
    ],
    "parameters": [
      "webDriverBiDi"
    ],
    "expectations": [
      "SKIP"
    ]
  },
  {
    "comment": "Firefox BiDi doesn't support multiple sessions on the same browser",
    "testIdPattern": "[browser.spec] Browser.process should not return child_process for remote browser",
    "platforms": [
      "darwin",
      "linux",
      "win32"
    ],
    "parameters": [
      "firefox",
      "webDriverBiDi"
    ],
    "expectations": [
      "SKIP"
    ]
  },
  {
    "comment": "FrameElementAsync times out for OOPIF frames in Firefox BiDi due to script evaluation issues",
    "testIdPattern": "[oopif.spec] OOPIF should load oopif iframes with subresources and request interception",
    "platforms": [
      "darwin",
      "linux",
      "win32"
    ],
    "parameters": [
      "firefox",
      "webDriverBiDi"
    ],
    "expectations": [
      "FAIL"
    ]
  },
  {
    "comment": "Firefox BiDi doesn't fire navigation/historyUpdated events for same-document (hash) navigations in OOPIFs",
    "testIdPattern": "[oopif.spec] OOPIF should support frames within OOP iframes",
    "platforms": [
      "darwin",
      "linux",
      "win32"
    ],
    "parameters": [
      "firefox",
      "webDriverBiDi"
    ],
    "expectations": [
      "FAIL"
    ]
  },
  {
    "comment": "BiDi driver doesn't support custom transport factories",
    "testIdPattern": "[launcher.spec] Launcher specs Browser.close should support custom transport",
    "platforms": ["darwin", "linux", "win32"],
    "parameters": ["webDriverBiDi"],
    "expectations": ["SKIP"]
  },
  {
    "comment": "BiDi driver doesn't support custom WebSocket factories",
    "testIdPattern": "[launcher.spec] PuppeteerSharp should support custom websocket",
    "platforms": ["darwin", "linux", "win32"],
    "parameters": ["webDriverBiDi"],
    "expectations": ["SKIP"]
  },
  {
    "comment": "BiDi throws WebDriverBiDiException instead of TargetClosedException when browser is closed",
    "testIdPattern": "[launcher.spec] Launcher specs Puppeteer Puppeteer.launch should reject all promises when browser is closed",
    "platforms": ["darwin", "linux", "win32"],
    "parameters": ["webDriverBiDi"],
    "expectations": ["SKIP"]
  }
]<|MERGE_RESOLUTION|>--- conflicted
+++ resolved
@@ -183,25 +183,6 @@
   },
   {
     "comment": "This is part of organizing the webdriver bidi implementation, We will remove it one by one",
-<<<<<<< HEAD
-    "testIdPattern": "[cookies.spec] *",
-=======
-    "testIdPattern": "[navigation.spec] *SSL*",
->>>>>>> 2c8a8829
-    "platforms": [
-      "darwin",
-      "linux",
-      "win32"
-    ],
-    "parameters": [
-      "webDriverBiDi"
-    ],
-    "expectations": [
-      "FAIL"
-    ]
-  },
-  {
-    "comment": "This is part of organizing the webdriver bidi implementation, We will remove it one by one",
     "testIdPattern": "[connect.spec] *",
     "platforms": [
       "darwin",
