[
  {
    "comment": "Test uses CDP-specific WaitEvent with Page.loadEventFired which is not supported in BiDi",
    "testIdPattern": "[target.spec] Target should not crash while redirecting if original request was missed",
    "platforms": ["darwin", "linux", "win32"],
    "parameters": ["webDriverBiDi"],
    "expectations": ["SKIP"]
  },
  {
    "comment": "ExposeFunctionAsync is not implemented in BiDi yet",
    "testIdPattern": "[elementhandle.spec] ElementHandle specs ElementHandle.click should return Point data",
    "platforms": ["darwin", "linux", "win32"],
    "parameters": ["webDriverBiDi"],
    "expectations": ["SKIP"]
  },
  {
    "comment": "Custom query handlers are not yet fully implemented in BiDi",
    "testIdPattern": "[elementhandle.spec] ElementHandle specs Custom queries *",
    "platforms": ["darwin", "linux", "win32"],
    "parameters": ["webDriverBiDi"],
    "expectations": ["SKIP"]
  },
  {
    "comment": "Test launches a new headful browser which times out in BiDi",
    "testIdPattern": "[elementhandle.spec] PuppeteerSharp should work headful",
    "platforms": ["darwin", "linux", "win32"],
    "parameters": ["webDriverBiDi"],
    "expectations": ["SKIP"]
  },
  {
    "comment": "Firefox BiDi sends duplicate beforeRequestSent events with different request IDs for speculative/parallel loading during navigation",
    "testIdPattern": "[requestinterception.spec] request interception Page.setRequestInterception should be abortable",
    "platforms": ["darwin", "linux", "win32"],
    "parameters": ["firefox", "webDriverBiDi"],
    "expectations": ["FAIL"]
  },
  {
    "comment": "Firefox BiDi sends duplicate beforeRequestSent events with different request IDs for speculative/parallel loading during navigation",
    "testIdPattern": "[requestinterception.spec] request interception Page.setRequestInterception should work with encoded server - 2",
    "platforms": ["darwin", "linux", "win32"],
    "parameters": ["firefox", "webDriverBiDi"],
    "expectations": ["FAIL"]
  },
  {
    "comment": "Firefox BiDi sends duplicate beforeRequestSent events with different request IDs for speculative/parallel loading during navigation",
    "testIdPattern": "[requestinterception.spec] request interception Page.setRequestInterception should work with redirects for subresources",
    "platforms": ["darwin", "linux", "win32"],
    "parameters": ["firefox", "webDriverBiDi"],
    "expectations": ["FAIL"]
  },
  {
    "comment": "Test depends on ConnectAsync which is not implemented for BiDi yet - see [connect.spec] expectations",
    "testIdPattern": "[browser.spec] Browser.isConnected should set the browser connected state",
    "platforms": ["darwin", "linux", "win32"],
    "parameters": ["webDriverBiDi"],
    "expectations": ["SKIP"]
  },
  {
    "testIdPattern": "[network.spec] PuppeteerSharp network*",
    "platforms": ["darwin", "linux", "win32"],
    "parameters": ["cdp", "firefox"],
    "expectations": ["FAIL"],
    "comment": "The should work tests are being ignore upstream, the PuppeteerSharp ones are based on the same one."
  },
  {
    "comment": "We have a different test that needs to run on windows",
    "testIdPattern": "[chrome-data.spec] Chrome should resolve system executable path (windows)",
    "platforms": ["darwin", "linux"],
    "parameters": [],
    "expectations": ["SKIP"]
  },
  {
    "comment": "Remove when https://github.com/hardkoded/puppeteer-sharp/issues/2450 is implemented",
    "testIdPattern": "[elementhandle.spec] ElementHandle specs ElementHandle.boundingBox *",
    "platforms": ["darwin", "linux", "win32"],
    "parameters": ["firefox"],
    "expectations": ["FAIL"]
  },
  {
    "comment": "Remove when https://github.com/hardkoded/puppeteer-sharp/issues/2450 is implemented",
    "testIdPattern": "[elementhandle.spec] ElementHandle specs ElementHandle.boxModel *",
    "platforms": ["darwin", "linux", "win32"],
    "parameters": ["firefox"],
    "expectations": ["FAIL"]
  },
  {
    "comment": "TODO It's failing on CI/CD",
    "testIdPattern": "[fixtures.spec] Fixtures should dump browser process stderr",
    "platforms": ["darwin", "linux", "win32"],
    "parameters": ["firefox"],
    "expectations": ["FAIL"]
  },
  {
    "comment": "TODO Review why is failing on Ci/CD",
    "testIdPattern": "[launcher.spec] Launcher specs Puppeteer Puppeteer.connect should be able to reconnect",
    "platforms": ["darwin", "linux", "win32"],
    "parameters": ["firefox"],
    "expectations": ["FAIL"]
  },
  {
    "comment": "TODO Review why is failing on Ci/CD",
    "testIdPattern": "[headful.spec] headful tests HEADFUL headless should be able to read cookies written by headful",
    "platforms": ["darwin", "linux", "win32"],
    "parameters": ["firefox"],
    "expectations": ["FAIL"]
  },
  {
    "comment": "TODO Review why is failing on Ci/CD",
    "testIdPattern": "[headful.spec] headful tests HEADFUL headless should be able to read cookies written by headful",
    "platforms": ["darwin", "linux", "win32"],
    "parameters": ["chrome"],
    "expectations": ["FAIL"]
  },
  {
    "comment": "TODO Review why is failing on Ci/CD",
    "testIdPattern": "[launcher.spec] Launcher specs Puppeteer Puppeteer.launch userDataDir option should restore state",
    "platforms": ["darwin", "linux", "win32"],
    "parameters": ["firefox"],
    "expectations": ["FAIL"]
  },
  {
    "comment": "This is passing on my machine but failing on CI/CD",
    "testIdPattern": "[click.spec] Page.click should fire aux event on middle click",
    "platforms": ["win32"],
    "parameters": ["firefox", "headful"],
    "expectations": ["FAIL"]
  },
  {
    "comment": "This is flaky on CI/CD",
    "testIdPattern": "[worker.spec] Workers Page.workers",
    "platforms": ["darwin", "linux", "win32"],
    "parameters": ["chrome"],
    "expectations": ["FAIL"]
  },
  {
    "comment": "This is passing on my machine but failing on CI/CD",
    "testIdPattern": "*should take fullPage screenshots*",
    "platforms": ["linux"],
    "parameters": ["firefox", "headless"],
    "expectations": ["FAIL"]
  },
  {
    "comment": "This is passing on my machine but failing on CI/CD",
    "testIdPattern": "*should work when reload causes history API in beforeunload*",
    "platforms": ["linux"],
    "parameters": ["firefox"],
    "expectations": ["FAIL"]
  },
  {
    "comment": "",
    "testIdPattern": "[puppeteer-sharp] *",
    "platforms": ["darwin", "linux", "win32"],
    "parameters": ["firefox"],
    "expectations": ["FAIL"]
  },
  {
    "comment": "This is part of organizing the webdriver bidi implementation, We will remove it one by one",
    "testIdPattern": "[navigation.spec] navigation Page.waitForNavigation*should work with clicking on anchor links",
    "platforms": [
      "darwin",
      "linux",
      "win32"
    ],
    "parameters": [
      "webDriverBiDi"
    ],
    "expectations": [
      "FAIL"
    ]
  },
  {
    "comment": "This is part of organizing the webdriver bidi implementation, We will remove it one by one",
    "testIdPattern": "[navigation.spec] navigation Page.waitForNavigation*should work when subframe issues window.stop()",
    "platforms": [
      "darwin",
      "linux",
      "win32"
    ],
    "parameters": [
      "webDriverBiDi"
    ],
    "expectations": [
      "FAIL"
    ]
  },
  {
    "comment": "This is part of organizing the webdriver bidi implementation, We will remove it one by one",
    "testIdPattern": "[navigation.spec] *should wait for network idle to succeed navigation*",
    "platforms": [
      "darwin",
      "linux",
      "win32"
    ],
    "parameters": [
      "webDriverBiDi"
    ],
    "expectations": [
      "FAIL"
    ]
  },
  {
    "comment": "This is part of organizing the webdriver bidi implementation, We will remove it one by one",
    "testIdPattern": "[navigation.spec] *should navigate to page with iframe and networkidle0*",
    "platforms": [
      "darwin",
      "linux",
      "win32"
    ],
    "parameters": [
      "webDriverBiDi"
    ],
    "expectations": [
      "FAIL"
    ]
  },
  {
    "comment": "This is part of organizing the webdriver bidi implementation, We will remove it one by one",
    "testIdPattern": "[navigation.spec] *should navigate to empty page with networkidle0*",
    "platforms": [
      "darwin",
      "linux",
      "win32"
    ],
    "parameters": [
      "webDriverBiDi"
    ],
    "expectations": [
      "FAIL"
    ]
  },
  {
    "comment": "This is part of organizing the webdriver bidi implementation, We will remove it one by one",
    "testIdPattern": "[navigation.spec] *SSL*",
    "platforms": [
      "darwin",
      "linux",
      "win32"
    ],
    "parameters": [
      "webDriverBiDi"
    ],
    "expectations": [
      "FAIL"
    ]
  },
  {
    "comment": "This is part of organizing the webdriver bidi implementation, We will remove it one by one",
    "testIdPattern": "[navigation.spec] *timeout*",
    "platforms": [
      "darwin",
      "linux",
      "win32"
    ],
    "parameters": [
      "webDriverBiDi"
    ],
    "expectations": [
      "FAIL"
    ]
  },
  {
    "comment": "This is part of organizing the webdriver bidi implementation, We will remove it one by one",
    "testIdPattern": "[ariaqueryhandler.spec] *",
    "platforms": [
      "darwin",
      "linux",
      "win32"
    ],
    "parameters": [
      "webDriverBiDi"
    ],
    "expectations": [
      "FAIL"
    ]
  },
  {
    "comment": "This is part of organizing the webdriver bidi implementation, We will remove it one by one",
    "testIdPattern": "[cookies.spec] *",
    "platforms": [
      "darwin",
      "linux",
      "win32"
    ],
    "parameters": [
      "webDriverBiDi"
    ],
    "expectations": [
      "FAIL"
    ]
  },
  {
    "comment": "This is part of organizing the webdriver bidi implementation, We will remove it one by one",
    "testIdPattern": "[connect.spec] *",
    "platforms": [
      "darwin",
      "linux",
      "win32"
    ],
    "parameters": [
      "webDriverBiDi"
    ],
    "expectations": [
      "FAIL"
    ]
  },
  {
    "comment": "This is part of organizing the webdriver bidi implementation, We will remove it one by one",
    "testIdPattern": "[interventionHeaders.spec] *",
    "platforms": [
      "darwin",
      "linux",
      "win32"
    ],
    "parameters": [
      "webDriverBiDi"
    ],
    "expectations": [
      "FAIL"
    ]
  },
  {
    "comment": "This is part of organizing the webdriver bidi implementation, We will remove it one by one",
    "testIdPattern": "[emulation.spec] *Page.emulate *",
    "platforms": [
      "darwin",
      "linux",
      "win32"
    ],
    "parameters": [
      "webDriverBiDi"
    ],
    "expectations": [
      "FAIL"
    ]
  },
  {
    "comment": "This is part of organizing the webdriver bidi implementation, We will remove it one by one",
    "testIdPattern": "[emulation.spec] *Page.emulateMediaFeatures*",
    "platforms": [
      "darwin",
      "linux",
      "win32"
    ],
    "parameters": [
      "webDriverBiDi"
    ],
    "expectations": [
      "FAIL"
    ]
  },
  {
    "comment": "This is part of organizing the webdriver bidi implementation, We will remove it one by one",
    "testIdPattern": "[emulation.spec] *Page.emulateNetworkConditions*",
    "platforms": [
      "darwin",
      "linux",
      "win32"
    ],
    "parameters": [
      "webDriverBiDi"
    ],
    "expectations": [
      "FAIL"
    ]
  },
  {
    "comment": "This is part of organizing the webdriver bidi implementation, We will remove it one by one",
    "testIdPattern": "[emulation.spec] *Page.emulateTimezone*",
    "platforms": [
      "darwin",
      "linux",
      "win32"
    ],
    "parameters": [
      "webDriverBiDi"
    ],
    "expectations": [
      "FAIL"
    ]
  },
  {
    "comment": "This is part of organizing the webdriver bidi implementation, We will remove it one by one",
    "testIdPattern": "[emulation.spec] *Page.emulateVision*",
    "platforms": [
      "darwin",
      "linux",
      "win32"
    ],
    "parameters": [
      "webDriverBiDi"
    ],
    "expectations": [
      "FAIL"
    ]
  },
  {
    "comment": "This is part of organizing the webdriver bidi implementation, We will remove it one by one",
    "testIdPattern": "[evaluation.spec] *should accept element handle as an argument*",
    "platforms": [
      "darwin",
      "linux",
      "win32"
    ],
    "parameters": [
      "webDriverBiDi"
    ],
    "expectations": [
      "FAIL"
    ]
  },
  {
    "comment": "This is part of organizing the webdriver bidi implementation, We will remove it one by one",
    "testIdPattern": "[evaluation.spec] *tricky*",
    "platforms": [
      "darwin",
      "linux",
      "win32"
    ],
    "parameters": [
      "webDriverBiDi"
    ],
    "expectations": [
      "FAIL"
    ]
  },
  {
    "comment": "This is part of organizing the webdriver bidi implementation, We will remove it one by one",
    "testIdPattern": "[evaluation.spec] *circular*",
    "platforms": [
      "darwin",
      "linux",
      "win32"
    ],
    "parameters": [
      "webDriverBiDi"
    ],
    "expectations": [
      "FAIL"
    ]
  },
  {
    "comment": "This is part of organizing the webdriver bidi implementation, We will remove it one by one",
    "testIdPattern": "[evaluation.spec] *should throw*",
    "platforms": [
      "darwin",
      "linux",
      "win32"
    ],
    "parameters": [
      "webDriverBiDi"
    ],
    "expectations": [
      "FAIL"
    ]
  },
  {
    "comment": "This is part of organizing the webdriver bidi implementation, We will remove it one by one",
    "testIdPattern": "[evaluation.spec] *objects*",
    "platforms": [
      "darwin",
      "linux",
      "win32"
    ],
    "parameters": [
      "webDriverBiDi"
    ],
    "expectations": [
      "FAIL"
    ]
  },
  {
    "comment": "This is part of organizing the webdriver bidi implementation, We will remove it one by one",
    "testIdPattern": "[evaluation.spec] *exposed*",
    "platforms": [
      "darwin",
      "linux",
      "win32"
    ],
    "parameters": [
      "webDriverBiDi"
    ],
    "expectations": [
      "FAIL"
    ]
  },
  {
    "comment": "This is part of organizing the webdriver bidi implementation, We will remove it one by one",
    "testIdPattern": "[evaluation.spec] *should properly serialize null fields*",
    "platforms": [
      "darwin",
      "linux",
      "win32"
    ],
    "parameters": [
      "webDriverBiDi"
    ],
    "expectations": [
      "FAIL"
    ]
  },
  {
    "comment": "This is part of organizing the webdriver bidi implementation, We will remove it one by one",
    "testIdPattern": "[evaluation.spec] *promise*",
    "platforms": [
      "darwin",
      "linux",
      "win32"
    ],
    "parameters": [
      "webDriverBiDi"
    ],
    "expectations": [
      "FAIL"
    ]
  },
  {
    "comment": "This is part of organizing the webdriver bidi implementation, We will remove it one by one",
    "testIdPattern": "[evaluation.spec] *error messages*",
    "platforms": [
      "darwin",
      "linux",
      "win32"
    ],
    "parameters": [
      "webDriverBiDi"
    ],
    "expectations": [
      "FAIL"
    ]
  },
  {
    "comment": "This is part of organizing the webdriver bidi implementation, We will remove it one by one",
    "testIdPattern": "[evaluation.spec] *should work right after framenavigated*",
    "platforms": [
      "darwin",
      "linux",
      "win32"
    ],
    "parameters": [
      "webDriverBiDi"
    ],
    "expectations": [
      "FAIL"
    ]
  },
  {
    "comment": "This is part of organizing the webdriver bidi implementation, We will remove it one by one",
    "testIdPattern": "[evaluation.spec] *should work with unicode chars*",
    "platforms": [
      "darwin",
      "linux",
      "win32"
    ],
    "parameters": [
      "webDriverBiDi"
    ],
    "expectations": [
      "FAIL"
    ]
  },
  {
    "comment": "This is part of organizing the webdriver bidi implementation, We will remove it one by one",
    "testIdPattern": "[evaluation.spec] *execution context*",
    "platforms": [
      "darwin",
      "linux",
      "win32"
    ],
    "parameters": [
      "webDriverBiDi"
    ],
    "expectations": [
      "FAIL"
    ]
  },
  {
    "comment": "This is part of organizing the webdriver bidi implementation, We will remove it one by one",
    "testIdPattern": "[evaluation.spec] *Evaluation specs Page.evaluateOnNewDocument*",
    "platforms": [
      "darwin",
      "linux",
      "win32"
    ],
    "parameters": [
      "webDriverBiDi"
    ],
    "expectations": [
      "FAIL"
    ]
  },
  {
    "comment": "This is part of organizing the webdriver bidi implementation, We will remove it one by one",
    "testIdPattern": "[evaluation.spec] *Page.removeScriptToEvaluateOnNewDocument*",
    "platforms": [
      "darwin",
      "linux",
      "win32"
    ],
    "parameters": [
      "webDriverBiDi"
    ],
    "expectations": [
      "FAIL"
    ]
  },
  {
    "comment": "This is part of organizing the webdriver bidi implementation, We will remove it one by one",
    "testIdPattern": "[fixtures.spec] *",
    "platforms": [
      "darwin",
      "linux",
      "win32"
    ],
    "parameters": [
      "webDriverBiDi"
    ],
    "expectations": [
      "FAIL"
    ]
  },
  {
    "comment": "This is part of organizing the webdriver bidi implementation, We will remove it one by one",
    "testIdPattern": "[injected.spec] *",
    "platforms": [
      "darwin",
      "linux",
      "win32"
    ],
    "parameters": [
      "webDriverBiDi"
    ],
    "expectations": [
      "FAIL"
    ]
  },
  {
    "comment": "This is part of organizing the webdriver bidi implementation, We will remove it one by one",
    "testIdPattern": "[input.spec] *",
    "platforms": [
      "darwin",
      "linux",
      "win32"
    ],
    "parameters": [
      "webDriverBiDi"
    ],
    "expectations": [
      "FAIL"
    ]
  },
  {
    "comment": "This is part of organizing the webdriver bidi implementation, We will remove it one by one",
    "testIdPattern": "[jshandle.spec] *.evaluateHandle*",
    "platforms": [
      "darwin",
      "linux",
      "win32"
    ],
    "parameters": [
      "webDriverBiDi"
    ],
    "expectations": [
      "FAIL"
    ]
  },
  {
    "comment": "This is part of organizing the webdriver bidi implementation, We will remove it one by one",
    "testIdPattern": "[frame.spec] Frame.evaluate *",
    "platforms": [
      "darwin",
      "linux",
      "win32"
    ],
    "parameters": [
      "webDriverBiDi"
    ],
    "expectations": [
      "FAIL"
    ]
  },
  {
    "comment": "This is part of organizing the webdriver bidi implementation, We will remove it one by one",
    "testIdPattern": "[frame.spec] Frame specs Frame Management *",
    "platforms": [
      "darwin",
      "linux",
      "win32"
    ],
    "parameters": [
      "webDriverBiDi"
    ],
    "expectations": [
      "FAIL"
    ]
  },
  {
    "comment": "This is part of organizing the webdriver bidi implementation, We will remove it one by one",
    "testIdPattern": "[keyboard.spec] *",
    "platforms": [
      "darwin",
      "linux",
      "win32"
    ],
    "parameters": [
      "webDriverBiDi"
    ],
    "expectations": [
      "FAIL"
    ]
  },
  {
    "comment": "This is part of organizing the webdriver bidi implementation, We will remove it one by one",
    "testIdPattern": "[launcher.spec] *",
    "platforms": [
      "darwin",
      "linux",
      "win32"
    ],
    "parameters": [
      "webDriverBiDi"
    ],
    "expectations": [
      "FAIL"
    ]
  },
  {
    "comment": "This is part of organizing the webdriver bidi implementation, We will remove it one by one",
    "testIdPattern": "[locator.spec] *",
    "platforms": [
      "darwin",
      "linux",
      "win32"
    ],
    "parameters": [
      "webDriverBiDi"
    ],
    "expectations": [
      "FAIL"
    ]
  },
  {
    "comment": "This is part of organizing the webdriver bidi implementation, We will remove it one by one",
    "testIdPattern": "[click.spec] *",
    "platforms": [
      "darwin",
      "linux",
      "win32"
    ],
    "parameters": [
      "webDriverBiDi"
    ],
    "expectations": [
      "FAIL"
    ]
  },
  {
    "comment": "This is part of organizing the webdriver bidi implementation, We will remove it one by one",
    "testIdPattern": "[network.spec] *",
    "platforms": [
      "darwin",
      "linux",
      "win32"
    ],
    "parameters": [
      "webDriverBiDi"
    ],
    "expectations": [
      "FAIL"
    ]
  },
  {
    "comment": "This is part of organizing the webdriver bidi implementation, We will remove it one by one",
    "testIdPattern": "[page.spec] *addStyleTag*",
    "platforms": [
      "darwin",
      "linux",
      "win32"
    ],
    "parameters": [
      "webDriverBiDi"
    ],
    "expectations": [
      "FAIL"
    ]
  },
  {
    "comment": "This is part of organizing the webdriver bidi implementation, We will remove it one by one",
    "testIdPattern": "[page.spec] *Page.exposeFunction*",
    "platforms": [
      "darwin",
      "linux",
      "win32"
    ],
    "parameters": [
      "webDriverBiDi"
    ],
    "expectations": [
      "FAIL"
    ]
  },
  {
    "comment": "This is part of organizing the webdriver bidi implementation, We will remove it one by one",
    "testIdPattern": "[page.spec] *Page.Events.DOMContentLoaded*",
    "platforms": [
      "darwin",
      "linux",
      "win32"
    ],
    "parameters": [
      "webDriverBiDi"
    ],
    "expectations": [
      "FAIL"
    ]
  },
  {
    "comment": "This is part of organizing the webdriver bidi implementation, We will remove it one by one",
    "testIdPattern": "[page.spec] *Page.removeExposedFunction*",
    "platforms": [
      "darwin",
      "linux",
      "win32"
    ],
    "parameters": [
      "webDriverBiDi"
    ],
    "expectations": [
      "FAIL"
    ]
  },
  {
    "comment": "This is part of organizing the webdriver bidi implementation, We will remove it one by one",
<<<<<<< HEAD
    "testIdPattern": "[page.spec] *Page.waitForResponse*",
=======
    "testIdPattern": "[page.spec] *Page.url*",
    "platforms": [
      "darwin",
      "linux",
      "win32"
    ],
    "parameters": [
      "webDriverBiDi"
    ],
    "expectations": [
      "FAIL"
    ]
  },
  {
    "comment": "This is part of organizing the webdriver bidi implementation, We will remove it one by one",
    "testIdPattern": "[page.spec] *Page.waitForRequest*",
>>>>>>> f527bf01
    "platforms": [
      "darwin",
      "linux",
      "win32"
    ],
    "parameters": [
      "webDriverBiDi"
    ],
    "expectations": [
      "FAIL"
    ]
  },
  {
    "comment": "This is part of organizing the webdriver bidi implementation, We will remove it one by one",
    "testIdPattern": "[proxy.spec] *",
    "platforms": [
      "darwin",
      "linux",
      "win32"
    ],
    "parameters": [
      "webDriverBiDi"
    ],
    "expectations": [
      "FAIL"
    ]
  },
  {
    "comment": "This is part of organizing the webdriver bidi implementation, We will remove it one by one",
    "testIdPattern": "[queryhandler.spec] *",
    "platforms": [
      "darwin",
      "linux",
      "win32"
    ],
    "parameters": [
      "webDriverBiDi"
    ],
    "expectations": [
      "FAIL"
    ]
  },
  {
    "comment": "This is part of organizing the webdriver bidi implementation, We will remove it one by one",
    "testIdPattern": "[queryselector.spec] *",
    "platforms": [
      "darwin",
      "linux",
      "win32"
    ],
    "parameters": [
      "webDriverBiDi"
    ],
    "expectations": [
      "FAIL"
    ]
  },
  {
    "comment": "This is part of organizing the webdriver bidi implementation, We will remove it one by one",
    "testIdPattern": "[requestinterception-experimental.spec] *",
    "platforms": [
      "darwin",
      "linux",
      "win32"
    ],
    "parameters": [
      "webDriverBiDi"
    ],
    "expectations": [
      "FAIL"
    ]
  },
  {
    "comment": "This is part of organizing the webdriver bidi implementation, We will remove it one by one",
    "testIdPattern": "[waittask.spec] *",
    "platforms": [
      "darwin",
      "linux",
      "win32"
    ],
    "parameters": [
      "webDriverBiDi"
    ],
    "expectations": [
      "FAIL"
    ]
  },
  {
    "comment": "This is part of organizing the webdriver bidi implementation, We will remove it one by one",
    "testIdPattern": "[ChromeLauncher.test.ts] *",
    "platforms": [
      "darwin",
      "linux",
      "win32"
    ],
    "parameters": [
      "webDriverBiDi"
    ],
    "expectations": [
      "FAIL"
    ]
  },
  {
    "comment": "This is part of organizing the webdriver bidi implementation, We will remove it one by one",
    "testIdPattern": "[NetworkManager.test.ts] *",
    "platforms": [
      "darwin",
      "linux",
      "win32"
    ],
    "parameters": [
      "webDriverBiDi"
    ],
    "expectations": [
      "FAIL"
    ]
  },
  {
    "comment": "This is part of organizing the webdriver bidi implementation, We will remove it one by one",
    "testIdPattern": "[launcher.spec] PuppeteerSharp *",
    "platforms": [
      "darwin",
      "linux",
      "win32"
    ],
    "parameters": [
      "webDriverBiDi"
    ],
    "expectations": [
      "FAIL"
    ]
  },
  {
    "comment": "This is part of organizing the webdriver bidi implementation, We will remove it one by one",
    "testIdPattern": "[puppeteer-sharp.spec.ts] PuppeteerSharp *",
    "platforms": [
      "darwin",
      "linux",
      "win32"
    ],
    "parameters": [
      "webDriverBiDi"
    ],
    "expectations": [
      "FAIL"
    ]
  },
  {
    "comment": "BiDi Keyboard not implemented yet - requires BidiKeyboard implementation - NEEDS KEYBOARD",
    "testIdPattern": "[mouse.spec] Mouse should select the text with mouse",
    "platforms": [
      "darwin",
      "linux",
      "win32"
    ],
    "parameters": [
      "webDriverBiDi"
    ],
    "expectations": [
      "SKIP"
    ]
  },
  {
    "comment": "BiDi Keyboard not implemented yet - requires BidiKeyboard implementation - NEEDS KEYBOARD",
    "testIdPattern": "[mouse.spec] Mouse should set modifier keys on click",
    "platforms": [
      "darwin",
      "linux",
      "win32"
    ],
    "parameters": [
      "webDriverBiDi"
    ],
    "expectations": [
      "SKIP"
    ]
  },
  {
    "comment": "BiDi Keyboard not implemented yet - requires BidiKeyboard implementation",
    "testIdPattern": "[mouse.spec] Mouse should set ctrlKey on the wheel event",
    "platforms": [
      "darwin",
      "linux",
      "win32"
    ],
    "parameters": [
      "webDriverBiDi"
    ],
    "expectations": [
      "SKIP"
    ]
  },
  {
    "comment": "Firefox BiDi doesn't support multiple sessions on the same browser",
    "testIdPattern": "[browser.spec] Browser.process should not return child_process for remote browser",
    "platforms": [
      "darwin",
      "linux",
      "win32"
    ],
    "parameters": [
      "firefox",
      "webDriverBiDi"
    ],
    "expectations": [
      "SKIP"
    ]
  },
  {
    "comment": "FrameElementAsync times out for OOPIF frames in Firefox BiDi due to script evaluation issues",
    "testIdPattern": "[oopif.spec] OOPIF should load oopif iframes with subresources and request interception",
    "platforms": [
      "darwin",
      "linux",
      "win32"
    ],
    "parameters": [
      "firefox",
      "webDriverBiDi"
    ],
    "expectations": [
      "FAIL"
    ]
  },
  {
    "comment": "Firefox BiDi doesn't fire navigation/historyUpdated events for same-document (hash) navigations in OOPIFs",
    "testIdPattern": "[oopif.spec] OOPIF should support frames within OOP iframes",
    "platforms": [
      "darwin",
      "linux",
      "win32"
    ],
    "parameters": [
      "firefox",
      "webDriverBiDi"
    ],
    "expectations": [
      "FAIL"
    ]
  }
]<|MERGE_RESOLUTION|>--- conflicted
+++ resolved
@@ -830,40 +830,6 @@
   },
   {
     "comment": "This is part of organizing the webdriver bidi implementation, We will remove it one by one",
-<<<<<<< HEAD
-    "testIdPattern": "[page.spec] *Page.waitForResponse*",
-=======
-    "testIdPattern": "[page.spec] *Page.url*",
-    "platforms": [
-      "darwin",
-      "linux",
-      "win32"
-    ],
-    "parameters": [
-      "webDriverBiDi"
-    ],
-    "expectations": [
-      "FAIL"
-    ]
-  },
-  {
-    "comment": "This is part of organizing the webdriver bidi implementation, We will remove it one by one",
-    "testIdPattern": "[page.spec] *Page.waitForRequest*",
->>>>>>> f527bf01
-    "platforms": [
-      "darwin",
-      "linux",
-      "win32"
-    ],
-    "parameters": [
-      "webDriverBiDi"
-    ],
-    "expectations": [
-      "FAIL"
-    ]
-  },
-  {
-    "comment": "This is part of organizing the webdriver bidi implementation, We will remove it one by one",
     "testIdPattern": "[proxy.spec] *",
     "platforms": [
       "darwin",
