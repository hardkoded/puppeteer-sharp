--- conflicted
+++ resolved
@@ -106,25 +106,6 @@
   },
   {
     "comment": "This is part of organizing the webdriver bidi implementation, We will remove it one by one",
-<<<<<<< HEAD
-    "testIdPattern": "[browser.spec] *Browser.isConnected*",
-=======
-    "testIdPattern": "[browser.spec] *should not return child_process for remote browser*",
->>>>>>> 11c92cdb
-    "platforms": [
-      "darwin",
-      "linux",
-      "win32"
-    ],
-    "parameters": [
-      "webDriverBiDi"
-    ],
-    "expectations": [
-      "FAIL"
-    ]
-  },
-  {
-    "comment": "This is part of organizing the webdriver bidi implementation, We will remove it one by one",
     "testIdPattern": "[navigation.spec] navigation Page.waitForNavigation*should work with clicking on anchor links",
     "platforms": [
       "darwin",
