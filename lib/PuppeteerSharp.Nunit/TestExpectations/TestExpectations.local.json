--- conflicted
+++ resolved
@@ -335,25 +335,6 @@
   },
   {
     "comment": "This is part of organizing the webdriver bidi implementation, We will remove it one by one",
-<<<<<<< HEAD
-    "testIdPattern": "[emulation.spec] *Page.emulateTimezone*",
-=======
-    "testIdPattern": "[emulation.spec] *Page.emulateNetworkConditions*",
->>>>>>> b53fcea3
-    "platforms": [
-      "darwin",
-      "linux",
-      "win32"
-    ],
-    "parameters": [
-      "webDriverBiDi"
-    ],
-    "expectations": [
-      "FAIL"
-    ]
-  },
-  {
-    "comment": "This is part of organizing the webdriver bidi implementation, We will remove it one by one",
     "testIdPattern": "[emulation.spec] *Page.emulateVision*",
     "platforms": [
       "darwin",
