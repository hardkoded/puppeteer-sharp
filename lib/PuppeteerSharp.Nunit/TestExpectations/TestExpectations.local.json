--- conflicted
+++ resolved
@@ -797,24 +797,7 @@
   },
   {
     "comment": "This is part of organizing the webdriver bidi implementation, We will remove it one by one",
-    "testIdPattern": "[jshandle.spec] *.jsonValue*",
-    "platforms": [
-      "darwin",
-      "linux",
-      "win32"
-    ],
-    "parameters": [
-      "webDriverBiDi"
-    ],
-    "expectations": [
-      "FAIL"
-    ]
-  },
-  {
-    "comment": "This is part of organizing the webdriver bidi implementation, We will remove it one by one",
     "testIdPattern": "[jshandle.spec] *.evaluateHandle*",
-<<<<<<< HEAD
-=======
     "platforms": [
       "darwin",
       "linux",
@@ -845,7 +828,6 @@
   {
     "comment": "This is part of organizing the webdriver bidi implementation, We will remove it one by one",
     "testIdPattern": "[frame.spec] Frame specs Frame Management *",
->>>>>>> c4a9fa4c
     "platforms": [
       "darwin",
       "linux",
