--- conflicted
+++ resolved
@@ -133,8 +133,6 @@
     "expectations": ["FAIL"]
   },
   {
-<<<<<<< HEAD
-=======
     "comment": "TODO Review screencasts in firefox",
     "testIdPattern": "[puppeteer-sharp] Screencast*",
     "platforms": ["linux", "win32"],
@@ -149,7 +147,6 @@
     "expectations": ["FAIL"]
   },
   {
->>>>>>> c23456fa
     "comment": "This is passing on my machine but failing on CI/CD",
     "testIdPattern": "[click.spec] Page.click should fire aux event on middle click",
     "platforms": ["win32"],
